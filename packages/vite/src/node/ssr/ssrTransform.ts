--- conflicted
+++ resolved
@@ -2,19 +2,14 @@
 import MagicString from 'magic-string'
 import type { SourceMap } from 'rollup'
 import type {
-<<<<<<< HEAD
   CallExpression,
-  Function as FunctionNode,
-  Identifier,
-  Literal,
-=======
   ExportAllDeclaration,
   ExportDefaultDeclaration,
   ExportNamedDeclaration,
   Function as FunctionNode,
   Identifier,
   ImportDeclaration,
->>>>>>> b1ecdaf6
+  Literal,
   Pattern,
   Property,
   VariableDeclaration,
