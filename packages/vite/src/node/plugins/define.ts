--- conflicted
+++ resolved
@@ -137,25 +137,15 @@
         return
       }
 
-<<<<<<< HEAD
-      const [define, pattern, banner] = getPattern(this.environment)
-=======
-      let [define, pattern, importMetaEnvVal] = ssr
-        ? ssrPattern
-        : defaultPattern
->>>>>>> b1ecdaf6
+      let [define, pattern, importMetaEnvVal] = getPattern(this.environment)
       if (!pattern) return
 
       // Check if our code needs any replacements before running esbuild
       pattern.lastIndex = 0
       if (!pattern.test(code)) return
 
-<<<<<<< HEAD
-      const result = await replaceDefine(this.environment, code, id, define)
-=======
       const hasDefineImportMetaEnv = 'import.meta.env' in define
       let marker = importMetaEnvMarker
->>>>>>> b1ecdaf6
 
       if (hasDefineImportMetaEnv && code.includes(marker)) {
         // append a number to the marker until it's unique, to avoid if there is a
@@ -170,7 +160,7 @@
         }
       }
 
-      const result = await replaceDefine(code, id, define, config)
+      const result = await replaceDefine(this.environment, code, id, define)
 
       if (hasDefineImportMetaEnv) {
         // Replace `import.meta.env.*` with undefined
