--- conflicted
+++ resolved
@@ -7,12 +7,7 @@
 } from 'rollup'
 import type { Plugin } from '../plugin'
 import { normalizePath, sortObjectKeys } from '../utils'
-<<<<<<< HEAD
 import { generatedAssetsMap } from './asset'
-import type { GeneratedAssetMeta } from './asset'
-=======
-import { generatedAssets } from './asset'
->>>>>>> b1ecdaf6
 
 const endsWithJSRE = /\.[cm]?js$/
 
@@ -117,19 +112,7 @@
         return manifestChunk
       }
 
-<<<<<<< HEAD
-      const fileNameToAssetMeta = new Map<string, GeneratedAssetMeta>()
       const assets = generatedAssetsMap.get(this.environment)!
-      assets.forEach((asset, referenceId) => {
-        try {
-          const fileName = this.getFileName(referenceId)
-          fileNameToAssetMeta.set(fileName, asset)
-        } catch (error: unknown) {
-          // The asset was generated as part of a different output option.
-          // It was already handled during the previous run of this plugin.
-          assets.delete(referenceId)
-=======
-      const assets = generatedAssets.get(config)!
       const entryCssAssetFileNames = new Set()
       for (const [id, asset] of assets.entries()) {
         if (asset.isEntry) {
@@ -141,7 +124,6 @@
             // It was already handled during the previous run of this plugin.
             assets.delete(id)
           }
->>>>>>> b1ecdaf6
         }
       }
 
