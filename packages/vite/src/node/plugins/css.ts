--- conflicted
+++ resolved
@@ -347,12 +347,8 @@
         const [id, fragment] = decodedUrl.split('#')
         let resolved = await resolveUrl(id, importer)
         if (resolved) {
-<<<<<<< HEAD
+          if (fragment) resolved += '#' + fragment
           return fileToUrl(this, resolved)
-=======
-          if (fragment) resolved += '#' + fragment
-          return fileToUrl(resolved, config, this)
->>>>>>> b240a834
         }
         if (config.command === 'build') {
           const isExternal = config.build.rollupOptions.external
