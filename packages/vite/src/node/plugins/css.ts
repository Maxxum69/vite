--- conflicted
+++ resolved
@@ -1085,17 +1085,8 @@
           preferRelative: true,
         })
         sassResolve = async (...args) => {
-<<<<<<< HEAD
-          const id = args[1]
-          if (id.startsWith('file://')) {
-            const fileUrl = new URL(id)
-            if (fs.existsSync(fileUrl)) {
-              return fileURLToPath(fileUrl)
-            }
-=======
-          if (args[0].startsWith('file://')) {
-            args[0] = fileURLToPath(args[0])
->>>>>>> ccbfc1a0
+          if (args[1].startsWith('file://')) {
+            args[1] = fileURLToPath(args[1])
           }
           return resolver(...args)
         }
@@ -2457,7 +2448,6 @@
                 maxWorkers,
               )
             : api === 'modern'
-<<<<<<< HEAD
               ? makeModernScssWorker(
                   environment,
                   resolvers,
@@ -2469,14 +2459,7 @@
                   resolvers,
                   options.alias,
                   maxWorkers,
-=======
-              ? makeModernScssWorker(resolvers, options.alias, maxWorkers)
-              : makeScssWorker(
-                  resolvers,
-                  options.alias,
-                  maxWorkers,
                   sassPackage.name,
->>>>>>> ccbfc1a0
                 ),
         )
       }
