--- conflicted
+++ resolved
@@ -1076,18 +1076,8 @@
     },
 
     get sass() {
-<<<<<<< HEAD
-      return (sassResolve ??= createIdResolver(config, {
-        extensions: ['.scss', '.sass', '.css'],
-        mainFields: ['sass', 'style'],
-        conditions: ['sass', 'style'],
-        tryIndex: true,
-        tryPrefix: '_',
-        preferRelative: true,
-      }))
-=======
       if (!sassResolve) {
-        const resolver = config.createResolver({
+        const resolver = createIdResolver(config, {
           extensions: ['.scss', '.sass', '.css'],
           mainFields: ['sass', 'style'],
           conditions: ['sass', 'style'],
@@ -1096,7 +1086,7 @@
           preferRelative: true,
         })
         sassResolve = async (...args) => {
-          const id = args[0]
+          const id = args[1]
           if (id.startsWith('file://')) {
             const fileUrl = new URL(id)
             if (fs.existsSync(fileUrl)) {
@@ -1107,7 +1097,6 @@
         }
       }
       return sassResolve
->>>>>>> 561b940f
     },
 
     get less() {
