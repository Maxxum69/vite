import fs from 'node:fs'
import path from 'node:path'
import { createRequire } from 'node:module'
import {
  createFilter,
  isInNodeModules,
  normalizePath,
  safeRealpathSync,
  tryStatSync,
} from './utils'
import type { Plugin } from './plugin'

let pnp: typeof import('pnpapi') | undefined
if (process.versions.pnp) {
  try {
    pnp = createRequire(import.meta.url)('pnpapi')
  } catch {}
}

/** Cache for package.json resolution and package.json contents */
export type PackageCache = Map<string, PackageData>

export interface PackageData {
  dir: string
  hasSideEffects: (id: string) => boolean | 'no-treeshake' | null
  webResolvedImports: Record<string, string | undefined>
  nodeResolvedImports: Record<string, string | undefined>
  setResolvedCache: (key: string, entry: string, targetWeb: boolean) => void
  getResolvedCache: (key: string, targetWeb: boolean) => string | undefined
  data: {
    [field: string]: any
    name: string
    type: string
    version: string
    main: string
    module: string
    browser: string | Record<string, string | false>
    exports: string | Record<string, any> | string[]
    imports: Record<string, any>
    dependencies: Record<string, string>
  }
}

function invalidatePackageData(
  packageCache: PackageCache,
  pkgPath: string,
): void {
  const pkgDir = normalizePath(path.dirname(pkgPath))
  packageCache.forEach((pkg, cacheKey) => {
    if (pkg.dir === pkgDir) {
      packageCache.delete(cacheKey)
    }
  })
}

export function resolvePackageData(
  pkgName: string,
  basedir: string,
  preserveSymlinks = false,
  packageCache?: PackageCache,
): PackageData | null {
  if (pnp) {
    const cacheKey = getRpdCacheKey(pkgName, basedir, preserveSymlinks)
    if (packageCache?.has(cacheKey)) return packageCache.get(cacheKey)!

    try {
      const pkg = pnp.resolveToUnqualified(pkgName, basedir, {
        considerBuiltins: false,
      })
      if (!pkg) return null

      const pkgData = loadPackageData(path.join(pkg, 'package.json'))
      packageCache?.set(cacheKey, pkgData)
      return pkgData
    } catch {
      return null
    }
  }

  const originalBasedir = basedir
  while (basedir) {
    if (packageCache) {
      const cached = getRpdCache(
        packageCache,
        pkgName,
        basedir,
        originalBasedir,
        preserveSymlinks,
      )
      if (cached) return cached
    }

    const pkg = path.join(basedir, 'node_modules', pkgName, 'package.json')
    try {
      if (fs.existsSync(pkg)) {
        const pkgPath = preserveSymlinks ? pkg : safeRealpathSync(pkg)
        const pkgData = loadPackageData(pkgPath)

        if (packageCache) {
          setRpdCache(
            packageCache,
            pkgData,
            pkgName,
            basedir,
            originalBasedir,
            preserveSymlinks,
          )
        }

        return pkgData
      }
    } catch {}

    const nextBasedir = path.dirname(basedir)
    if (nextBasedir === basedir) break
    basedir = nextBasedir
  }

  return null
}

export function findNearestPackageData(
  basedir: string,
  packageCache?: PackageCache,
): PackageData | null {
  const originalBasedir = basedir
  while (basedir) {
    if (packageCache) {
      const cached = getFnpdCache(packageCache, basedir, originalBasedir)
      if (cached) return cached
    }

    const pkgPath = path.join(basedir, 'package.json')
    if (tryStatSync(pkgPath)?.isFile()) {
      try {
        const pkgData = loadPackageData(pkgPath)

        if (packageCache) {
          setFnpdCache(packageCache, pkgData, basedir, originalBasedir)
        }

        return pkgData
      } catch {}
    }

    const nextBasedir = path.dirname(basedir)
    if (nextBasedir === basedir) break
    basedir = nextBasedir
  }

  return null
}

// Finds the nearest package.json with a `name` field
export function findNearestMainPackageData(
  basedir: string,
  packageCache?: PackageCache,
): PackageData | null {
  const nearestPackage = findNearestPackageData(basedir, packageCache)
  return (
    nearestPackage &&
    (nearestPackage.data.name
      ? nearestPackage
      : findNearestMainPackageData(
          path.dirname(nearestPackage.dir),
          packageCache,
        ))
  )
}

export function loadPackageData(pkgPath: string): PackageData {
  const data = JSON.parse(fs.readFileSync(pkgPath, 'utf-8'))
  const pkgDir = normalizePath(path.dirname(pkgPath))
  const { sideEffects } = data
  let hasSideEffects: (id: string) => boolean | null
  if (typeof sideEffects === 'boolean') {
    hasSideEffects = () => sideEffects
  } else if (Array.isArray(sideEffects)) {
    if (sideEffects.length <= 0) {
      // createFilter always returns true if `includes` is an empty array
      // but here we want it to always return false
      hasSideEffects = () => false
    } else {
      const finalPackageSideEffects = sideEffects.map((sideEffect) => {
        /*
         * The array accepts simple glob patterns to the relevant files... Patterns like *.css, which do not include a /, will be treated like **\/*.css.
         * https://webpack.js.org/guides/tree-shaking/
         * https://github.com/vitejs/vite/pull/11807
         */
        if (sideEffect.includes('/')) {
          return sideEffect
        }
        return `**/${sideEffect}`
      })

      hasSideEffects = createFilter(finalPackageSideEffects, null, {
        resolve: pkgDir,
      })
    }
  } else {
    hasSideEffects = () => null
  }

  const pkg: PackageData = {
    dir: pkgDir,
    data,
    hasSideEffects,
    webResolvedImports: {},
    nodeResolvedImports: {},
    setResolvedCache(key: string, entry: string, targetWeb: boolean) {
      if (targetWeb) {
        pkg.webResolvedImports[key] = entry
      } else {
        pkg.nodeResolvedImports[key] = entry
      }
    },
    getResolvedCache(key: string, targetWeb: boolean) {
      if (targetWeb) {
        return pkg.webResolvedImports[key]
      } else {
        return pkg.nodeResolvedImports[key]
      }
    },
  }

  return pkg
}

export function watchPackageDataPlugin(packageCache: PackageCache): Plugin {
  // a list of files to watch before the plugin is ready
  const watchQueue = new Set<string>()
  const watchedDirs = new Set<string>()

  const watchFileStub = (id: string) => {
    watchQueue.add(id)
  }
  let watchFile = watchFileStub

  const setPackageData = packageCache.set.bind(packageCache)
  packageCache.set = (id, pkg) => {
    if (!isInNodeModules(pkg.dir) && !watchedDirs.has(pkg.dir)) {
      watchedDirs.add(pkg.dir)
      watchFile(path.join(pkg.dir, 'package.json'))
    }
    return setPackageData(id, pkg)
  }

  return {
    name: 'vite:watch-package-data',
    buildStart() {
      watchFile = this.addWatchFile.bind(this)
      watchQueue.forEach(watchFile)
      watchQueue.clear()
    },
    buildEnd() {
      watchFile = watchFileStub
    },
    watchChange(id) {
      if (id.endsWith('/package.json')) {
        invalidatePackageData(packageCache, path.normalize(id))
      }
    },
<<<<<<< HEAD
    hotUpdate({ file }) {
      if (file.endsWith('/package.json')) {
        invalidatePackageData(packageCache, path.normalize(file))
      }
    },
=======
>>>>>>> b1ecdaf6
  }
}

/**
 * Get cached `resolvePackageData` value based on `basedir`. When one is found,
 * and we've already traversed some directories between `basedir` and `originalBasedir`,
 * we cache the value for those in-between directories as well.
 *
 * This makes it so the fs is only read once for a shared `basedir`.
 */
function getRpdCache(
  packageCache: PackageCache,
  pkgName: string,
  basedir: string,
  originalBasedir: string,
  preserveSymlinks: boolean,
) {
  const cacheKey = getRpdCacheKey(pkgName, basedir, preserveSymlinks)
  const pkgData = packageCache.get(cacheKey)
  if (pkgData) {
    traverseBetweenDirs(originalBasedir, basedir, (dir) => {
      packageCache.set(getRpdCacheKey(pkgName, dir, preserveSymlinks), pkgData)
    })
    return pkgData
  }
}

function setRpdCache(
  packageCache: PackageCache,
  pkgData: PackageData,
  pkgName: string,
  basedir: string,
  originalBasedir: string,
  preserveSymlinks: boolean,
) {
  packageCache.set(getRpdCacheKey(pkgName, basedir, preserveSymlinks), pkgData)
  traverseBetweenDirs(originalBasedir, basedir, (dir) => {
    packageCache.set(getRpdCacheKey(pkgName, dir, preserveSymlinks), pkgData)
  })
}

// package cache key for `resolvePackageData`
function getRpdCacheKey(
  pkgName: string,
  basedir: string,
  preserveSymlinks: boolean,
) {
  return `rpd_${pkgName}_${basedir}_${preserveSymlinks}`
}

/**
 * Get cached `findNearestPackageData` value based on `basedir`. When one is found,
 * and we've already traversed some directories between `basedir` and `originalBasedir`,
 * we cache the value for those in-between directories as well.
 *
 * This makes it so the fs is only read once for a shared `basedir`.
 */
function getFnpdCache(
  packageCache: PackageCache,
  basedir: string,
  originalBasedir: string,
) {
  const cacheKey = getFnpdCacheKey(basedir)
  const pkgData = packageCache.get(cacheKey)
  if (pkgData) {
    traverseBetweenDirs(originalBasedir, basedir, (dir) => {
      packageCache.set(getFnpdCacheKey(dir), pkgData)
    })
    return pkgData
  }
}

function setFnpdCache(
  packageCache: PackageCache,
  pkgData: PackageData,
  basedir: string,
  originalBasedir: string,
) {
  packageCache.set(getFnpdCacheKey(basedir), pkgData)
  traverseBetweenDirs(originalBasedir, basedir, (dir) => {
    packageCache.set(getFnpdCacheKey(dir), pkgData)
  })
}

// package cache key for `findNearestPackageData`
function getFnpdCacheKey(basedir: string) {
  return `fnpd_${basedir}`
}

/**
 * Traverse between `longerDir` (inclusive) and `shorterDir` (exclusive) and call `cb` for each dir.
 * @param longerDir Longer dir path, e.g. `/User/foo/bar/baz`
 * @param shorterDir Shorter dir path, e.g. `/User/foo`
 */
function traverseBetweenDirs(
  longerDir: string,
  shorterDir: string,
  cb: (dir: string) => void,
) {
  while (longerDir !== shorterDir) {
    cb(longerDir)
    longerDir = path.dirname(longerDir)
  }
}<|MERGE_RESOLUTION|>--- conflicted
+++ resolved
@@ -260,14 +260,6 @@
         invalidatePackageData(packageCache, path.normalize(id))
       }
     },
-<<<<<<< HEAD
-    hotUpdate({ file }) {
-      if (file.endsWith('/package.json')) {
-        invalidatePackageData(packageCache, path.normalize(file))
-      }
-    },
-=======
->>>>>>> b1ecdaf6
   }
 }
 
