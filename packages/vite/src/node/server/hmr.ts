import fsp from 'node:fs/promises'
import path from 'node:path'
import { EventEmitter } from 'node:events'
import colors from 'picocolors'
import type { CustomPayload, HotPayload, Update } from 'types/hotPayload'
import type { RollupError } from 'rollup'
import { CLIENT_DIR } from '../constants'
import { createDebugger, normalizePath } from '../utils'
import type { InferCustomEventPayload, ViteDevServer } from '..'
import { getHookHandler } from '../plugins'
import { isCSSRequest } from '../plugins/css'
import { isExplicitImportRequired } from '../plugins/importAnalysis'
import { getEnvFilesForMode } from '../env'
import type { Environment } from '../environment'
import { withTrailingSlash, wrapId } from '../../shared/utils'
<<<<<<< HEAD
import type { Plugin } from '../plugin'
import {
  ignoreDeprecationWarnings,
  warnFutureDeprecation,
} from '../deprecations'
import type { EnvironmentModuleNode } from './moduleGraph'
import type { ModuleNode } from './mixedModuleGraph'
import type { DevEnvironment } from './environment'
import { prepareError } from './middlewares/error'
=======
import type { ModuleNode } from './moduleGraph'
import type { HttpServer } from '.'
>>>>>>> f321fa8d
import { restartServerWithUrls } from '.'

export const debugHmr = createDebugger('vite:hmr')

const whitespaceRE = /\s/

const normalizedClientDir = normalizePath(CLIENT_DIR)

export interface HmrOptions {
  protocol?: string
  host?: string
  port?: number
  clientPort?: number
  path?: string
  timeout?: number
  overlay?: boolean
<<<<<<< HEAD
  server?: Server
=======
  server?: HttpServer
  /** @internal */
  channels?: HMRChannel[]
>>>>>>> f321fa8d
}

export interface HotUpdateContext {
  type: 'create' | 'update' | 'delete'
  file: string
  timestamp: number
  modules: Array<EnvironmentModuleNode>
  read: () => string | Promise<string>
  server: ViteDevServer
  environment: DevEnvironment
}

/**
 * @deprecated
 * Used by handleHotUpdate for backward compatibility with mixed client and ssr moduleGraph
 **/
export interface HmrContext {
  file: string
  timestamp: number
  modules: Array<ModuleNode>
  read: () => string | Promise<string>
  server: ViteDevServer
}

interface PropagationBoundary {
  boundary: EnvironmentModuleNode
  acceptedVia: EnvironmentModuleNode
  isWithinCircularImport: boolean
}

export interface HotChannelClient {
  /**
   * Send event to the client
   */
  send(payload: HotPayload): void
  /**
   * Send custom event
   */
  send(event: string, payload?: CustomPayload['data']): void
}

export interface HotChannel {
  /**
   * Broadcast events to all clients
   */
  send(payload: HotPayload): void
  /**
   * Send custom event
   */
  send<T extends string>(event: T, payload?: InferCustomEventPayload<T>): void
  /**
   * Handle custom event emitted by `import.meta.hot.send`
   */
  on<T extends string>(
    event: T,
    listener: (
      data: InferCustomEventPayload<T>,
      client: HotChannelClient,
      ...args: any[]
    ) => void,
  ): void
  on(event: 'connection', listener: () => void): void
  /**
   * Unregister event listener
   */
  off(event: string, listener: Function): void
  /**
   * Start listening for messages
   */
  listen(): void
  /**
   * Disconnect all clients, called when server is closed or restarted.
   */
  close(): void
}

export function getShortName(file: string, root: string): string {
  return file.startsWith(withTrailingSlash(root))
    ? path.posix.relative(root, file)
    : file
}

export function getSortedPluginsByHotUpdateHook(
  plugins: readonly Plugin[],
): Plugin[] {
  const sortedPlugins: Plugin[] = []
  // Use indexes to track and insert the ordered plugins directly in the
  // resulting array to avoid creating 3 extra temporary arrays per hook
  let pre = 0,
    normal = 0,
    post = 0
  for (const plugin of plugins) {
    const hook = plugin['hotUpdate'] ?? plugin['handleHotUpdate']
    if (hook) {
      if (typeof hook === 'object') {
        if (hook.order === 'pre') {
          sortedPlugins.splice(pre++, 0, plugin)
          continue
        }
        if (hook.order === 'post') {
          sortedPlugins.splice(pre + normal + post++, 0, plugin)
          continue
        }
      }
      sortedPlugins.splice(pre + normal++, 0, plugin)
    }
  }

  return sortedPlugins
}

const sortedHotUpdatePluginsCache = new WeakMap<Environment, Plugin[]>()
function getSortedHotUpdatePlugins(environment: Environment): Plugin[] {
  let sortedPlugins = sortedHotUpdatePluginsCache.get(environment) as Plugin[]
  if (!sortedPlugins) {
    sortedPlugins = getSortedPluginsByHotUpdateHook(environment.plugins)
    sortedHotUpdatePluginsCache.set(environment, sortedPlugins)
  }
  return sortedPlugins
}

export async function handleHMRUpdate(
  type: 'create' | 'delete' | 'update',
  file: string,
  server: ViteDevServer,
): Promise<void> {
  const { config } = server
  const mixedModuleGraph = ignoreDeprecationWarnings(() => server.moduleGraph)

  const environments = Object.values(server.environments)
  const shortFile = getShortName(file, config.root)

  const isConfig = file === config.configFile
  const isConfigDependency = config.configFileDependencies.some(
    (name) => file === name,
  )

  const isEnv =
    config.inlineConfig.envFile !== false &&
    getEnvFilesForMode(config.mode, config.envDir).includes(file)
  if (isConfig || isConfigDependency || isEnv) {
    // auto restart server
    debugHmr?.(`[config change] ${colors.dim(shortFile)}`)
    config.logger.info(
      colors.green(
        `${normalizePath(
          path.relative(process.cwd(), file),
        )} changed, restarting server...`,
      ),
      { clear: true, timestamp: true },
    )
    try {
      await restartServerWithUrls(server)
    } catch (e) {
      config.logger.error(colors.red(e))
    }
    return
  }

  debugHmr?.(`[file change] ${colors.dim(shortFile)}`)

  // (dev only) the client itself cannot be hot updated.
  if (file.startsWith(withTrailingSlash(normalizedClientDir))) {
    environments.forEach(({ hot }) =>
      hot.send({
        type: 'full-reload',
        path: '*',
        triggeredBy: path.resolve(config.root, file),
      }),
    )
    return
  }

  const timestamp = Date.now()
  const contextMeta = {
    type,
    file,
    timestamp,
    read: () => readModifiedFile(file),
    server,
  }
  const hotMap = new Map<
    Environment,
    { context: HotUpdateContext; error?: Error }
  >()

  for (const environment of Object.values(server.environments)) {
    const mods = new Set(environment.moduleGraph.getModulesByFile(file))
    if (type === 'create') {
      for (const mod of environment.moduleGraph._hasResolveFailedErrorModules) {
        mods.add(mod)
      }
    }
    const context = {
      ...contextMeta,
      modules: [...mods],
      // later on hotUpdate will be called for each runtime with a new hotContext
      environment,
    }
    hotMap.set(environment, { context })
  }

  const mixedMods = new Set(mixedModuleGraph.getModulesByFile(file))

  const mixedHmrContext: HmrContext = {
    ...contextMeta,
    modules: [...mixedMods],
  }

  const clientHotContext = hotMap.get(server.environments.client)!.context
  const ssrHotContext = hotMap.get(server.environments.ssr)?.context
  try {
    for (const plugin of getSortedHotUpdatePlugins(
      server.environments.client,
    )) {
      if (plugin.hotUpdate) {
        const filteredModules = await getHookHandler(plugin.hotUpdate)(
          clientHotContext,
        )
        if (filteredModules) {
          clientHotContext.modules = filteredModules
          // Invalidate the hmrContext to force compat modules to be updated
          mixedHmrContext.modules = mixedHmrContext.modules.filter(
            (mixedMod) =>
              filteredModules.find((mod) => mixedMod.id === mod.id) ||
              ssrHotContext?.modules.find(
                (ssrMod) => ssrMod.id === mixedMod.id,
              ),
          )
          mixedHmrContext.modules.push(
            ...filteredModules
              .filter(
                (mod) =>
                  !mixedHmrContext.modules.find(
                    (mixedMod) => mixedMod.id === mod.id,
                  ),
              )
              .map((mod) =>
                mixedModuleGraph.getBackwardCompatibleModuleNode(mod),
              ),
          )
        }
      } else if (type === 'update') {
        warnFutureDeprecation(
          config,
          'pluginHookHandleHotUpdate',
          `Used in plugin "${plugin.name}".`,
          false,
        )
        // later on, we'll need: if (runtime === 'client')
        // Backward compatibility with mixed client and ssr moduleGraph
        const filteredModules = await getHookHandler(plugin.handleHotUpdate!)(
          mixedHmrContext,
        )
        if (filteredModules) {
          mixedHmrContext.modules = filteredModules
          clientHotContext.modules = clientHotContext.modules.filter((mod) =>
            filteredModules.find((mixedMod) => mod.id === mixedMod.id),
          )
          clientHotContext.modules.push(
            ...(filteredModules
              .filter(
                (mixedMod) =>
                  !clientHotContext.modules.find(
                    (mod) => mod.id === mixedMod.id,
                  ),
              )
              .map((mixedMod) => mixedMod._clientModule)
              .filter(Boolean) as EnvironmentModuleNode[]),
          )
          if (ssrHotContext) {
            ssrHotContext.modules = ssrHotContext.modules.filter((mod) =>
              filteredModules.find((mixedMod) => mod.id === mixedMod.id),
            )
            ssrHotContext.modules.push(
              ...(filteredModules
                .filter(
                  (mixedMod) =>
                    !ssrHotContext.modules.find(
                      (mod) => mod.id === mixedMod.id,
                    ),
                )
                .map((mixedMod) => mixedMod._ssrModule)
                .filter(Boolean) as EnvironmentModuleNode[]),
            )
          }
        }
      }
    }
  } catch (error) {
    hotMap.get(server.environments.client)!.error = error
  }

  for (const environment of Object.values(server.environments)) {
    if (environment.name === 'client') continue
    const hot = hotMap.get(environment)!
    try {
      for (const plugin of getSortedHotUpdatePlugins(environment)) {
        if (plugin.hotUpdate) {
          const filteredModules = await getHookHandler(plugin.hotUpdate)(
            hot.context,
          )
          if (filteredModules) {
            hot.context.modules = filteredModules
          }
        }
      }
    } catch (error) {
      hot.error = error
    }
  }

  async function hmr(environment: DevEnvironment) {
    try {
      const { context, error } = hotMap.get(environment)!
      if (error) {
        throw error
      }
      if (!context.modules.length) {
        // html file cannot be hot updated
        if (file.endsWith('.html')) {
          environment.logger.info(
            colors.green(`page reload `) + colors.dim(shortFile),
            {
              clear: true,
              timestamp: true,
            },
          )
          environment.hot.send({
            type: 'full-reload',
            path: config.server.middlewareMode
              ? '*'
              : '/' + normalizePath(path.relative(config.root, file)),
          })
        } else {
          // loaded but not in the module graph, probably not js
          debugHmr?.(
            `(${environment.name}) [no modules matched] ${colors.dim(shortFile)}`,
          )
        }
        return
      }

      updateModules(environment, shortFile, context.modules, timestamp)
    } catch (err) {
      environment.hot.send({
        type: 'error',
        err: prepareError(err),
      })
    }
  }

  const hotUpdateEnvironments =
    server.config.server.hotUpdateEnvironments ??
    ((server, hmr) => {
      // Run HMR in parallel for all environments by default
      return Promise.all(
        Object.values(server.environments).map((environment) =>
          hmr(environment),
        ),
      )
    })

  await hotUpdateEnvironments(server, hmr)
}

type HasDeadEnd = boolean

export function updateModules(
  environment: DevEnvironment,
  file: string,
  modules: EnvironmentModuleNode[],
  timestamp: number,
  afterInvalidation?: boolean,
): void {
  const { hot, config } = environment
  const updates: Update[] = []
  const invalidatedModules = new Set<EnvironmentModuleNode>()
  const traversedModules = new Set<EnvironmentModuleNode>()
  // Modules could be empty if a root module is invalidated via import.meta.hot.invalidate()
  let needFullReload: HasDeadEnd = modules.length === 0

  for (const mod of modules) {
    const boundaries: PropagationBoundary[] = []
    const hasDeadEnd = propagateUpdate(mod, traversedModules, boundaries)

    environment.moduleGraph.invalidateModule(
      mod,
      invalidatedModules,
      timestamp,
      true,
    )

    if (needFullReload) {
      continue
    }

    if (hasDeadEnd) {
      needFullReload = hasDeadEnd
      continue
    }

    updates.push(
      ...boundaries.map(
        ({ boundary, acceptedVia, isWithinCircularImport }) => ({
          type: `${boundary.type}-update` as const,
          timestamp,
          path: normalizeHmrUrl(boundary.url),
          acceptedPath: normalizeHmrUrl(acceptedVia.url),
          explicitImportRequired:
            boundary.type === 'js'
              ? isExplicitImportRequired(acceptedVia.url)
              : false,
          isWithinCircularImport,
        }),
      ),
    )
  }

  if (needFullReload) {
    const reason =
      typeof needFullReload === 'string'
        ? colors.dim(` (${needFullReload})`)
        : ''
    environment.logger.info(
      colors.green(`page reload `) + colors.dim(file) + reason,
      { clear: !afterInvalidation, timestamp: true },
    )
    hot.send({
      type: 'full-reload',
      triggeredBy: path.resolve(config.root, file),
    })
    return
  }

  if (updates.length === 0) {
    debugHmr?.(colors.yellow(`no update happened `) + colors.dim(file))
    return
  }

  environment.logger.info(
    colors.green(`hmr update `) +
      colors.dim([...new Set(updates.map((u) => u.path))].join(', ')),
    { clear: !afterInvalidation, timestamp: true },
  )
  hot.send({
    type: 'update',
    updates,
  })
}

function areAllImportsAccepted(
  importedBindings: Set<string>,
  acceptedExports: Set<string>,
) {
  for (const binding of importedBindings) {
    if (!acceptedExports.has(binding)) {
      return false
    }
  }
  return true
}

function propagateUpdate(
  node: EnvironmentModuleNode,
  traversedModules: Set<EnvironmentModuleNode>,
  boundaries: PropagationBoundary[],
  currentChain: EnvironmentModuleNode[] = [node],
): HasDeadEnd {
  if (traversedModules.has(node)) {
    return false
  }
  traversedModules.add(node)

  // #7561
  // if the imports of `node` have not been analyzed, then `node` has not
  // been loaded in the browser and we should stop propagation.
  if (node.id && node.isSelfAccepting === undefined) {
    debugHmr?.(
      `[propagate update] stop propagation because not analyzed: ${colors.dim(
        node.id,
      )}`,
    )
    return false
  }

  if (node.isSelfAccepting) {
    boundaries.push({
      boundary: node,
      acceptedVia: node,
      isWithinCircularImport: isNodeWithinCircularImports(node, currentChain),
    })

    // additionally check for CSS importers, since a PostCSS plugin like
    // Tailwind JIT may register any file as a dependency to a CSS file.
    for (const importer of node.importers) {
      if (isCSSRequest(importer.url) && !currentChain.includes(importer)) {
        propagateUpdate(
          importer,
          traversedModules,
          boundaries,
          currentChain.concat(importer),
        )
      }
    }

    return false
  }

  // A partially accepted module with no importers is considered self accepting,
  // because the deal is "there are parts of myself I can't self accept if they
  // are used outside of me".
  // Also, the imported module (this one) must be updated before the importers,
  // so that they do get the fresh imported module when/if they are reloaded.
  if (node.acceptedHmrExports) {
    boundaries.push({
      boundary: node,
      acceptedVia: node,
      isWithinCircularImport: isNodeWithinCircularImports(node, currentChain),
    })
  } else {
    if (!node.importers.size) {
      return true
    }

    // #3716, #3913
    // For a non-CSS file, if all of its importers are CSS files (registered via
    // PostCSS plugins) it should be considered a dead end and force full reload.
    if (
      !isCSSRequest(node.url) &&
      [...node.importers].every((i) => isCSSRequest(i.url))
    ) {
      return true
    }
  }

  for (const importer of node.importers) {
    const subChain = currentChain.concat(importer)

    if (importer.acceptedHmrDeps.has(node)) {
      boundaries.push({
        boundary: importer,
        acceptedVia: node,
        isWithinCircularImport: isNodeWithinCircularImports(importer, subChain),
      })
      continue
    }

    if (node.id && node.acceptedHmrExports && importer.importedBindings) {
      const importedBindingsFromNode = importer.importedBindings.get(node.id)
      if (
        importedBindingsFromNode &&
        areAllImportsAccepted(importedBindingsFromNode, node.acceptedHmrExports)
      ) {
        continue
      }
    }

    if (
      !currentChain.includes(importer) &&
      propagateUpdate(importer, traversedModules, boundaries, subChain)
    ) {
      return true
    }
  }
  return false
}

/**
 * Check importers recursively if it's an import loop. An accepted module within
 * an import loop cannot recover its execution order and should be reloaded.
 *
 * @param node The node that accepts HMR and is a boundary
 * @param nodeChain The chain of nodes/imports that lead to the node.
 *   (The last node in the chain imports the `node` parameter)
 * @param currentChain The current chain tracked from the `node` parameter
 * @param traversedModules The set of modules that have traversed
 */
function isNodeWithinCircularImports(
  node: EnvironmentModuleNode,
  nodeChain: EnvironmentModuleNode[],
  currentChain: EnvironmentModuleNode[] = [node],
  traversedModules = new Set<EnvironmentModuleNode>(),
): boolean {
  // To help visualize how each parameters work, imagine this import graph:
  //
  // A -> B -> C -> ACCEPTED -> D -> E -> NODE
  //      ^--------------------------|
  //
  // ACCEPTED: the node that accepts HMR. the `node` parameter.
  // NODE    : the initial node that triggered this HMR.
  //
  // This function will return true in the above graph, which:
  // `node`         : ACCEPTED
  // `nodeChain`    : [NODE, E, D, ACCEPTED]
  // `currentChain` : [ACCEPTED, C, B]
  //
  // It works by checking if any `node` importers are within `nodeChain`, which
  // means there's an import loop with a HMR-accepted module in it.

  if (traversedModules.has(node)) {
    return false
  }
  traversedModules.add(node)

  for (const importer of node.importers) {
    // Node may import itself which is safe
    if (importer === node) continue

    // a PostCSS plugin like Tailwind JIT may register
    // any file as a dependency to a CSS file.
    // But in that case, the actual dependency chain is separate.
    if (isCSSRequest(importer.url)) continue

    // Check circular imports
    const importerIndex = nodeChain.indexOf(importer)
    if (importerIndex > -1) {
      // Log extra debug information so users can fix and remove the circular imports
      if (debugHmr) {
        // Following explanation above:
        // `importer`                    : E
        // `currentChain` reversed       : [B, C, ACCEPTED]
        // `nodeChain` sliced & reversed : [D, E]
        // Combined                      : [E, B, C, ACCEPTED, D, E]
        const importChain = [
          importer,
          ...[...currentChain].reverse(),
          ...nodeChain.slice(importerIndex, -1).reverse(),
        ]
        debugHmr(
          colors.yellow(`circular imports detected: `) +
            importChain.map((m) => colors.dim(m.url)).join(' -> '),
        )
      }
      return true
    }

    // Continue recursively
    if (!currentChain.includes(importer)) {
      const result = isNodeWithinCircularImports(
        importer,
        nodeChain,
        currentChain.concat(importer),
        traversedModules,
      )
      if (result) return result
    }
  }
  return false
}

export function handlePrunedModules(
  mods: Set<EnvironmentModuleNode>,
  { hot }: DevEnvironment,
): void {
  // update the disposed modules' hmr timestamp
  // since if it's re-imported, it should re-apply side effects
  // and without the timestamp the browser will not re-import it!
  const t = Date.now()
  mods.forEach((mod) => {
    mod.lastHMRTimestamp = t
    mod.lastHMRInvalidationReceived = false
    debugHmr?.(`[dispose] ${colors.dim(mod.file)}`)
  })
  hot.send({
    type: 'prune',
    paths: [...mods].map((m) => m.url),
  })
}

const enum LexerState {
  inCall,
  inSingleQuoteString,
  inDoubleQuoteString,
  inTemplateString,
  inArray,
}

/**
 * Lex import.meta.hot.accept() for accepted deps.
 * Since hot.accept() can only accept string literals or array of string
 * literals, we don't really need a heavy @babel/parse call on the entire source.
 *
 * @returns selfAccepts
 */
export function lexAcceptedHmrDeps(
  code: string,
  start: number,
  urls: Set<{ url: string; start: number; end: number }>,
): boolean {
  let state: LexerState = LexerState.inCall
  // the state can only be 2 levels deep so no need for a stack
  let prevState: LexerState = LexerState.inCall
  let currentDep: string = ''

  function addDep(index: number) {
    urls.add({
      url: currentDep,
      start: index - currentDep.length - 1,
      end: index + 1,
    })
    currentDep = ''
  }

  for (let i = start; i < code.length; i++) {
    const char = code.charAt(i)
    switch (state) {
      case LexerState.inCall:
      case LexerState.inArray:
        if (char === `'`) {
          prevState = state
          state = LexerState.inSingleQuoteString
        } else if (char === `"`) {
          prevState = state
          state = LexerState.inDoubleQuoteString
        } else if (char === '`') {
          prevState = state
          state = LexerState.inTemplateString
        } else if (whitespaceRE.test(char)) {
          continue
        } else {
          if (state === LexerState.inCall) {
            if (char === `[`) {
              state = LexerState.inArray
            } else {
              // reaching here means the first arg is neither a string literal
              // nor an Array literal (direct callback) or there is no arg
              // in both case this indicates a self-accepting module
              return true // done
            }
          } else if (state === LexerState.inArray) {
            if (char === `]`) {
              return false // done
            } else if (char === ',') {
              continue
            } else {
              error(i)
            }
          }
        }
        break
      case LexerState.inSingleQuoteString:
        if (char === `'`) {
          addDep(i)
          if (prevState === LexerState.inCall) {
            // accept('foo', ...)
            return false
          } else {
            state = prevState
          }
        } else {
          currentDep += char
        }
        break
      case LexerState.inDoubleQuoteString:
        if (char === `"`) {
          addDep(i)
          if (prevState === LexerState.inCall) {
            // accept('foo', ...)
            return false
          } else {
            state = prevState
          }
        } else {
          currentDep += char
        }
        break
      case LexerState.inTemplateString:
        if (char === '`') {
          addDep(i)
          if (prevState === LexerState.inCall) {
            // accept('foo', ...)
            return false
          } else {
            state = prevState
          }
        } else if (char === '$' && code.charAt(i + 1) === '{') {
          error(i)
        } else {
          currentDep += char
        }
        break
      default:
        throw new Error('unknown import.meta.hot lexer state')
    }
  }
  return false
}

export function lexAcceptedHmrExports(
  code: string,
  start: number,
  exportNames: Set<string>,
): boolean {
  const urls = new Set<{ url: string; start: number; end: number }>()
  lexAcceptedHmrDeps(code, start, urls)
  for (const { url } of urls) {
    exportNames.add(url)
  }
  return urls.size > 0
}

export function normalizeHmrUrl(url: string): string {
  if (url[0] !== '.' && url[0] !== '/') {
    url = wrapId(url)
  }
  return url
}

function error(pos: number) {
  const err = new Error(
    `import.meta.hot.accept() can only accept string literals or an ` +
      `Array of string literals.`,
  ) as RollupError
  err.pos = pos
  throw err
}

// vitejs/vite#610 when hot-reloading Vue files, we read immediately on file
// change event and sometimes this can be too early and get an empty buffer.
// Poll until the file's modified time has changed before reading again.
async function readModifiedFile(file: string): Promise<string> {
  const content = await fsp.readFile(file, 'utf-8')
  if (!content) {
    const mtime = (await fsp.stat(file)).mtimeMs

    for (let n = 0; n < 10; n++) {
      await new Promise((r) => setTimeout(r, 10))
      const newMtime = (await fsp.stat(file)).mtimeMs
      if (newMtime !== mtime) {
        break
      }
    }

    return await fsp.readFile(file, 'utf-8')
  } else {
    return content
  }
}

export interface ServerHotChannel extends HotChannel {
  api: {
    innerEmitter: EventEmitter
    outsideEmitter: EventEmitter
  }
}

export function createServerHotChannel(): ServerHotChannel {
  const innerEmitter = new EventEmitter()
  const outsideEmitter = new EventEmitter()

  return {
    send(...args: any[]) {
      let payload: HotPayload
      if (typeof args[0] === 'string') {
        payload = {
          type: 'custom',
          event: args[0],
          data: args[1],
        }
      } else {
        payload = args[0]
      }
      outsideEmitter.emit('send', payload)
    },
    off(event, listener: () => void) {
      innerEmitter.off(event, listener)
    },
    on: ((event: string, listener: () => unknown) => {
      innerEmitter.on(event, listener)
    }) as ServerHotChannel['on'],
    close() {
      innerEmitter.removeAllListeners()
      outsideEmitter.removeAllListeners()
    },
    listen() {
      innerEmitter.emit('connection')
    },
    api: {
      innerEmitter,
      outsideEmitter,
    },
  }
}

export function createNoopHotChannel(): HotChannel {
  function noop() {
    // noop
  }

  return {
    send: noop,
    on: noop,
    off: noop,
    listen: noop,
    close: noop,
  }
}<|MERGE_RESOLUTION|>--- conflicted
+++ resolved
@@ -13,7 +13,6 @@
 import { getEnvFilesForMode } from '../env'
 import type { Environment } from '../environment'
 import { withTrailingSlash, wrapId } from '../../shared/utils'
-<<<<<<< HEAD
 import type { Plugin } from '../plugin'
 import {
   ignoreDeprecationWarnings,
@@ -23,10 +22,7 @@
 import type { ModuleNode } from './mixedModuleGraph'
 import type { DevEnvironment } from './environment'
 import { prepareError } from './middlewares/error'
-=======
-import type { ModuleNode } from './moduleGraph'
 import type { HttpServer } from '.'
->>>>>>> f321fa8d
 import { restartServerWithUrls } from '.'
 
 export const debugHmr = createDebugger('vite:hmr')
@@ -43,13 +39,7 @@
   path?: string
   timeout?: number
   overlay?: boolean
-<<<<<<< HEAD
-  server?: Server
-=======
   server?: HttpServer
-  /** @internal */
-  channels?: HMRChannel[]
->>>>>>> f321fa8d
 }
 
 export interface HotUpdateContext {
