--- conflicted
+++ resolved
@@ -1,10 +1,6 @@
 {
   "name": "vite",
-<<<<<<< HEAD
   "version": "6.0.0-alpha.18",
-=======
-  "version": "5.3.4",
->>>>>>> f321fa8d
   "type": "module",
   "license": "MIT",
   "author": "Evan You",
