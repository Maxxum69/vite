{
  "name": "vite",
<<<<<<< HEAD
  "version": "6.0.0-alpha.19",
=======
  "version": "5.4.0-beta.0",
>>>>>>> 01f6cff2
  "type": "module",
  "license": "MIT",
  "author": "Evan You",
  "description": "Native-ESM powered web dev build tool",
  "bin": {
    "vite": "bin/vite.js"
  },
  "keywords": [
    "frontend",
    "framework",
    "hmr",
    "dev-server",
    "build-tool",
    "vite"
  ],
  "main": "./dist/node/index.js",
  "types": "./dist/node/index.d.ts",
  "exports": {
    ".": {
      "import": {
        "types": "./dist/node/index.d.ts",
        "default": "./dist/node/index.js"
      },
      "require": {
        "types": "./index.d.cts",
        "default": "./index.cjs"
      }
    },
    "./client": {
      "types": "./client.d.ts"
    },
    "./module-runner": {
      "types": "./dist/node/module-runner.d.ts",
      "import": "./dist/node/module-runner.js"
    },
    "./dist/client/*": "./dist/client/*",
    "./types/*": {
      "types": "./types/*"
    },
    "./package.json": "./package.json"
  },
  "typesVersions": {
    "*": {
      "module-runner": [
        "dist/node/module-runner.d.ts"
      ]
    }
  },
  "files": [
    "bin",
    "dist",
    "client.d.ts",
    "index.cjs",
    "index.d.cts",
    "types"
  ],
  "engines": {
    "node": "^18.0.0 || >=20.0.0"
  },
  "repository": {
    "type": "git",
    "url": "git+https://github.com/vitejs/vite.git",
    "directory": "packages/vite"
  },
  "bugs": {
    "url": "https://github.com/vitejs/vite/issues"
  },
  "homepage": "https://vitejs.dev",
  "funding": "https://github.com/vitejs/vite?sponsor=1",
  "scripts": {
    "dev": "tsx scripts/dev.ts",
    "build": "rimraf dist && run-s build-bundle build-types",
    "build-bundle": "rollup --config rollup.config.ts --configPlugin esbuild",
    "build-types": "run-s build-types-temp build-types-roll build-types-check",
    "build-types-temp": "tsc --emitDeclarationOnly --outDir temp -p src/node",
    "build-types-roll": "rollup --config rollup.dts.config.ts --configPlugin esbuild && rimraf temp",
    "build-types-check": "tsc --project tsconfig.check.json",
    "typecheck": "tsc --noEmit && tsc --noEmit -p src/node",
    "lint": "eslint --cache --ext .ts src/**",
    "format": "prettier --write --cache --parser typescript \"src/**/*.ts\"",
    "prepublishOnly": "npm run build"
  },
  "//": "READ CONTRIBUTING.md to understand what to put under deps vs. devDeps!",
  "dependencies": {
    "esbuild": "^0.21.3",
    "postcss": "^8.4.40",
    "rollup": "^4.13.0"
  },
  "optionalDependencies": {
    "fsevents": "~2.3.3"
  },
  "devDependencies": {
    "@ampproject/remapping": "^2.3.0",
    "@babel/parser": "^7.25.0",
    "@jridgewell/trace-mapping": "^0.3.25",
    "@polka/compression": "^1.0.0-next.25",
    "@rollup/plugin-alias": "^5.1.0",
    "@rollup/plugin-commonjs": "^26.0.1",
    "@rollup/plugin-dynamic-import-vars": "^2.1.2",
    "@rollup/plugin-json": "^6.1.0",
    "@rollup/plugin-node-resolve": "15.2.3",
    "@rollup/pluginutils": "^5.1.0",
    "@types/escape-html": "^1.0.4",
    "@types/pnpapi": "^0.0.5",
    "artichokie": "^0.2.1",
    "cac": "^6.7.14",
    "chokidar": "^3.6.0",
    "connect": "^3.7.0",
    "convert-source-map": "^2.0.0",
    "cors": "^2.8.5",
    "cross-spawn": "^7.0.3",
    "debug": "^4.3.6",
    "dep-types": "link:./src/types",
    "dotenv": "^16.4.5",
    "dotenv-expand": "^11.0.6",
    "es-module-lexer": "^1.5.4",
    "escape-html": "^1.0.3",
    "estree-walker": "^3.0.3",
    "etag": "^1.8.1",
    "fast-glob": "^3.3.2",
    "http-proxy": "^1.18.1",
    "launch-editor-middleware": "^2.8.0",
    "lightningcss": "^1.25.1",
    "magic-string": "^0.30.11",
    "micromatch": "^4.0.7",
    "mlly": "^1.7.1",
    "mrmime": "^2.0.0",
    "open": "^8.4.2",
    "parse5": "^7.1.2",
    "pathe": "^1.1.2",
    "periscopic": "^4.0.2",
    "picocolors": "^1.0.1",
    "picomatch": "^2.3.1",
    "postcss-import": "^16.1.0",
    "postcss-load-config": "^4.0.2",
    "postcss-modules": "^6.0.0",
    "resolve.exports": "^2.0.2",
    "rollup-plugin-dts": "^6.1.1",
    "rollup-plugin-esbuild": "^6.1.1",
    "rollup-plugin-license": "^3.5.2",
    "sass": "^1.77.8",
    "sirv": "^2.0.4",
    "source-map-support": "^0.5.21",
    "strip-ansi": "^7.1.0",
    "strip-literal": "^2.1.0",
    "tsconfck": "^3.1.1",
    "tslib": "^2.6.3",
    "types": "link:./types",
    "ufo": "^1.5.4",
    "ws": "^8.18.0"
  },
  "peerDependencies": {
    "@types/node": "^18.0.0 || >=20.0.0",
    "less": "*",
    "lightningcss": "^1.21.0",
    "sass": "*",
    "stylus": "*",
    "sugarss": "*",
    "terser": "^5.4.0"
  },
  "peerDependenciesMeta": {
    "@types/node": {
      "optional": true
    },
    "sass": {
      "optional": true
    },
    "stylus": {
      "optional": true
    },
    "less": {
      "optional": true
    },
    "sugarss": {
      "optional": true
    },
    "lightningcss": {
      "optional": true
    },
    "terser": {
      "optional": true
    }
  }
}<|MERGE_RESOLUTION|>--- conflicted
+++ resolved
@@ -1,10 +1,6 @@
 {
   "name": "vite",
-<<<<<<< HEAD
   "version": "6.0.0-alpha.19",
-=======
-  "version": "5.4.0-beta.0",
->>>>>>> 01f6cff2
   "type": "module",
   "license": "MIT",
   "author": "Evan You",
