lockfileVersion: '9.0'

settings:
  autoInstallPeers: false
  excludeLinksFromLockfile: false

overrides:
  vite: workspace:*

patchedDependencies:
  acorn@8.12.1:
    hash: i6svphyqbutfresqjorapmeqfu
    path: patches/acorn@8.12.1.patch
  chokidar@3.6.0:
    hash: bckcfsslxcffppz65mxcq6naau
    path: patches/chokidar@3.6.0.patch
  http-proxy@1.18.1:
    hash: qqiqxx62zlcu62nljjmhlvexni
    path: patches/http-proxy@1.18.1.patch
  sirv@2.0.4:
    hash: amdes53ifqfntejkflpaq5ifce
    path: patches/sirv@2.0.4.patch

importers:

  .:
    devDependencies:
      '@eslint/js':
<<<<<<< HEAD
        specifier: ^9.7.0
        version: 9.7.0
      '@type-challenges/utils':
        specifier: ^0.1.1
        version: 0.1.1
=======
        specifier: ^9.8.0
        version: 9.8.0
>>>>>>> 01f6cff2
      '@types/babel__core':
        specifier: ^7.20.5
        version: 7.20.5
      '@types/babel__preset-env':
        specifier: ^7.9.7
        version: 7.9.7
      '@types/convert-source-map':
        specifier: ^2.0.3
        version: 2.0.3
      '@types/cross-spawn':
        specifier: ^6.0.6
        version: 6.0.6
      '@types/debug':
        specifier: ^4.1.12
        version: 4.1.12
      '@types/estree':
        specifier: ^1.0.5
        version: 1.0.5
      '@types/etag':
        specifier: ^1.8.3
        version: 1.8.3
      '@types/less':
        specifier: ^3.0.6
        version: 3.0.6
      '@types/micromatch':
        specifier: ^4.0.9
        version: 4.0.9
      '@types/node':
        specifier: ^20.14.13
        version: 20.14.13
      '@types/picomatch':
        specifier: ^3.0.0
        version: 3.0.0
      '@types/stylus':
        specifier: ^0.48.42
        version: 0.48.42
      '@types/ws':
        specifier: ^8.5.12
        version: 8.5.12
      '@vitejs/release-scripts':
        specifier: ^1.3.1
        version: 1.3.1
      conventional-changelog-cli:
        specifier: ^5.0.0
        version: 5.0.0(conventional-commits-filter@5.0.0)
      eslint:
        specifier: ^9.8.0
        version: 9.8.0
      eslint-plugin-import-x:
        specifier: ^3.1.0
        version: 3.1.0(eslint@9.8.0)(typescript@5.5.3)
      eslint-plugin-n:
        specifier: ^17.10.1
        version: 17.10.1(eslint@9.8.0)
      eslint-plugin-regexp:
        specifier: ^2.6.0
        version: 2.6.0(eslint@9.8.0)
      execa:
        specifier: ^9.3.0
        version: 9.3.0
      globals:
        specifier: ^15.8.0
        version: 15.8.0
      lint-staged:
        specifier: ^15.2.7
        version: 15.2.7
      npm-run-all2:
        specifier: ^6.2.2
        version: 6.2.2
      picocolors:
        specifier: ^1.0.1
        version: 1.0.1
      playwright-chromium:
        specifier: ^1.45.3
        version: 1.45.3
      prettier:
        specifier: 3.3.3
        version: 3.3.3
      rimraf:
        specifier: ^5.0.9
        version: 5.0.9
      rollup:
        specifier: ^4.13.0
        version: 4.18.1
      rollup-plugin-esbuild:
        specifier: ^6.1.1
        version: 6.1.1(esbuild@0.21.5)(rollup@4.18.1)
      simple-git-hooks:
        specifier: ^2.11.1
        version: 2.11.1
      tslib:
        specifier: ^2.6.3
        version: 2.6.3
      tsx:
        specifier: ^4.16.2
        version: 4.16.2
      typescript:
        specifier: ^5.5.3
        version: 5.5.3
      typescript-eslint:
        specifier: ^7.18.0
        version: 7.18.0(eslint@9.8.0)(typescript@5.5.3)
      vite:
        specifier: workspace:*
        version: link:packages/vite
      vitest:
        specifier: ^2.0.4
        version: 2.0.4(@types/node@20.14.13)

  docs:
    devDependencies:
      '@shikijs/vitepress-twoslash':
        specifier: ^1.12.0
        version: 1.12.0(typescript@5.5.3)
      '@types/express':
        specifier: ^4.17.21
        version: 4.17.21
      feed:
        specifier: ^4.2.2
        version: 4.2.2
      vitepress:
        specifier: 1.3.1
<<<<<<< HEAD
        version: 1.3.1(@algolia/client-search@4.20.0)(@types/react@18.3.3)(axios@1.7.2)(postcss@8.4.39)(react-dom@18.3.1(react@18.3.1))(react@18.3.1)(typescript@5.5.3)
=======
        version: 1.3.1(@algolia/client-search@4.20.0)(axios@1.7.2)(postcss@8.4.40)(react-dom@18.3.1(react@18.3.1))(react@18.3.1)(typescript@5.5.3)
>>>>>>> 01f6cff2
      vue:
        specifier: ^3.4.34
        version: 3.4.34(typescript@5.5.3)

  packages/create-vite:
    devDependencies:
      '@types/minimist':
        specifier: ^1.2.5
        version: 1.2.5
      '@types/prompts':
        specifier: ^2.4.9
        version: 2.4.9
      cross-spawn:
        specifier: ^7.0.3
        version: 7.0.3
      kolorist:
        specifier: ^1.8.0
        version: 1.8.0
      minimist:
        specifier: ^1.2.8
        version: 1.2.8
      prompts:
        specifier: ^2.4.2
        version: 2.4.2
      unbuild:
        specifier: ^2.0.0
        version: 2.0.0(sass@1.77.8)(typescript@5.5.3)

  packages/plugin-legacy:
    dependencies:
      '@babel/core':
        specifier: ^7.25.2
        version: 7.25.2
      '@babel/preset-env':
        specifier: ^7.25.2
        version: 7.25.2(@babel/core@7.25.2)
      browserslist:
        specifier: ^4.23.2
        version: 4.23.2
      browserslist-to-esbuild:
        specifier: ^2.1.1
        version: 2.1.1(browserslist@4.23.2)
      core-js:
        specifier: ^3.37.1
        version: 3.37.1
      magic-string:
        specifier: ^0.30.11
        version: 0.30.11
      regenerator-runtime:
        specifier: ^0.14.1
        version: 0.14.1
      systemjs:
        specifier: ^6.15.1
        version: 6.15.1
    devDependencies:
      acorn:
        specifier: ^8.12.1
        version: 8.12.1(patch_hash=i6svphyqbutfresqjorapmeqfu)
      picocolors:
        specifier: ^1.0.1
        version: 1.0.1
      unbuild:
        specifier: ^2.0.0
        version: 2.0.0(sass@1.77.8)(typescript@5.5.3)
      vite:
        specifier: workspace:*
        version: link:../vite

  packages/vite:
    dependencies:
      esbuild:
        specifier: ^0.21.3
        version: 0.21.5
      postcss:
        specifier: ^8.4.40
        version: 8.4.40
      rollup:
        specifier: ^4.13.0
        version: 4.18.1
    optionalDependencies:
      fsevents:
        specifier: ~2.3.3
        version: 2.3.3
    devDependencies:
      '@ampproject/remapping':
        specifier: ^2.3.0
        version: 2.3.0
      '@babel/parser':
        specifier: ^7.25.0
        version: 7.25.0
      '@jridgewell/trace-mapping':
        specifier: ^0.3.25
        version: 0.3.25
      '@polka/compression':
        specifier: ^1.0.0-next.25
        version: 1.0.0-next.25
      '@rollup/plugin-alias':
        specifier: ^5.1.0
        version: 5.1.0(rollup@4.18.1)
      '@rollup/plugin-commonjs':
        specifier: ^26.0.1
        version: 26.0.1(rollup@4.18.1)
      '@rollup/plugin-dynamic-import-vars':
        specifier: ^2.1.2
        version: 2.1.2(rollup@4.18.1)
      '@rollup/plugin-json':
        specifier: ^6.1.0
        version: 6.1.0(rollup@4.18.1)
      '@rollup/plugin-node-resolve':
        specifier: 15.2.3
        version: 15.2.3(rollup@4.18.1)
      '@rollup/pluginutils':
        specifier: ^5.1.0
        version: 5.1.0(rollup@4.18.1)
      '@types/escape-html':
        specifier: ^1.0.4
        version: 1.0.4
      '@types/pnpapi':
        specifier: ^0.0.5
        version: 0.0.5
      artichokie:
        specifier: ^0.2.1
        version: 0.2.1
      cac:
        specifier: ^6.7.14
        version: 6.7.14
      chokidar:
        specifier: ^3.6.0
        version: 3.6.0(patch_hash=bckcfsslxcffppz65mxcq6naau)
      connect:
        specifier: ^3.7.0
        version: 3.7.0
      convert-source-map:
        specifier: ^2.0.0
        version: 2.0.0
      cors:
        specifier: ^2.8.5
        version: 2.8.5
      cross-spawn:
        specifier: ^7.0.3
        version: 7.0.3
      debug:
        specifier: ^4.3.6
        version: 4.3.6
      dep-types:
        specifier: link:./src/types
        version: link:src/types
      dotenv:
        specifier: ^16.4.5
        version: 16.4.5
      dotenv-expand:
        specifier: ^11.0.6
        version: 11.0.6
      es-module-lexer:
        specifier: ^1.5.4
        version: 1.5.4
      escape-html:
        specifier: ^1.0.3
        version: 1.0.3
      estree-walker:
        specifier: ^3.0.3
        version: 3.0.3
      etag:
        specifier: ^1.8.1
        version: 1.8.1
      fast-glob:
        specifier: ^3.3.2
        version: 3.3.2
      http-proxy:
        specifier: ^1.18.1
        version: 1.18.1(patch_hash=qqiqxx62zlcu62nljjmhlvexni)(debug@4.3.6)
      launch-editor-middleware:
        specifier: ^2.8.0
        version: 2.8.0
      lightningcss:
        specifier: ^1.25.1
        version: 1.25.1
      magic-string:
        specifier: ^0.30.11
        version: 0.30.11
      micromatch:
        specifier: ^4.0.7
        version: 4.0.7
      mlly:
        specifier: ^1.7.1
        version: 1.7.1
      mrmime:
        specifier: ^2.0.0
        version: 2.0.0
      open:
        specifier: ^8.4.2
        version: 8.4.2
      parse5:
        specifier: ^7.1.2
        version: 7.1.2
      pathe:
        specifier: ^1.1.2
        version: 1.1.2
      periscopic:
        specifier: ^4.0.2
        version: 4.0.2
      picocolors:
        specifier: ^1.0.1
        version: 1.0.1
      picomatch:
        specifier: ^2.3.1
        version: 2.3.1
      postcss-import:
        specifier: ^16.1.0
        version: 16.1.0(postcss@8.4.40)
      postcss-load-config:
        specifier: ^4.0.2
        version: 4.0.2(postcss@8.4.40)(ts-node@10.9.2(@types/node@20.14.13)(typescript@5.5.3))
      postcss-modules:
        specifier: ^6.0.0
        version: 6.0.0(postcss@8.4.40)
      resolve.exports:
        specifier: ^2.0.2
        version: 2.0.2
      rollup-plugin-dts:
        specifier: ^6.1.1
        version: 6.1.1(rollup@4.18.1)(typescript@5.5.3)
      rollup-plugin-esbuild:
        specifier: ^6.1.1
        version: 6.1.1(esbuild@0.21.5)(rollup@4.18.1)
      rollup-plugin-license:
        specifier: ^3.5.2
        version: 3.5.2(picomatch@2.3.1)(rollup@4.18.1)
      sass:
        specifier: ^1.77.8
        version: 1.77.8
      sirv:
        specifier: ^2.0.4
        version: 2.0.4(patch_hash=amdes53ifqfntejkflpaq5ifce)
      source-map-support:
        specifier: ^0.5.21
        version: 0.5.21
      strip-ansi:
        specifier: ^7.1.0
        version: 7.1.0
      strip-literal:
        specifier: ^2.1.0
        version: 2.1.0
      tsconfck:
        specifier: ^3.1.1
        version: 3.1.1(typescript@5.5.3)
      tslib:
        specifier: ^2.6.3
        version: 2.6.3
      types:
        specifier: link:./types
        version: link:types
      ufo:
        specifier: ^1.5.4
        version: 1.5.4
      ws:
        specifier: ^8.18.0
        version: 8.18.0

  packages/vite/src/node/__tests__:
    dependencies:
      '@vitejs/cjs-ssr-dep':
        specifier: link:./fixtures/cjs-ssr-dep
        version: link:fixtures/cjs-ssr-dep

  packages/vite/src/node/__tests__/fixtures/cjs-ssr-dep: {}

  packages/vite/src/node/__tests__/packages/module: {}

  packages/vite/src/node/__tests__/packages/name: {}

  packages/vite/src/node/__tests__/packages/noname: {}

  packages/vite/src/node/server/__tests__/fixtures/lerna/nested: {}

  packages/vite/src/node/server/__tests__/fixtures/none/nested: {}

  packages/vite/src/node/server/__tests__/fixtures/pnpm: {}

  packages/vite/src/node/server/__tests__/fixtures/pnpm/nested: {}

  packages/vite/src/node/server/__tests__/fixtures/watcher: {}

  packages/vite/src/node/server/__tests__/fixtures/yarn: {}

  packages/vite/src/node/server/__tests__/fixtures/yarn/nested: {}

  packages/vite/src/node/ssr/runtime/__tests__:
    dependencies:
      '@vitejs/cjs-external':
        specifier: link:./fixtures/cjs-external
        version: link:fixtures/cjs-external
      '@vitejs/esm-external':
        specifier: link:./fixtures/esm-external
        version: link:fixtures/esm-external
      tinyspy:
        specifier: 2.2.0
        version: 2.2.0

  packages/vite/src/node/ssr/runtime/__tests__/fixtures/cjs-external: {}

  packages/vite/src/node/ssr/runtime/__tests__/fixtures/esm-external: {}

  playground:
    devDependencies:
      convert-source-map:
        specifier: ^2.0.0
        version: 2.0.0
      css-color-names:
        specifier: ^1.0.1
        version: 1.0.1
      kill-port:
        specifier: ^1.6.1
        version: 1.6.1
      node-fetch:
        specifier: ^3.3.2
        version: 3.3.2

  playground/alias:
    dependencies:
      '@vue/shared':
        specifier: ^3.4.34
        version: 3.4.34
      aliased-module:
        specifier: file:./dir/module
        version: '@vitejs/test-aliased-module@file:playground/alias/dir/module'
      vue:
        specifier: ^3.4.34
        version: 3.4.34(typescript@5.5.3)
    devDependencies:
      '@vitejs/test-resolve-linked':
        specifier: workspace:*
        version: link:../resolve-linked

  playground/alias/dir/module: {}

  playground/assets: {}

  playground/assets-sanitize: {}

  playground/backend-integration:
    devDependencies:
      fast-glob:
        specifier: ^3.3.2
        version: 3.3.2
      sass:
        specifier: ^1.77.8
        version: 1.77.8
      tailwindcss:
        specifier: ^3.4.7
        version: 3.4.7(ts-node@10.9.2(@types/node@20.14.13)(typescript@5.5.3))

  playground/build-old: {}

  playground/cli: {}

  playground/cli-module:
    devDependencies:
      url:
        specifier: ^0.11.4
        version: 0.11.4

  playground/config/packages/entry:
    dependencies:
      '@vite/test-config-plugin-module-condition':
        specifier: link:../plugin-module-condition
        version: link:../plugin-module-condition

  playground/config/packages/plugin-module-condition: {}

  playground/config/packages/siblings:
    devDependencies:
      '@types/lodash':
        specifier: ^4.17.7
        version: 4.17.7
      lodash:
        specifier: ^4.17.21
        version: 4.17.21

  playground/csp: {}

  playground/css:
    devDependencies:
      '@vitejs/test-css-dep':
        specifier: link:./css-dep
        version: link:css-dep
      '@vitejs/test-css-dep-exports':
        specifier: link:./css-dep-exports
        version: link:css-dep-exports
      '@vitejs/test-css-js-dep':
        specifier: file:./css-js-dep
        version: file:playground/css/css-js-dep
      '@vitejs/test-css-proxy-dep':
        specifier: file:./css-proxy-dep
        version: file:playground/css/css-proxy-dep
      '@vitejs/test-scss-proxy-dep':
        specifier: file:./scss-proxy-dep
        version: file:playground/css/scss-proxy-dep
      fast-glob:
        specifier: ^3.3.2
        version: 3.3.2
      less:
        specifier: ^4.2.0
        version: 4.2.0
      postcss-nested:
        specifier: ^6.2.0
        version: 6.2.0(postcss@8.4.40)
      sass:
        specifier: ^1.77.8
        version: 1.77.8
      stylus:
        specifier: ^0.63.0
        version: 0.63.0
      sugarss:
        specifier: ^4.0.1
        version: 4.0.1(postcss@8.4.40)

  playground/css-codesplit: {}

  playground/css-codesplit-cjs: {}

  playground/css-dynamic-import: {}

  playground/css-lightningcss:
    devDependencies:
      lightningcss:
        specifier: ^1.25.1
        version: 1.25.1

  playground/css-lightningcss-proxy:
    devDependencies:
      express:
        specifier: ^4.19.2
        version: 4.19.2
      lightningcss:
        specifier: ^1.25.1
        version: 1.25.1

  playground/css-no-codesplit: {}

  playground/css-sourcemap:
    devDependencies:
      less:
        specifier: ^4.2.0
        version: 4.2.0
      magic-string:
        specifier: ^0.30.11
        version: 0.30.11
      sass:
        specifier: ^1.77.8
        version: 1.77.8
      stylus:
        specifier: ^0.63.0
        version: 0.63.0
      sugarss:
        specifier: ^4.0.1
        version: 4.0.1(postcss@8.4.40)

  playground/css/css-dep: {}

  playground/css/css-dep-exports: {}

  playground/css/css-js-dep: {}

  playground/css/css-proxy-dep:
    dependencies:
      '@vitejs/test-css-proxy-dep-nested':
        specifier: file:../css-proxy-dep-nested
        version: file:playground/css/css-proxy-dep-nested

  playground/css/css-proxy-dep-nested: {}

  playground/css/pkg-dep: {}

  playground/css/postcss-caching/blue-app: {}

  playground/css/postcss-caching/green-app: {}

  playground/css/scss-proxy-dep:
    dependencies:
      '@vitejs/test-scss-proxy-dep-nested':
        specifier: file:../scss-proxy-dep-nested
        version: file:playground/css/scss-proxy-dep-nested

  playground/css/scss-proxy-dep-nested: {}

  playground/data-uri: {}

  playground/define:
    dependencies:
      '@vitejs/test-commonjs-dep':
        specifier: file:./commonjs-dep
        version: file:playground/define/commonjs-dep

  playground/define/commonjs-dep: {}

  playground/dynamic-import:
    dependencies:
      '@vitejs/test-pkg':
        specifier: file:./pkg
        version: file:playground/dynamic-import/pkg

  playground/dynamic-import-inline: {}

  playground/dynamic-import/pkg: {}

  playground/env: {}

  playground/env-nested: {}

  playground/environment-react-ssr:
    devDependencies:
      '@types/react':
        specifier: ^18.2.73
        version: 18.3.3
      '@types/react-dom':
        specifier: ^18.2.23
        version: 18.3.0
      react:
        specifier: ^18.2.0
        version: 18.3.1
      react-dom:
        specifier: ^18.2.0
        version: 18.3.1(react@18.3.1)

  playground/extensions:
    dependencies:
      vue:
        specifier: ^3.4.34
        version: 3.4.34(typescript@5.5.3)

  playground/external:
    dependencies:
      '@vitejs/test-dep-that-imports':
        specifier: file:./dep-that-imports
        version: file:playground/external/dep-that-imports(typescript@5.5.3)
      '@vitejs/test-dep-that-requires':
        specifier: file:./dep-that-requires
        version: file:playground/external/dep-that-requires(typescript@5.5.3)
    devDependencies:
      slash3:
        specifier: npm:slash@^3.0.0
        version: slash@3.0.0
      slash5:
        specifier: npm:slash@^5.1.0
        version: slash@5.1.0
      vite:
        specifier: workspace:*
        version: link:../../packages/vite
      vue:
        specifier: ^3.4.34
        version: 3.4.34(typescript@5.5.3)
      vue32:
        specifier: npm:vue@~3.2.0
        version: vue@3.2.0

  playground/external/dep-that-imports:
    dependencies:
      slash3:
        specifier: npm:slash@^3.0.0
        version: slash@3.0.0
      slash5:
        specifier: npm:slash@^5.1.0
        version: slash@5.1.0
      vue:
        specifier: ^3.4.34
        version: 3.4.34(typescript@5.5.3)

  playground/external/dep-that-requires:
    dependencies:
      slash3:
        specifier: npm:slash@^3.0.0
        version: slash@3.0.0
      slash5:
        specifier: npm:slash@^5.1.0
        version: slash@5.1.0
      vue:
        specifier: ^3.4.34
        version: 3.4.34(typescript@5.5.3)

  playground/fs-serve: {}

  playground/glob-import:
    dependencies:
      '@vitejs/test-import-meta-glob-pkg':
        specifier: file:./import-meta-glob-pkg
        version: file:playground/glob-import/import-meta-glob-pkg

  playground/glob-import/import-meta-glob-pkg: {}

  playground/hmr: {}

  playground/hmr-ssr: {}

  playground/html: {}

  playground/html/side-effects: {}

  playground/import-assertion:
    dependencies:
      '@vitejs/test-import-assertion-dep':
        specifier: file:./import-assertion-dep
        version: file:playground/import-assertion/import-assertion-dep

  playground/import-assertion/import-assertion-dep: {}

  playground/js-sourcemap:
    dependencies:
      '@vitejs/test-importee-pkg':
        specifier: file:importee-pkg
        version: file:playground/js-sourcemap/importee-pkg
      magic-string:
        specifier: ^0.30.11
        version: 0.30.11

  playground/js-sourcemap/importee-pkg: {}

  playground/json:
    devDependencies:
      '@vitejs/test-json-module':
        specifier: file:./json-module
        version: file:playground/json/json-module
      express:
        specifier: ^4.19.2
        version: 4.19.2
      vue:
        specifier: ^3.4.34
        version: 3.4.34(typescript@5.5.3)

  playground/json/json-module: {}

  playground/legacy:
    devDependencies:
      '@vitejs/plugin-legacy':
        specifier: workspace:*
        version: link:../../packages/plugin-legacy
      express:
        specifier: ^4.19.2
        version: 4.19.2
      terser:
        specifier: ^5.31.3
        version: 5.31.3
      vite:
        specifier: workspace:*
        version: link:../../packages/vite

  playground/lib:
    devDependencies:
      sirv:
        specifier: ^2.0.4
        version: 2.0.4(patch_hash=amdes53ifqfntejkflpaq5ifce)

  playground/minify:
    dependencies:
      minified-module:
        specifier: file:./dir/module
        version: '@vitejs/test-minify@file:playground/minify/dir/module'

  playground/minify/dir/module: {}

  playground/module-graph: {}

  playground/multiple-entrypoints:
    devDependencies:
      sass:
        specifier: ^1.77.8
        version: 1.77.8

  playground/nested-deps:
    dependencies:
      '@vitejs/self-referencing':
        specifier: link:../self-referencing
        version: link:../self-referencing
      '@vitejs/test-package-a':
        specifier: link:./test-package-a
        version: link:test-package-a
      '@vitejs/test-package-b':
        specifier: link:./test-package-b
        version: link:test-package-b
      '@vitejs/test-package-c':
        specifier: link:./test-package-c
        version: link:test-package-c
      '@vitejs/test-package-d':
        specifier: link:./test-package-d
        version: link:test-package-d
      '@vitejs/test-package-e':
        specifier: link:./test-package-e
        version: link:test-package-e
      '@vitejs/test-package-f':
        specifier: link:./test-package-f
        version: link:test-package-f

  playground/nested-deps/test-package-a: {}

  playground/nested-deps/test-package-b: {}

  playground/nested-deps/test-package-c: {}

  playground/nested-deps/test-package-d:
    dependencies:
      '@vitejs/test-package-d-nested':
        specifier: link:./test-package-d-nested
        version: link:test-package-d-nested

  playground/nested-deps/test-package-d/test-package-d-nested: {}

  playground/nested-deps/test-package-e:
    dependencies:
      '@vitejs/test-package-e-excluded':
        specifier: link:./test-package-e-excluded
        version: link:test-package-e-excluded
      '@vitejs/test-package-e-included':
        specifier: link:./test-package-e-included
        version: link:test-package-e-included

  playground/nested-deps/test-package-e/test-package-e-excluded: {}

  playground/nested-deps/test-package-e/test-package-e-included:
    dependencies:
      test-package-e-excluded:
        specifier: link:../test-package-e-excluded
        version: link:../test-package-e-excluded

  playground/nested-deps/test-package-f: {}

  playground/object-hooks:
    dependencies:
      vue:
        specifier: ^3.4.34
        version: 3.4.34(typescript@5.5.3)

  playground/optimize-deps:
    dependencies:
      '@vitejs/longfilename-aaaaaaaaaaaaaaaaaaaaaaaaaaaaaaaaaaaaaaaaaaaaaaaaaaaaaaaaaaaaaaaaaaaaaaaaaaaaaaaaaaaaaaaaaaaaaaaaaaaaaaaaaaaaaaaaaaaaaaaaaaaaaaaaaaaaaaaaaaaaaaaaaaaaaaaaaaaaaaaaaaaaaaaaaaaaaaaaaaaaaaaaaaaa':
        specifier: file:./longfilename
        version: file:playground/optimize-deps/longfilename
      '@vitejs/test-added-in-entries':
        specifier: file:./added-in-entries
        version: file:playground/optimize-deps/added-in-entries
      '@vitejs/test-dep-alias-using-absolute-path':
        specifier: file:./dep-alias-using-absolute-path
        version: file:playground/optimize-deps/dep-alias-using-absolute-path
      '@vitejs/test-dep-cjs-browser-field-bare':
        specifier: file:./dep-cjs-browser-field-bare
        version: file:playground/optimize-deps/dep-cjs-browser-field-bare
      '@vitejs/test-dep-cjs-compiled-from-cjs':
        specifier: file:./dep-cjs-compiled-from-cjs
        version: file:playground/optimize-deps/dep-cjs-compiled-from-cjs
      '@vitejs/test-dep-cjs-compiled-from-esm':
        specifier: file:./dep-cjs-compiled-from-esm
        version: file:playground/optimize-deps/dep-cjs-compiled-from-esm
      '@vitejs/test-dep-cjs-external-package-omit-js-suffix':
        specifier: file:./dep-cjs-external-package-omit-js-suffix
        version: file:playground/optimize-deps/dep-cjs-external-package-omit-js-suffix
      '@vitejs/test-dep-cjs-with-assets':
        specifier: file:./dep-cjs-with-assets
        version: file:playground/optimize-deps/dep-cjs-with-assets
      '@vitejs/test-dep-css-require':
        specifier: file:./dep-css-require
        version: file:playground/optimize-deps/dep-css-require
      '@vitejs/test-dep-esbuild-plugin-transform':
        specifier: file:./dep-esbuild-plugin-transform
        version: file:playground/optimize-deps/dep-esbuild-plugin-transform
      '@vitejs/test-dep-incompatible':
        specifier: file:./dep-incompatible
        version: file:playground/optimize-deps/dep-incompatible
      '@vitejs/test-dep-linked':
        specifier: link:./dep-linked
        version: link:dep-linked
      '@vitejs/test-dep-linked-include':
        specifier: link:./dep-linked-include
        version: link:dep-linked-include
      '@vitejs/test-dep-node-env':
        specifier: file:./dep-node-env
        version: file:playground/optimize-deps/dep-node-env
      '@vitejs/test-dep-non-optimized':
        specifier: file:./dep-non-optimized
        version: file:playground/optimize-deps/dep-non-optimized
      '@vitejs/test-dep-not-js':
        specifier: file:./dep-not-js
        version: file:playground/optimize-deps/dep-not-js
      '@vitejs/test-dep-optimize-exports-with-glob':
        specifier: file:./dep-optimize-exports-with-glob
        version: file:playground/optimize-deps/dep-optimize-exports-with-glob
      '@vitejs/test-dep-optimize-exports-with-root-glob':
        specifier: file:./dep-optimize-exports-with-root-glob
        version: file:playground/optimize-deps/dep-optimize-exports-with-root-glob
      '@vitejs/test-dep-optimize-with-glob':
        specifier: file:./dep-optimize-with-glob
        version: file:playground/optimize-deps/dep-optimize-with-glob
      '@vitejs/test-dep-relative-to-main':
        specifier: file:./dep-relative-to-main
        version: file:playground/optimize-deps/dep-relative-to-main
      '@vitejs/test-dep-with-builtin-module-cjs':
        specifier: file:./dep-with-builtin-module-cjs
        version: file:playground/optimize-deps/dep-with-builtin-module-cjs
      '@vitejs/test-dep-with-builtin-module-esm':
        specifier: file:./dep-with-builtin-module-esm
        version: file:playground/optimize-deps/dep-with-builtin-module-esm
      '@vitejs/test-dep-with-dynamic-import':
        specifier: file:./dep-with-dynamic-import
        version: file:playground/optimize-deps/dep-with-dynamic-import
      '@vitejs/test-dep-with-optional-peer-dep':
        specifier: file:./dep-with-optional-peer-dep
        version: file:playground/optimize-deps/dep-with-optional-peer-dep
      '@vitejs/test-dep-with-optional-peer-dep-submodule':
        specifier: file:./dep-with-optional-peer-dep-submodule
        version: file:playground/optimize-deps/dep-with-optional-peer-dep-submodule
      '@vitejs/test-nested-exclude':
        specifier: file:./nested-exclude
        version: file:playground/optimize-deps/nested-exclude
      '@vitejs/test-resolve-linked':
        specifier: workspace:0.0.0
        version: link:../resolve-linked
      axios:
        specifier: ^1.7.2
        version: 1.7.2
      clipboard:
        specifier: ^2.0.11
        version: 2.0.11
      lodash:
        specifier: ^4.17.21
        version: 4.17.21
      lodash-es:
        specifier: ^4.17.21
        version: 4.17.21
      lodash.clonedeep:
        specifier: ^4.5.0
        version: 4.5.0
      phoenix:
        specifier: ^1.7.14
        version: 1.7.14
      react:
        specifier: ^18.3.1
        version: 18.3.1
      react-dom:
        specifier: ^18.3.1
        version: 18.3.1(react@18.3.1)
      url:
        specifier: ^0.11.4
        version: 0.11.4
      vue:
        specifier: ^3.4.34
        version: 3.4.34(typescript@5.5.3)
      vuex:
        specifier: ^4.1.0
        version: 4.1.0(vue@3.4.34(typescript@5.5.3))

  playground/optimize-deps-no-discovery:
    dependencies:
      '@vitejs/test-dep-no-discovery':
        specifier: file:./dep-no-discovery
        version: file:playground/optimize-deps-no-discovery/dep-no-discovery
      vue:
        specifier: ^3.4.34
        version: 3.4.34(typescript@5.5.3)
      vuex:
        specifier: ^4.1.0
        version: 4.1.0(vue@3.4.34(typescript@5.5.3))

  playground/optimize-deps-no-discovery/dep-no-discovery: {}

  playground/optimize-deps/added-in-entries: {}

  playground/optimize-deps/dep-alias-using-absolute-path:
    dependencies:
      lodash:
        specifier: ^4.17.21
        version: 4.17.21

  playground/optimize-deps/dep-cjs-browser-field-bare: {}

  playground/optimize-deps/dep-cjs-compiled-from-cjs: {}

  playground/optimize-deps/dep-cjs-compiled-from-esm: {}

  playground/optimize-deps/dep-cjs-external-package-omit-js-suffix: {}

  playground/optimize-deps/dep-cjs-with-assets: {}

  playground/optimize-deps/dep-css-require: {}

  playground/optimize-deps/dep-esbuild-plugin-transform: {}

  playground/optimize-deps/dep-incompatible: {}

  playground/optimize-deps/dep-linked:
    dependencies:
      lodash-es:
        specifier: ^4.17.21
        version: 4.17.21

  playground/optimize-deps/dep-linked-include:
    dependencies:
      react:
        specifier: 18.3.1
        version: 18.3.1

  playground/optimize-deps/dep-node-env: {}

  playground/optimize-deps/dep-non-optimized: {}

  playground/optimize-deps/dep-not-js: {}

  playground/optimize-deps/dep-optimize-exports-with-glob: {}

  playground/optimize-deps/dep-optimize-exports-with-root-glob: {}

  playground/optimize-deps/dep-optimize-with-glob: {}

  playground/optimize-deps/dep-relative-to-main: {}

  playground/optimize-deps/dep-with-builtin-module-cjs: {}

  playground/optimize-deps/dep-with-builtin-module-esm: {}

  playground/optimize-deps/dep-with-dynamic-import: {}

  playground/optimize-deps/dep-with-optional-peer-dep: {}

  playground/optimize-deps/dep-with-optional-peer-dep-submodule: {}

  playground/optimize-deps/longfilename: {}

  playground/optimize-deps/nested-exclude:
    dependencies:
      '@vitejs/test-nested-include':
        specifier: file:../nested-include
        version: file:playground/optimize-deps/nested-include

  playground/optimize-deps/nested-include: {}

  playground/optimize-deps/non-optimizable-include: {}

  playground/optimize-missing-deps:
    dependencies:
      '@vitejs/test-missing-dep':
        specifier: file:./missing-dep
        version: file:playground/optimize-missing-deps/missing-dep
    devDependencies:
      express:
        specifier: ^4.19.2
        version: 4.19.2

  playground/optimize-missing-deps/missing-dep:
    dependencies:
      '@vitejs/test-multi-entry-dep':
        specifier: file:../multi-entry-dep
        version: file:playground/optimize-missing-deps/multi-entry-dep

  playground/optimize-missing-deps/multi-entry-dep: {}

  playground/preload:
    devDependencies:
      '@vitejs/test-dep-a':
        specifier: file:./dep-a
        version: file:playground/preload/dep-a
      '@vitejs/test-dep-including-a':
        specifier: file:./dep-including-a
        version: file:playground/preload/dep-including-a
      terser:
        specifier: ^5.31.3
        version: 5.31.3

  playground/preload/dep-a: {}

  playground/preload/dep-including-a:
    dependencies:
      '@vitejs/test-dep-a':
        specifier: file:../dep-a
        version: file:playground/preload/dep-a

  playground/preserve-symlinks:
    dependencies:
      '@vitejs/test-module-a':
        specifier: link:./module-a
        version: link:module-a

  playground/preserve-symlinks/module-a: {}

  playground/proxy-bypass: {}

  playground/proxy-hmr: {}

  playground/proxy-hmr/other-app: {}

  playground/resolve:
    dependencies:
      '@babel/runtime':
        specifier: ^7.25.0
        version: 7.25.0
      '@vitejs/test-require-pkg-with-module-field':
        specifier: link:./require-pkg-with-module-field
        version: link:require-pkg-with-module-field
      '@vitejs/test-resolve-browser-field':
        specifier: link:./browser-field
        version: link:browser-field
      '@vitejs/test-resolve-browser-module-field1':
        specifier: link:./browser-module-field1
        version: link:browser-module-field1
      '@vitejs/test-resolve-browser-module-field2':
        specifier: link:./browser-module-field2
        version: link:browser-module-field2
      '@vitejs/test-resolve-browser-module-field3':
        specifier: link:./browser-module-field3
        version: link:browser-module-field3
      '@vitejs/test-resolve-custom-browser-main-field':
        specifier: link:./custom-browser-main-field
        version: link:custom-browser-main-field
      '@vitejs/test-resolve-custom-condition':
        specifier: link:./custom-condition
        version: link:custom-condition
      '@vitejs/test-resolve-custom-main-field':
        specifier: link:./custom-main-field
        version: link:custom-main-field
      '@vitejs/test-resolve-exports-and-nested-scope':
        specifier: link:./exports-and-nested-scope
        version: link:exports-and-nested-scope
      '@vitejs/test-resolve-exports-env':
        specifier: link:./exports-env
        version: link:exports-env
      '@vitejs/test-resolve-exports-from-root':
        specifier: link:./exports-from-root
        version: link:exports-from-root
      '@vitejs/test-resolve-exports-legacy-fallback':
        specifier: link:./exports-legacy-fallback
        version: link:exports-legacy-fallback
      '@vitejs/test-resolve-exports-path':
        specifier: link:./exports-path
        version: link:exports-path
      '@vitejs/test-resolve-exports-with-module':
        specifier: link:./exports-with-module
        version: link:exports-with-module
      '@vitejs/test-resolve-exports-with-module-condition':
        specifier: link:./exports-with-module-condition
        version: link:exports-with-module-condition
      '@vitejs/test-resolve-exports-with-module-condition-required':
        specifier: link:./exports-with-module-condition-required
        version: link:exports-with-module-condition-required
      '@vitejs/test-resolve-imports-pkg':
        specifier: link:./imports-path/other-pkg
        version: link:imports-path/other-pkg
      '@vitejs/test-resolve-linked':
        specifier: workspace:*
        version: link:../resolve-linked
      '@vitejs/test-resolve-sharp-dir':
        specifier: link:./sharp-dir
        version: link:sharp-dir
      es5-ext:
        specifier: 0.10.64
        version: 0.10.64
      normalize.css:
        specifier: ^8.0.1
        version: 8.0.1

  playground/resolve-config: {}

  playground/resolve-linked: {}

  playground/resolve/browser-field:
    dependencies:
      '@vitejs/test-resolve-browser-field-bare-import-fail':
        specifier: link:../browser-field-bare-import-fail
        version: link:../browser-field-bare-import-fail
      '@vitejs/test-resolve-browser-field-bare-import-success':
        specifier: link:../browser-field-bare-import-success
        version: link:../browser-field-bare-import-success

  playground/resolve/browser-field-bare-import-fail: {}

  playground/resolve/browser-field-bare-import-success: {}

  playground/resolve/browser-module-field1: {}

  playground/resolve/browser-module-field2: {}

  playground/resolve/browser-module-field3: {}

  playground/resolve/custom-browser-main-field: {}

  playground/resolve/custom-condition: {}

  playground/resolve/custom-main-field: {}

  playground/resolve/exports-and-nested-scope: {}

  playground/resolve/exports-and-nested-scope/nested-scope: {}

  playground/resolve/exports-env: {}

  playground/resolve/exports-from-root: {}

  playground/resolve/exports-from-root/nested: {}

  playground/resolve/exports-legacy-fallback: {}

  playground/resolve/exports-legacy-fallback/dir: {}

  playground/resolve/exports-path: {}

  playground/resolve/exports-with-module: {}

  playground/resolve/exports-with-module-condition: {}

  playground/resolve/exports-with-module-condition-required:
    dependencies:
      '@vitejs/test-resolve-exports-with-module-condition':
        specifier: link:../exports-with-module-condition
        version: link:../exports-with-module-condition

  playground/resolve/imports-path/other-pkg: {}

  playground/resolve/inline-package: {}

  playground/resolve/require-pkg-with-module-field:
    dependencies:
      bignumber.js:
        specifier: 9.1.2
        version: 9.1.2

  playground/resolve/sharp-dir:
    dependencies:
      es5-ext:
        specifier: 0.10.64
        version: 0.10.64

  playground/self-referencing: {}

  playground/ssr:
    devDependencies:
      express:
        specifier: ^4.19.2
        version: 4.19.2

  playground/ssr-alias:
    dependencies:
      '@vitejs/test-alias-original':
        specifier: file:./alias-original
        version: file:playground/ssr-alias/alias-original

  playground/ssr-alias/alias-original: {}

  playground/ssr-conditions:
    dependencies:
      '@vitejs/test-ssr-conditions-external':
        specifier: file:./external
        version: file:playground/ssr-conditions/external
      '@vitejs/test-ssr-conditions-no-external':
        specifier: file:./no-external
        version: file:playground/ssr-conditions/no-external
    devDependencies:
      express:
        specifier: ^4.19.2
        version: 4.19.2

  playground/ssr-conditions/external: {}

  playground/ssr-conditions/no-external: {}

  playground/ssr-deps:
    dependencies:
      '@vitejs/test-css-lib':
        specifier: file:./css-lib
        version: file:playground/ssr-deps/css-lib
      '@vitejs/test-define-properties-exports':
        specifier: file:./define-properties-exports
        version: file:playground/ssr-deps/define-properties-exports
      '@vitejs/test-define-property-exports':
        specifier: file:./define-property-exports
        version: file:playground/ssr-deps/define-property-exports
      '@vitejs/test-external-entry':
        specifier: file:./external-entry
        version: file:playground/ssr-deps/external-entry
      '@vitejs/test-external-using-external-entry':
        specifier: file:./external-using-external-entry
        version: file:playground/ssr-deps/external-using-external-entry
      '@vitejs/test-forwarded-export':
        specifier: file:./forwarded-export
        version: file:playground/ssr-deps/forwarded-export
      '@vitejs/test-import-builtin-cjs':
        specifier: file:./import-builtin-cjs
        version: '@vitejs/test-import-builtin@file:playground/ssr-deps/import-builtin-cjs'
      '@vitejs/test-linked-no-external':
        specifier: link:./linked-no-external
        version: link:linked-no-external
      '@vitejs/test-module-condition':
        specifier: file:./module-condition
        version: file:playground/ssr-deps/module-condition
      '@vitejs/test-no-external-cjs':
        specifier: file:./no-external-cjs
        version: file:playground/ssr-deps/no-external-cjs
      '@vitejs/test-no-external-css':
        specifier: file:./no-external-css
        version: file:playground/ssr-deps/no-external-css
      '@vitejs/test-non-optimized-with-nested-external':
        specifier: workspace:*
        version: link:non-optimized-with-nested-external
      '@vitejs/test-object-assigned-exports':
        specifier: file:./object-assigned-exports
        version: file:playground/ssr-deps/object-assigned-exports
      '@vitejs/test-only-object-assigned-exports':
        specifier: file:./only-object-assigned-exports
        version: file:playground/ssr-deps/only-object-assigned-exports
      '@vitejs/test-optimized-cjs-with-nested-external':
        specifier: file:./optimized-with-nested-external
        version: '@vitejs/test-optimized-with-nested-external@file:playground/ssr-deps/optimized-with-nested-external'
      '@vitejs/test-optimized-with-nested-external':
        specifier: file:./optimized-with-nested-external
        version: file:playground/ssr-deps/optimized-with-nested-external
      '@vitejs/test-pkg-exports':
        specifier: file:./pkg-exports
        version: file:playground/ssr-deps/pkg-exports
      '@vitejs/test-primitive-export':
        specifier: file:./primitive-export
        version: file:playground/ssr-deps/primitive-export
      '@vitejs/test-read-file-content':
        specifier: file:./read-file-content
        version: file:playground/ssr-deps/read-file-content
      '@vitejs/test-require-absolute':
        specifier: file:./require-absolute
        version: file:playground/ssr-deps/require-absolute
      '@vitejs/test-ts-transpiled-exports':
        specifier: file:./ts-transpiled-exports
        version: file:playground/ssr-deps/ts-transpiled-exports
      bcrypt:
        specifier: ^5.1.1
        version: 5.1.1
    devDependencies:
      express:
        specifier: ^4.19.2
        version: 4.19.2

  playground/ssr-deps/css-lib: {}

  playground/ssr-deps/define-properties-exports: {}

  playground/ssr-deps/define-property-exports: {}

  playground/ssr-deps/external-entry: {}

  playground/ssr-deps/external-using-external-entry:
    dependencies:
      external-entry:
        specifier: file:../external-entry
        version: '@vitejs/test-external-entry@file:playground/ssr-deps/external-entry'

  playground/ssr-deps/forwarded-export:
    dependencies:
      object-assigned-exports:
        specifier: file:../object-assigned-exports
        version: '@vitejs/test-object-assigned-exports@file:playground/ssr-deps/object-assigned-exports'

  playground/ssr-deps/import-builtin-cjs: {}

  playground/ssr-deps/linked-no-external: {}

  playground/ssr-deps/module-condition: {}

  playground/ssr-deps/nested-external: {}

  playground/ssr-deps/nested-external-cjs: {}

  playground/ssr-deps/no-external-cjs: {}

  playground/ssr-deps/no-external-css: {}

  playground/ssr-deps/non-optimized-with-nested-external:
    dependencies:
      nested-external:
        specifier: file:../nested-external
        version: '@vitejs/test-nested-external@file:playground/ssr-deps/nested-external'
      nested-external-cjs:
        specifier: file:../nested-external-cjs
        version: file:playground/ssr-deps/nested-external-cjs

  playground/ssr-deps/object-assigned-exports: {}

  playground/ssr-deps/only-object-assigned-exports: {}

  playground/ssr-deps/optimized-cjs-with-nested-external:
    dependencies:
      nested-external:
        specifier: file:../nested-external
        version: '@vitejs/test-nested-external@file:playground/ssr-deps/nested-external'

  playground/ssr-deps/optimized-with-nested-external:
    dependencies:
      nested-external:
        specifier: file:../nested-external
        version: '@vitejs/test-nested-external@file:playground/ssr-deps/nested-external'

  playground/ssr-deps/pkg-exports: {}

  playground/ssr-deps/primitive-export: {}

  playground/ssr-deps/read-file-content: {}

  playground/ssr-deps/require-absolute: {}

  playground/ssr-deps/ts-transpiled-exports: {}

  playground/ssr-html:
    devDependencies:
      express:
        specifier: ^4.19.2
        version: 4.19.2

  playground/ssr-noexternal:
    dependencies:
      '@vitejs/test-external-cjs':
        specifier: file:./external-cjs
        version: file:playground/ssr-noexternal/external-cjs
      '@vitejs/test-require-external-cjs':
        specifier: file:./require-external-cjs
        version: file:playground/ssr-noexternal/require-external-cjs
      express:
        specifier: ^4.19.2
        version: 4.19.2

  playground/ssr-noexternal/external-cjs: {}

  playground/ssr-noexternal/require-external-cjs:
    dependencies:
      '@vitejs/test-external-cjs':
        specifier: file:../external-cjs
        version: file:playground/ssr-noexternal/external-cjs

  playground/ssr-pug:
    devDependencies:
      express:
        specifier: ^4.19.2
        version: 4.19.2
      pug:
        specifier: ^3.0.3
        version: 3.0.3

  playground/ssr-resolve:
    dependencies:
      '@vitejs/test-deep-import':
        specifier: file:./deep-import
        version: file:playground/ssr-resolve/deep-import
      '@vitejs/test-entries':
        specifier: file:./entries
        version: file:playground/ssr-resolve/entries
      '@vitejs/test-resolve-pkg-exports':
        specifier: file:./pkg-exports
        version: file:playground/ssr-resolve/pkg-exports

  playground/ssr-resolve/deep-import: {}

  playground/ssr-resolve/deep-import/bar: {}

  playground/ssr-resolve/deep-import/foo: {}

  playground/ssr-resolve/entries: {}

  playground/ssr-resolve/pkg-exports: {}

  playground/ssr-webworker:
    dependencies:
      '@vitejs/test-browser-exports':
        specifier: file:./browser-exports
        version: file:playground/ssr-webworker/browser-exports
      '@vitejs/test-worker-exports':
        specifier: file:./worker-exports
        version: file:playground/ssr-webworker/worker-exports
      react:
        specifier: ^18.3.1
        version: 18.3.1
    devDependencies:
      '@vitejs/test-resolve-linked':
        specifier: workspace:*
        version: link:../resolve-linked
      miniflare:
        specifier: ^3.20240718.1
        version: 3.20240718.1

  playground/ssr-webworker/browser-exports: {}

  playground/ssr-webworker/worker-exports: {}

  playground/tailwind:
    dependencies:
      autoprefixer:
        specifier: ^10.4.19
        version: 10.4.19(postcss@8.4.40)
      tailwindcss:
        specifier: ^3.4.7
        version: 3.4.7(ts-node@10.9.2(@types/node@20.14.13)(typescript@5.5.3))
      vue:
        specifier: ^3.4.34
        version: 3.4.34(typescript@5.5.3)
      vue-router:
        specifier: ^4.4.0
        version: 4.4.0(vue@3.4.34(typescript@5.5.3))
    devDependencies:
      ts-node:
        specifier: ^10.9.2
        version: 10.9.2(@types/node@20.14.13)(typescript@5.5.3)

  playground/tailwind-sourcemap:
    dependencies:
      tailwindcss:
        specifier: ^3.4.7
        version: 3.4.7(ts-node@10.9.2(@types/node@20.14.13)(typescript@5.5.3))

  playground/transform-plugin: {}

  playground/tsconfig-json: {}

  playground/tsconfig-json-load-error: {}

  playground/wasm: {}

  playground/worker:
    dependencies:
      '@vitejs/test-dep-to-optimize':
        specifier: file:./dep-to-optimize
        version: file:playground/worker/dep-to-optimize

  playground/worker/dep-to-optimize: {}

packages:

  '@adobe/css-tools@4.3.3':
    resolution: {integrity: sha512-rE0Pygv0sEZ4vBWHlAgJLGDU7Pm8xoO6p3wsEceb7GYAjScrOHpEo8KK/eVkAcnSM+slAEtXjA2JpdjLp4fJQQ==}

  '@algolia/autocomplete-core@1.9.3':
    resolution: {integrity: sha512-009HdfugtGCdC4JdXUbVJClA0q0zh24yyePn+KUGk3rP7j8FEe/m5Yo/z65gn6nP/cM39PxpzqKrL7A6fP6PPw==}

  '@algolia/autocomplete-plugin-algolia-insights@1.9.3':
    resolution: {integrity: sha512-a/yTUkcO/Vyy+JffmAnTWbr4/90cLzw+CC3bRbhnULr/EM0fGNvM13oQQ14f2moLMcVDyAx/leczLlAOovhSZg==}
    peerDependencies:
      search-insights: '>= 1 < 3'

  '@algolia/autocomplete-preset-algolia@1.9.3':
    resolution: {integrity: sha512-d4qlt6YmrLMYy95n5TB52wtNDr6EgAIPH81dvvvW8UmuWRgxEtY0NJiPwl/h95JtG2vmRM804M0DSwMCNZlzRA==}
    peerDependencies:
      '@algolia/client-search': '>= 4.9.1 < 6'
      algoliasearch: '>= 4.9.1 < 6'

  '@algolia/autocomplete-shared@1.9.3':
    resolution: {integrity: sha512-Wnm9E4Ye6Rl6sTTqjoymD+l8DjSTHsHboVRYrKgEt8Q7UHm9nYbqhN/i0fhUYA3OAEH7WA8x3jfpnmJm3rKvaQ==}
    peerDependencies:
      '@algolia/client-search': '>= 4.9.1 < 6'
      algoliasearch: '>= 4.9.1 < 6'

  '@algolia/cache-browser-local-storage@4.20.0':
    resolution: {integrity: sha512-uujahcBt4DxduBTvYdwO3sBfHuJvJokiC3BP1+O70fglmE1ShkH8lpXqZBac1rrU3FnNYSUs4pL9lBdTKeRPOQ==}

  '@algolia/cache-common@4.20.0':
    resolution: {integrity: sha512-vCfxauaZutL3NImzB2G9LjLt36vKAckc6DhMp05An14kVo8F1Yofb6SIl6U3SaEz8pG2QOB9ptwM5c+zGevwIQ==}

  '@algolia/cache-in-memory@4.20.0':
    resolution: {integrity: sha512-Wm9ak/IaacAZXS4mB3+qF/KCoVSBV6aLgIGFEtQtJwjv64g4ePMapORGmCyulCFwfePaRAtcaTbMcJF+voc/bg==}

  '@algolia/client-account@4.20.0':
    resolution: {integrity: sha512-GGToLQvrwo7am4zVkZTnKa72pheQeez/16sURDWm7Seyz+HUxKi3BM6fthVVPUEBhtJ0reyVtuK9ArmnaKl10Q==}

  '@algolia/client-analytics@4.20.0':
    resolution: {integrity: sha512-EIr+PdFMOallRdBTHHdKI3CstslgLORQG7844Mq84ib5oVFRVASuuPmG4bXBgiDbcsMLUeOC6zRVJhv1KWI0ug==}

  '@algolia/client-common@4.20.0':
    resolution: {integrity: sha512-P3WgMdEss915p+knMMSd/fwiHRHKvDu4DYRrCRaBrsfFw7EQHon+EbRSm4QisS9NYdxbS04kcvNoavVGthyfqQ==}

  '@algolia/client-personalization@4.20.0':
    resolution: {integrity: sha512-N9+zx0tWOQsLc3K4PVRDV8GUeOLAY0i445En79Pr3zWB+m67V+n/8w4Kw1C5LlbHDDJcyhMMIlqezh6BEk7xAQ==}

  '@algolia/client-search@4.20.0':
    resolution: {integrity: sha512-zgwqnMvhWLdpzKTpd3sGmMlr4c+iS7eyyLGiaO51zDZWGMkpgoNVmltkzdBwxOVXz0RsFMznIxB9zuarUv4TZg==}

  '@algolia/logger-common@4.20.0':
    resolution: {integrity: sha512-xouigCMB5WJYEwvoWW5XDv7Z9f0A8VoXJc3VKwlHJw/je+3p2RcDXfksLI4G4lIVncFUYMZx30tP/rsdlvvzHQ==}

  '@algolia/logger-console@4.20.0':
    resolution: {integrity: sha512-THlIGG1g/FS63z0StQqDhT6bprUczBI8wnLT3JWvfAQDZX5P6fCg7dG+pIrUBpDIHGszgkqYEqECaKKsdNKOUA==}

  '@algolia/requester-browser-xhr@4.20.0':
    resolution: {integrity: sha512-HbzoSjcjuUmYOkcHECkVTwAelmvTlgs48N6Owt4FnTOQdwn0b8pdht9eMgishvk8+F8bal354nhx/xOoTfwiAw==}

  '@algolia/requester-common@4.20.0':
    resolution: {integrity: sha512-9h6ye6RY/BkfmeJp7Z8gyyeMrmmWsMOCRBXQDs4mZKKsyVlfIVICpcSibbeYcuUdurLhIlrOUkH3rQEgZzonng==}

  '@algolia/requester-node-http@4.20.0':
    resolution: {integrity: sha512-ocJ66L60ABSSTRFnCHIEZpNHv6qTxsBwJEPfYaSBsLQodm0F9ptvalFkHMpvj5DfE22oZrcrLbOYM2bdPJRHng==}

  '@algolia/transporter@4.20.0':
    resolution: {integrity: sha512-Lsii1pGWOAISbzeyuf+r/GPhvHMPHSPrTDWNcIzOE1SG1inlJHICaVe2ikuoRjcpgxZNU54Jl+if15SUCsaTUg==}

  '@alloc/quick-lru@5.2.0':
    resolution: {integrity: sha512-UrcABB+4bUrFABwbluTIBErXwvbsU/V7TZWfmbgJfbkwiBuziS9gxdODUyuiecfdGQ85jglMW6juS3+z5TsKLw==}
    engines: {node: '>=10'}

  '@ampproject/remapping@2.3.0':
    resolution: {integrity: sha512-30iZtAPgz+LTIYoeivqYo853f02jBYSd5uGnGpkFV0M3xOt9aN73erkgYAmZU43x4VfqcnLxW9Kpg3R5LC4YYw==}
    engines: {node: '>=6.0.0'}

  '@babel/code-frame@7.24.7':
    resolution: {integrity: sha512-BcYH1CVJBO9tvyIZ2jVeXgSIMvGZ2FDRvDdOIVQyuklNKSsx+eppDEBq/g47Ayw+RqNFE+URvOShmf+f/qwAlA==}
    engines: {node: '>=6.9.0'}

  '@babel/compat-data@7.25.2':
    resolution: {integrity: sha512-bYcppcpKBvX4znYaPEeFau03bp89ShqNMLs+rmdptMw+heSZh9+z84d2YG+K7cYLbWwzdjtDoW/uqZmPjulClQ==}
    engines: {node: '>=6.9.0'}

  '@babel/core@7.25.2':
    resolution: {integrity: sha512-BBt3opiCOxUr9euZ5/ro/Xv8/V7yJ5bjYMqG/C1YAo8MIKAnumZalCN+msbci3Pigy4lIQfPUpfMM27HMGaYEA==}
    engines: {node: '>=6.9.0'}

  '@babel/generator@7.24.9':
    resolution: {integrity: sha512-G8v3jRg+z8IwY1jHFxvCNhOPYPterE4XljNgdGTYfSTtzzwjIswIzIaSPSLs3R7yFuqnqNeay5rjICfqVr+/6A==}
    engines: {node: '>=6.9.0'}

  '@babel/generator@7.25.0':
    resolution: {integrity: sha512-3LEEcj3PVW8pW2R1SR1M89g/qrYk/m/mB/tLqn7dn4sbBUQyTqnlod+II2U4dqiGtUmkcnAmkMDralTFZttRiw==}
    engines: {node: '>=6.9.0'}

  '@babel/helper-annotate-as-pure@7.24.7':
    resolution: {integrity: sha512-BaDeOonYvhdKw+JoMVkAixAAJzG2jVPIwWoKBPdYuY9b452e2rPuI9QPYh3KpofZ3pW2akOmwZLOiOsHMiqRAg==}
    engines: {node: '>=6.9.0'}

  '@babel/helper-builder-binary-assignment-operator-visitor@7.24.7':
    resolution: {integrity: sha512-xZeCVVdwb4MsDBkkyZ64tReWYrLRHlMN72vP7Bdm3OUOuyFZExhsHUUnuWnm2/XOlAJzR0LfPpB56WXZn0X/lA==}
    engines: {node: '>=6.9.0'}

  '@babel/helper-compilation-targets@7.25.2':
    resolution: {integrity: sha512-U2U5LsSaZ7TAt3cfaymQ8WHh0pxvdHoEk6HVpaexxixjyEquMh0L0YNJNM6CTGKMXV1iksi0iZkGw4AcFkPaaw==}
    engines: {node: '>=6.9.0'}

  '@babel/helper-create-class-features-plugin@7.24.7':
    resolution: {integrity: sha512-kTkaDl7c9vO80zeX1rJxnuRpEsD5tA81yh11X1gQo+PhSti3JS+7qeZo9U4RHobKRiFPKaGK3svUAeb8D0Q7eg==}
    engines: {node: '>=6.9.0'}
    peerDependencies:
      '@babel/core': ^7.0.0

  '@babel/helper-create-regexp-features-plugin@7.24.7':
    resolution: {integrity: sha512-03TCmXy2FtXJEZfbXDTSqq1fRJArk7lX9DOFC/47VthYcxyIOx+eXQmdo6DOQvrbpIix+KfXwvuXdFDZHxt+rA==}
    engines: {node: '>=6.9.0'}
    peerDependencies:
      '@babel/core': ^7.0.0

  '@babel/helper-create-regexp-features-plugin@7.25.2':
    resolution: {integrity: sha512-+wqVGP+DFmqwFD3EH6TMTfUNeqDehV3E/dl+Sd54eaXqm17tEUNbEIn4sVivVowbvUpOtIGxdo3GoXyDH9N/9g==}
    engines: {node: '>=6.9.0'}
    peerDependencies:
      '@babel/core': ^7.0.0

  '@babel/helper-define-polyfill-provider@0.6.1':
    resolution: {integrity: sha512-o7SDgTJuvx5vLKD6SFvkydkSMBvahDKGiNJzG22IZYXhiqoe9efY7zocICBgzHV4IRg5wdgl2nEL/tulKIEIbA==}
    peerDependencies:
      '@babel/core': ^7.4.0 || ^8.0.0-0 <8.0.0

  '@babel/helper-environment-visitor@7.24.7':
    resolution: {integrity: sha512-DoiN84+4Gnd0ncbBOM9AZENV4a5ZiL39HYMyZJGZ/AZEykHYdJw0wW3kdcsh9/Kn+BRXHLkkklZ51ecPKmI1CQ==}
    engines: {node: '>=6.9.0'}

  '@babel/helper-function-name@7.24.7':
    resolution: {integrity: sha512-FyoJTsj/PEUWu1/TYRiXTIHc8lbw+TDYkZuoE43opPS5TrI7MyONBE1oNvfguEXAD9yhQRrVBnXdXzSLQl9XnA==}
    engines: {node: '>=6.9.0'}

  '@babel/helper-hoist-variables@7.24.7':
    resolution: {integrity: sha512-MJJwhkoGy5c4ehfoRyrJ/owKeMl19U54h27YYftT0o2teQ3FJ3nQUf/I3LlJsX4l3qlw7WRXUmiyajvHXoTubQ==}
    engines: {node: '>=6.9.0'}

  '@babel/helper-member-expression-to-functions@7.24.7':
    resolution: {integrity: sha512-LGeMaf5JN4hAT471eJdBs/GK1DoYIJ5GCtZN/EsL6KUiiDZOvO/eKE11AMZJa2zP4zk4qe9V2O/hxAmkRc8p6w==}
    engines: {node: '>=6.9.0'}

  '@babel/helper-member-expression-to-functions@7.24.8':
    resolution: {integrity: sha512-LABppdt+Lp/RlBxqrh4qgf1oEH/WxdzQNDJIu5gC/W1GyvPVrOBiItmmM8wan2fm4oYqFuFfkXmlGpLQhPY8CA==}
    engines: {node: '>=6.9.0'}

  '@babel/helper-module-imports@7.24.7':
    resolution: {integrity: sha512-8AyH3C+74cgCVVXow/myrynrAGv+nTVg5vKu2nZph9x7RcRwzmh0VFallJuFTZ9mx6u4eSdXZfcOzSqTUm0HCA==}
    engines: {node: '>=6.9.0'}

  '@babel/helper-module-transforms@7.24.9':
    resolution: {integrity: sha512-oYbh+rtFKj/HwBQkFlUzvcybzklmVdVV3UU+mN7n2t/q3yGHbuVdNxyFvSBO1tfvjyArpHNcWMAzsSPdyI46hw==}
    engines: {node: '>=6.9.0'}
    peerDependencies:
      '@babel/core': ^7.0.0

  '@babel/helper-module-transforms@7.25.2':
    resolution: {integrity: sha512-BjyRAbix6j/wv83ftcVJmBt72QtHI56C7JXZoG2xATiLpmoC7dpd8WnkikExHDVPpi/3qCmO6WY1EaXOluiecQ==}
    engines: {node: '>=6.9.0'}
    peerDependencies:
      '@babel/core': ^7.0.0

  '@babel/helper-optimise-call-expression@7.24.7':
    resolution: {integrity: sha512-jKiTsW2xmWwxT1ixIdfXUZp+P5yURx2suzLZr5Hi64rURpDYdMW0pv+Uf17EYk2Rd428Lx4tLsnjGJzYKDM/6A==}
    engines: {node: '>=6.9.0'}

  '@babel/helper-plugin-utils@7.24.8':
    resolution: {integrity: sha512-FFWx5142D8h2Mgr/iPVGH5G7w6jDn4jUSpZTyDnQO0Yn7Ks2Kuz6Pci8H6MPCoUJegd/UZQ3tAvfLCxQSnWWwg==}
    engines: {node: '>=6.9.0'}

  '@babel/helper-remap-async-to-generator@7.24.7':
    resolution: {integrity: sha512-9pKLcTlZ92hNZMQfGCHImUpDOlAgkkpqalWEeftW5FBya75k8Li2ilerxkM/uBEj01iBZXcCIB/bwvDYgWyibA==}
    engines: {node: '>=6.9.0'}
    peerDependencies:
      '@babel/core': ^7.0.0

  '@babel/helper-remap-async-to-generator@7.25.0':
    resolution: {integrity: sha512-NhavI2eWEIz/H9dbrG0TuOicDhNexze43i5z7lEqwYm0WEZVTwnPpA0EafUTP7+6/W79HWIP2cTe3Z5NiSTVpw==}
    engines: {node: '>=6.9.0'}
    peerDependencies:
      '@babel/core': ^7.0.0

  '@babel/helper-replace-supers@7.24.7':
    resolution: {integrity: sha512-qTAxxBM81VEyoAY0TtLrx1oAEJc09ZK67Q9ljQToqCnA+55eNwCORaxlKyu+rNfX86o8OXRUSNUnrtsAZXM9sg==}
    engines: {node: '>=6.9.0'}
    peerDependencies:
      '@babel/core': ^7.0.0

  '@babel/helper-replace-supers@7.25.0':
    resolution: {integrity: sha512-q688zIvQVYtZu+i2PsdIu/uWGRpfxzr5WESsfpShfZECkO+d2o+WROWezCi/Q6kJ0tfPa5+pUGUlfx2HhrA3Bg==}
    engines: {node: '>=6.9.0'}
    peerDependencies:
      '@babel/core': ^7.0.0

  '@babel/helper-simple-access@7.24.7':
    resolution: {integrity: sha512-zBAIvbCMh5Ts+b86r/CjU+4XGYIs+R1j951gxI3KmmxBMhCg4oQMsv6ZXQ64XOm/cvzfU1FmoCyt6+owc5QMYg==}
    engines: {node: '>=6.9.0'}

  '@babel/helper-skip-transparent-expression-wrappers@7.24.7':
    resolution: {integrity: sha512-IO+DLT3LQUElMbpzlatRASEyQtfhSE0+m465v++3jyyXeBTBUjtVZg28/gHeV5mrTJqvEKhKroBGAvhW+qPHiQ==}
    engines: {node: '>=6.9.0'}

  '@babel/helper-split-export-declaration@7.24.7':
    resolution: {integrity: sha512-oy5V7pD+UvfkEATUKvIjvIAH/xCzfsFVw7ygW2SI6NClZzquT+mwdTfgfdbUiceh6iQO0CHtCPsyze/MZ2YbAA==}
    engines: {node: '>=6.9.0'}

  '@babel/helper-string-parser@7.24.8':
    resolution: {integrity: sha512-pO9KhhRcuUyGnJWwyEgnRJTSIZHiT+vMD0kPeD+so0l7mxkMT19g3pjY9GTnHySck/hDzq+dtW/4VgnMkippsQ==}
    engines: {node: '>=6.9.0'}

  '@babel/helper-validator-identifier@7.24.7':
    resolution: {integrity: sha512-rR+PBcQ1SMQDDyF6X0wxtG8QyLCgUB0eRAGguqRLfkCA87l7yAP7ehq8SNj96OOGTO8OBV70KhuFYcIkHXOg0w==}
    engines: {node: '>=6.9.0'}

  '@babel/helper-validator-option@7.24.8':
    resolution: {integrity: sha512-xb8t9tD1MHLungh/AIoWYN+gVHaB9kwlu8gffXGSt3FFEIT7RjS+xWbc2vUD1UTZdIpKj/ab3rdqJ7ufngyi2Q==}
    engines: {node: '>=6.9.0'}

  '@babel/helper-wrap-function@7.24.7':
    resolution: {integrity: sha512-N9JIYk3TD+1vq/wn77YnJOqMtfWhNewNE+DJV4puD2X7Ew9J4JvrzrFDfTfyv5EgEXVy9/Wt8QiOErzEmv5Ifw==}
    engines: {node: '>=6.9.0'}

  '@babel/helper-wrap-function@7.25.0':
    resolution: {integrity: sha512-s6Q1ebqutSiZnEjaofc/UKDyC4SbzV5n5SrA2Gq8UawLycr3i04f1dX4OzoQVnexm6aOCh37SQNYlJ/8Ku+PMQ==}
    engines: {node: '>=6.9.0'}

  '@babel/helpers@7.25.0':
    resolution: {integrity: sha512-MjgLZ42aCm0oGjJj8CtSM3DB8NOOf8h2l7DCTePJs29u+v7yO/RBX9nShlKMgFnRks/Q4tBAe7Hxnov9VkGwLw==}
    engines: {node: '>=6.9.0'}

  '@babel/highlight@7.24.7':
    resolution: {integrity: sha512-EStJpq4OuY8xYfhGVXngigBJRWxftKX9ksiGDnmlY3o7B/V7KIAc9X4oiK87uPJSc/vs5L869bem5fhZa8caZw==}
    engines: {node: '>=6.9.0'}

  '@babel/parser@7.25.0':
    resolution: {integrity: sha512-CzdIU9jdP0dg7HdyB+bHvDJGagUv+qtzZt5rYCWwW6tITNqV9odjp6Qu41gkG0ca5UfdDUWrKkiAnHHdGRnOrA==}
    engines: {node: '>=6.0.0'}
    hasBin: true

  '@babel/plugin-bugfix-firefox-class-in-computed-class-key@7.25.0':
    resolution: {integrity: sha512-dG0aApncVQwAUJa8tP1VHTnmU67BeIQvKafd3raEx315H54FfkZSz3B/TT+33ZQAjatGJA79gZqTtqL5QZUKXw==}
    engines: {node: '>=6.9.0'}
    peerDependencies:
      '@babel/core': ^7.0.0

  '@babel/plugin-bugfix-safari-class-field-initializer-scope@7.25.0':
    resolution: {integrity: sha512-Bm4bH2qsX880b/3ziJ8KD711LT7z4u8CFudmjqle65AZj/HNUFhEf90dqYv6O86buWvSBmeQDjv0Tn2aF/bIBA==}
    engines: {node: '>=6.9.0'}
    peerDependencies:
      '@babel/core': ^7.0.0

  '@babel/plugin-bugfix-safari-id-destructuring-collision-in-function-expression@7.25.0':
    resolution: {integrity: sha512-lXwdNZtTmeVOOFtwM/WDe7yg1PL8sYhRk/XH0FzbR2HDQ0xC+EnQ/JHeoMYSavtU115tnUk0q9CDyq8si+LMAA==}
    engines: {node: '>=6.9.0'}
    peerDependencies:
      '@babel/core': ^7.0.0

  '@babel/plugin-bugfix-v8-spread-parameters-in-optional-chaining@7.24.7':
    resolution: {integrity: sha512-+izXIbke1T33mY4MSNnrqhPXDz01WYhEf3yF5NbnUtkiNnm+XBZJl3kNfoK6NKmYlz/D07+l2GWVK/QfDkNCuQ==}
    engines: {node: '>=6.9.0'}
    peerDependencies:
      '@babel/core': ^7.13.0

  '@babel/plugin-bugfix-v8-static-class-fields-redefine-readonly@7.25.0':
    resolution: {integrity: sha512-tggFrk1AIShG/RUQbEwt2Tr/E+ObkfwrPjR6BjbRvsx24+PSjK8zrq0GWPNCjo8qpRx4DuJzlcvWJqlm+0h3kw==}
    engines: {node: '>=6.9.0'}
    peerDependencies:
      '@babel/core': ^7.0.0

  '@babel/plugin-proposal-private-property-in-object@7.21.0-placeholder-for-preset-env.2':
    resolution: {integrity: sha512-SOSkfJDddaM7mak6cPEpswyTRnuRltl429hMraQEglW+OkovnCzsiszTmsrlY//qLFjCpQDFRvjdm2wA5pPm9w==}
    engines: {node: '>=6.9.0'}
    peerDependencies:
      '@babel/core': ^7.0.0-0

  '@babel/plugin-syntax-async-generators@7.8.4':
    resolution: {integrity: sha512-tycmZxkGfZaxhMRbXlPXuVFpdWlXpir2W4AMhSJgRKzk/eDlIXOhb2LHWoLpDF7TEHylV5zNhykX6KAgHJmTNw==}
    peerDependencies:
      '@babel/core': ^7.0.0-0

  '@babel/plugin-syntax-class-properties@7.12.13':
    resolution: {integrity: sha512-fm4idjKla0YahUNgFNLCB0qySdsoPiZP3iQE3rky0mBUtMZ23yDJ9SJdg6dXTSDnulOVqiF3Hgr9nbXvXTQZYA==}
    peerDependencies:
      '@babel/core': ^7.0.0-0

  '@babel/plugin-syntax-class-static-block@7.14.5':
    resolution: {integrity: sha512-b+YyPmr6ldyNnM6sqYeMWE+bgJcJpO6yS4QD7ymxgH34GBPNDM/THBh8iunyvKIZztiwLH4CJZ0RxTk9emgpjw==}
    engines: {node: '>=6.9.0'}
    peerDependencies:
      '@babel/core': ^7.0.0-0

  '@babel/plugin-syntax-dynamic-import@7.8.3':
    resolution: {integrity: sha512-5gdGbFon+PszYzqs83S3E5mpi7/y/8M9eC90MRTZfduQOYW76ig6SOSPNe41IG5LoP3FGBn2N0RjVDSQiS94kQ==}
    peerDependencies:
      '@babel/core': ^7.0.0-0

  '@babel/plugin-syntax-export-namespace-from@7.8.3':
    resolution: {integrity: sha512-MXf5laXo6c1IbEbegDmzGPwGNTsHZmEy6QGznu5Sh2UCWvueywb2ee+CCE4zQiZstxU9BMoQO9i6zUFSY0Kj0Q==}
    peerDependencies:
      '@babel/core': ^7.0.0-0

  '@babel/plugin-syntax-import-assertions@7.24.7':
    resolution: {integrity: sha512-Ec3NRUMoi8gskrkBe3fNmEQfxDvY8bgfQpz6jlk/41kX9eUjvpyqWU7PBP/pLAvMaSQjbMNKJmvX57jP+M6bPg==}
    engines: {node: '>=6.9.0'}
    peerDependencies:
      '@babel/core': ^7.0.0-0

  '@babel/plugin-syntax-import-attributes@7.24.7':
    resolution: {integrity: sha512-hbX+lKKeUMGihnK8nvKqmXBInriT3GVjzXKFriV3YC6APGxMbP8RZNFwy91+hocLXq90Mta+HshoB31802bb8A==}
    engines: {node: '>=6.9.0'}
    peerDependencies:
      '@babel/core': ^7.0.0-0

  '@babel/plugin-syntax-import-meta@7.10.4':
    resolution: {integrity: sha512-Yqfm+XDx0+Prh3VSeEQCPU81yC+JWZ2pDPFSS4ZdpfZhp4MkFMaDC1UqseovEKwSUpnIL7+vK+Clp7bfh0iD7g==}
    peerDependencies:
      '@babel/core': ^7.0.0-0

  '@babel/plugin-syntax-json-strings@7.8.3':
    resolution: {integrity: sha512-lY6kdGpWHvjoe2vk4WrAapEuBR69EMxZl+RoGRhrFGNYVK8mOPAW8VfbT/ZgrFbXlDNiiaxQnAtgVCZ6jv30EA==}
    peerDependencies:
      '@babel/core': ^7.0.0-0

  '@babel/plugin-syntax-logical-assignment-operators@7.10.4':
    resolution: {integrity: sha512-d8waShlpFDinQ5MtvGU9xDAOzKH47+FFoney2baFIoMr952hKOLp1HR7VszoZvOsV/4+RRszNY7D17ba0te0ig==}
    peerDependencies:
      '@babel/core': ^7.0.0-0

  '@babel/plugin-syntax-nullish-coalescing-operator@7.8.3':
    resolution: {integrity: sha512-aSff4zPII1u2QD7y+F8oDsz19ew4IGEJg9SVW+bqwpwtfFleiQDMdzA/R+UlWDzfnHFCxxleFT0PMIrR36XLNQ==}
    peerDependencies:
      '@babel/core': ^7.0.0-0

  '@babel/plugin-syntax-numeric-separator@7.10.4':
    resolution: {integrity: sha512-9H6YdfkcK/uOnY/K7/aA2xpzaAgkQn37yzWUMRK7OaPOqOpGS1+n0H5hxT9AUw9EsSjPW8SVyMJwYRtWs3X3ug==}
    peerDependencies:
      '@babel/core': ^7.0.0-0

  '@babel/plugin-syntax-object-rest-spread@7.8.3':
    resolution: {integrity: sha512-XoqMijGZb9y3y2XskN+P1wUGiVwWZ5JmoDRwx5+3GmEplNyVM2s2Dg8ILFQm8rWM48orGy5YpI5Bl8U1y7ydlA==}
    peerDependencies:
      '@babel/core': ^7.0.0-0

  '@babel/plugin-syntax-optional-catch-binding@7.8.3':
    resolution: {integrity: sha512-6VPD0Pc1lpTqw0aKoeRTMiB+kWhAoT24PA+ksWSBrFtl5SIRVpZlwN3NNPQjehA2E/91FV3RjLWoVTglWcSV3Q==}
    peerDependencies:
      '@babel/core': ^7.0.0-0

  '@babel/plugin-syntax-optional-chaining@7.8.3':
    resolution: {integrity: sha512-KoK9ErH1MBlCPxV0VANkXW2/dw4vlbGDrFgz8bmUsBGYkFRcbRwMh6cIJubdPrkxRwuGdtCk0v/wPTKbQgBjkg==}
    peerDependencies:
      '@babel/core': ^7.0.0-0

  '@babel/plugin-syntax-private-property-in-object@7.14.5':
    resolution: {integrity: sha512-0wVnp9dxJ72ZUJDV27ZfbSj6iHLoytYZmh3rFcxNnvsJF3ktkzLDZPy/mA17HGsaQT3/DQsWYX1f1QGWkCoVUg==}
    engines: {node: '>=6.9.0'}
    peerDependencies:
      '@babel/core': ^7.0.0-0

  '@babel/plugin-syntax-top-level-await@7.14.5':
    resolution: {integrity: sha512-hx++upLv5U1rgYfwe1xBQUhRmU41NEvpUvrp8jkrSCdvGSnM5/qdRMtylJ6PG5OFkBaHkbTAKTnd3/YyESRHFw==}
    engines: {node: '>=6.9.0'}
    peerDependencies:
      '@babel/core': ^7.0.0-0

  '@babel/plugin-syntax-unicode-sets-regex@7.18.6':
    resolution: {integrity: sha512-727YkEAPwSIQTv5im8QHz3upqp92JTWhidIC81Tdx4VJYIte/VndKf1qKrfnnhPLiPghStWfvC/iFaMCQu7Nqg==}
    engines: {node: '>=6.9.0'}
    peerDependencies:
      '@babel/core': ^7.0.0

  '@babel/plugin-transform-arrow-functions@7.24.7':
    resolution: {integrity: sha512-Dt9LQs6iEY++gXUwY03DNFat5C2NbO48jj+j/bSAz6b3HgPs39qcPiYt77fDObIcFwj3/C2ICX9YMwGflUoSHQ==}
    engines: {node: '>=6.9.0'}
    peerDependencies:
      '@babel/core': ^7.0.0-0

  '@babel/plugin-transform-async-generator-functions@7.25.0':
    resolution: {integrity: sha512-uaIi2FdqzjpAMvVqvB51S42oC2JEVgh0LDsGfZVDysWE8LrJtQC2jvKmOqEYThKyB7bDEb7BP1GYWDm7tABA0Q==}
    engines: {node: '>=6.9.0'}
    peerDependencies:
      '@babel/core': ^7.0.0-0

  '@babel/plugin-transform-async-to-generator@7.24.7':
    resolution: {integrity: sha512-SQY01PcJfmQ+4Ash7NE+rpbLFbmqA2GPIgqzxfFTL4t1FKRq4zTms/7htKpoCUI9OcFYgzqfmCdH53s6/jn5fA==}
    engines: {node: '>=6.9.0'}
    peerDependencies:
      '@babel/core': ^7.0.0-0

  '@babel/plugin-transform-block-scoped-functions@7.24.7':
    resolution: {integrity: sha512-yO7RAz6EsVQDaBH18IDJcMB1HnrUn2FJ/Jslc/WtPPWcjhpUJXU/rjbwmluzp7v/ZzWcEhTMXELnnsz8djWDwQ==}
    engines: {node: '>=6.9.0'}
    peerDependencies:
      '@babel/core': ^7.0.0-0

  '@babel/plugin-transform-block-scoping@7.25.0':
    resolution: {integrity: sha512-yBQjYoOjXlFv9nlXb3f1casSHOZkWr29NX+zChVanLg5Nc157CrbEX9D7hxxtTpuFy7Q0YzmmWfJxzvps4kXrQ==}
    engines: {node: '>=6.9.0'}
    peerDependencies:
      '@babel/core': ^7.0.0-0

  '@babel/plugin-transform-class-properties@7.24.7':
    resolution: {integrity: sha512-vKbfawVYayKcSeSR5YYzzyXvsDFWU2mD8U5TFeXtbCPLFUqe7GyCgvO6XDHzje862ODrOwy6WCPmKeWHbCFJ4w==}
    engines: {node: '>=6.9.0'}
    peerDependencies:
      '@babel/core': ^7.0.0-0

  '@babel/plugin-transform-class-static-block@7.24.7':
    resolution: {integrity: sha512-HMXK3WbBPpZQufbMG4B46A90PkuuhN9vBCb5T8+VAHqvAqvcLi+2cKoukcpmUYkszLhScU3l1iudhrks3DggRQ==}
    engines: {node: '>=6.9.0'}
    peerDependencies:
      '@babel/core': ^7.12.0

  '@babel/plugin-transform-classes@7.25.0':
    resolution: {integrity: sha512-xyi6qjr/fYU304fiRwFbekzkqVJZ6A7hOjWZd+89FVcBqPV3S9Wuozz82xdpLspckeaafntbzglaW4pqpzvtSw==}
    engines: {node: '>=6.9.0'}
    peerDependencies:
      '@babel/core': ^7.0.0-0

  '@babel/plugin-transform-computed-properties@7.24.7':
    resolution: {integrity: sha512-25cS7v+707Gu6Ds2oY6tCkUwsJ9YIDbggd9+cu9jzzDgiNq7hR/8dkzxWfKWnTic26vsI3EsCXNd4iEB6e8esQ==}
    engines: {node: '>=6.9.0'}
    peerDependencies:
      '@babel/core': ^7.0.0-0

  '@babel/plugin-transform-destructuring@7.24.8':
    resolution: {integrity: sha512-36e87mfY8TnRxc7yc6M9g9gOB7rKgSahqkIKwLpz4Ppk2+zC2Cy1is0uwtuSG6AE4zlTOUa+7JGz9jCJGLqQFQ==}
    engines: {node: '>=6.9.0'}
    peerDependencies:
      '@babel/core': ^7.0.0-0

  '@babel/plugin-transform-dotall-regex@7.24.7':
    resolution: {integrity: sha512-ZOA3W+1RRTSWvyqcMJDLqbchh7U4NRGqwRfFSVbOLS/ePIP4vHB5e8T8eXcuqyN1QkgKyj5wuW0lcS85v4CrSw==}
    engines: {node: '>=6.9.0'}
    peerDependencies:
      '@babel/core': ^7.0.0-0

  '@babel/plugin-transform-duplicate-keys@7.24.7':
    resolution: {integrity: sha512-JdYfXyCRihAe46jUIliuL2/s0x0wObgwwiGxw/UbgJBr20gQBThrokO4nYKgWkD7uBaqM7+9x5TU7NkExZJyzw==}
    engines: {node: '>=6.9.0'}
    peerDependencies:
      '@babel/core': ^7.0.0-0

  '@babel/plugin-transform-duplicate-named-capturing-groups-regex@7.25.0':
    resolution: {integrity: sha512-YLpb4LlYSc3sCUa35un84poXoraOiQucUTTu8X1j18JV+gNa8E0nyUf/CjZ171IRGr4jEguF+vzJU66QZhn29g==}
    engines: {node: '>=6.9.0'}
    peerDependencies:
      '@babel/core': ^7.0.0

  '@babel/plugin-transform-dynamic-import@7.24.7':
    resolution: {integrity: sha512-sc3X26PhZQDb3JhORmakcbvkeInvxz+A8oda99lj7J60QRuPZvNAk9wQlTBS1ZynelDrDmTU4pw1tyc5d5ZMUg==}
    engines: {node: '>=6.9.0'}
    peerDependencies:
      '@babel/core': ^7.0.0-0

  '@babel/plugin-transform-exponentiation-operator@7.24.7':
    resolution: {integrity: sha512-Rqe/vSc9OYgDajNIK35u7ot+KeCoetqQYFXM4Epf7M7ez3lWlOjrDjrwMei6caCVhfdw+mIKD4cgdGNy5JQotQ==}
    engines: {node: '>=6.9.0'}
    peerDependencies:
      '@babel/core': ^7.0.0-0

  '@babel/plugin-transform-export-namespace-from@7.24.7':
    resolution: {integrity: sha512-v0K9uNYsPL3oXZ/7F9NNIbAj2jv1whUEtyA6aujhekLs56R++JDQuzRcP2/z4WX5Vg/c5lE9uWZA0/iUoFhLTA==}
    engines: {node: '>=6.9.0'}
    peerDependencies:
      '@babel/core': ^7.0.0-0

  '@babel/plugin-transform-for-of@7.24.7':
    resolution: {integrity: sha512-wo9ogrDG1ITTTBsy46oGiN1dS9A7MROBTcYsfS8DtsImMkHk9JXJ3EWQM6X2SUw4x80uGPlwj0o00Uoc6nEE3g==}
    engines: {node: '>=6.9.0'}
    peerDependencies:
      '@babel/core': ^7.0.0-0

  '@babel/plugin-transform-function-name@7.25.1':
    resolution: {integrity: sha512-TVVJVdW9RKMNgJJlLtHsKDTydjZAbwIsn6ySBPQaEAUU5+gVvlJt/9nRmqVbsV/IBanRjzWoaAQKLoamWVOUuA==}
    engines: {node: '>=6.9.0'}
    peerDependencies:
      '@babel/core': ^7.0.0-0

  '@babel/plugin-transform-json-strings@7.24.7':
    resolution: {integrity: sha512-2yFnBGDvRuxAaE/f0vfBKvtnvvqU8tGpMHqMNpTN2oWMKIR3NqFkjaAgGwawhqK/pIN2T3XdjGPdaG0vDhOBGw==}
    engines: {node: '>=6.9.0'}
    peerDependencies:
      '@babel/core': ^7.0.0-0

  '@babel/plugin-transform-literals@7.25.2':
    resolution: {integrity: sha512-HQI+HcTbm9ur3Z2DkO+jgESMAMcYLuN/A7NRw9juzxAezN9AvqvUTnpKP/9kkYANz6u7dFlAyOu44ejuGySlfw==}
    engines: {node: '>=6.9.0'}
    peerDependencies:
      '@babel/core': ^7.0.0-0

  '@babel/plugin-transform-logical-assignment-operators@7.24.7':
    resolution: {integrity: sha512-4D2tpwlQ1odXmTEIFWy9ELJcZHqrStlzK/dAOWYyxX3zT0iXQB6banjgeOJQXzEc4S0E0a5A+hahxPaEFYftsw==}
    engines: {node: '>=6.9.0'}
    peerDependencies:
      '@babel/core': ^7.0.0-0

  '@babel/plugin-transform-member-expression-literals@7.24.7':
    resolution: {integrity: sha512-T/hRC1uqrzXMKLQ6UCwMT85S3EvqaBXDGf0FaMf4446Qx9vKwlghvee0+uuZcDUCZU5RuNi4781UQ7R308zzBw==}
    engines: {node: '>=6.9.0'}
    peerDependencies:
      '@babel/core': ^7.0.0-0

  '@babel/plugin-transform-modules-amd@7.24.7':
    resolution: {integrity: sha512-9+pB1qxV3vs/8Hdmz/CulFB8w2tuu6EB94JZFsjdqxQokwGa9Unap7Bo2gGBGIvPmDIVvQrom7r5m/TCDMURhg==}
    engines: {node: '>=6.9.0'}
    peerDependencies:
      '@babel/core': ^7.0.0-0

  '@babel/plugin-transform-modules-commonjs@7.24.8':
    resolution: {integrity: sha512-WHsk9H8XxRs3JXKWFiqtQebdh9b/pTk4EgueygFzYlTKAg0Ud985mSevdNjdXdFBATSKVJGQXP1tv6aGbssLKA==}
    engines: {node: '>=6.9.0'}
    peerDependencies:
      '@babel/core': ^7.0.0-0

  '@babel/plugin-transform-modules-systemjs@7.25.0':
    resolution: {integrity: sha512-YPJfjQPDXxyQWg/0+jHKj1llnY5f/R6a0p/vP4lPymxLu7Lvl4k2WMitqi08yxwQcCVUUdG9LCUj4TNEgAp3Jw==}
    engines: {node: '>=6.9.0'}
    peerDependencies:
      '@babel/core': ^7.0.0-0

  '@babel/plugin-transform-modules-umd@7.24.7':
    resolution: {integrity: sha512-3aytQvqJ/h9z4g8AsKPLvD4Zqi2qT+L3j7XoFFu1XBlZWEl2/1kWnhmAbxpLgPrHSY0M6UA02jyTiwUVtiKR6A==}
    engines: {node: '>=6.9.0'}
    peerDependencies:
      '@babel/core': ^7.0.0-0

  '@babel/plugin-transform-named-capturing-groups-regex@7.24.7':
    resolution: {integrity: sha512-/jr7h/EWeJtk1U/uz2jlsCioHkZk1JJZVcc8oQsJ1dUlaJD83f4/6Zeh2aHt9BIFokHIsSeDfhUmju0+1GPd6g==}
    engines: {node: '>=6.9.0'}
    peerDependencies:
      '@babel/core': ^7.0.0

  '@babel/plugin-transform-new-target@7.24.7':
    resolution: {integrity: sha512-RNKwfRIXg4Ls/8mMTza5oPF5RkOW8Wy/WgMAp1/F1yZ8mMbtwXW+HDoJiOsagWrAhI5f57Vncrmr9XeT4CVapA==}
    engines: {node: '>=6.9.0'}
    peerDependencies:
      '@babel/core': ^7.0.0-0

  '@babel/plugin-transform-nullish-coalescing-operator@7.24.7':
    resolution: {integrity: sha512-Ts7xQVk1OEocqzm8rHMXHlxvsfZ0cEF2yomUqpKENHWMF4zKk175Y4q8H5knJes6PgYad50uuRmt3UJuhBw8pQ==}
    engines: {node: '>=6.9.0'}
    peerDependencies:
      '@babel/core': ^7.0.0-0

  '@babel/plugin-transform-numeric-separator@7.24.7':
    resolution: {integrity: sha512-e6q1TiVUzvH9KRvicuxdBTUj4AdKSRwzIyFFnfnezpCfP2/7Qmbb8qbU2j7GODbl4JMkblitCQjKYUaX/qkkwA==}
    engines: {node: '>=6.9.0'}
    peerDependencies:
      '@babel/core': ^7.0.0-0

  '@babel/plugin-transform-object-rest-spread@7.24.7':
    resolution: {integrity: sha512-4QrHAr0aXQCEFni2q4DqKLD31n2DL+RxcwnNjDFkSG0eNQ/xCavnRkfCUjsyqGC2OviNJvZOF/mQqZBw7i2C5Q==}
    engines: {node: '>=6.9.0'}
    peerDependencies:
      '@babel/core': ^7.0.0-0

  '@babel/plugin-transform-object-super@7.24.7':
    resolution: {integrity: sha512-A/vVLwN6lBrMFmMDmPPz0jnE6ZGx7Jq7d6sT/Ev4H65RER6pZ+kczlf1DthF5N0qaPHBsI7UXiE8Zy66nmAovg==}
    engines: {node: '>=6.9.0'}
    peerDependencies:
      '@babel/core': ^7.0.0-0

  '@babel/plugin-transform-optional-catch-binding@7.24.7':
    resolution: {integrity: sha512-uLEndKqP5BfBbC/5jTwPxLh9kqPWWgzN/f8w6UwAIirAEqiIVJWWY312X72Eub09g5KF9+Zn7+hT7sDxmhRuKA==}
    engines: {node: '>=6.9.0'}
    peerDependencies:
      '@babel/core': ^7.0.0-0

  '@babel/plugin-transform-optional-chaining@7.24.8':
    resolution: {integrity: sha512-5cTOLSMs9eypEy8JUVvIKOu6NgvbJMnpG62VpIHrTmROdQ+L5mDAaI40g25k5vXti55JWNX5jCkq3HZxXBQANw==}
    engines: {node: '>=6.9.0'}
    peerDependencies:
      '@babel/core': ^7.0.0-0

  '@babel/plugin-transform-parameters@7.24.7':
    resolution: {integrity: sha512-yGWW5Rr+sQOhK0Ot8hjDJuxU3XLRQGflvT4lhlSY0DFvdb3TwKaY26CJzHtYllU0vT9j58hc37ndFPsqT1SrzA==}
    engines: {node: '>=6.9.0'}
    peerDependencies:
      '@babel/core': ^7.0.0-0

  '@babel/plugin-transform-private-methods@7.24.7':
    resolution: {integrity: sha512-COTCOkG2hn4JKGEKBADkA8WNb35TGkkRbI5iT845dB+NyqgO8Hn+ajPbSnIQznneJTa3d30scb6iz/DhH8GsJQ==}
    engines: {node: '>=6.9.0'}
    peerDependencies:
      '@babel/core': ^7.0.0-0

  '@babel/plugin-transform-private-property-in-object@7.24.7':
    resolution: {integrity: sha512-9z76mxwnwFxMyxZWEgdgECQglF2Q7cFLm0kMf8pGwt+GSJsY0cONKj/UuO4bOH0w/uAel3ekS4ra5CEAyJRmDA==}
    engines: {node: '>=6.9.0'}
    peerDependencies:
      '@babel/core': ^7.0.0-0

  '@babel/plugin-transform-property-literals@7.24.7':
    resolution: {integrity: sha512-EMi4MLQSHfd2nrCqQEWxFdha2gBCqU4ZcCng4WBGZ5CJL4bBRW0ptdqqDdeirGZcpALazVVNJqRmsO8/+oNCBA==}
    engines: {node: '>=6.9.0'}
    peerDependencies:
      '@babel/core': ^7.0.0-0

  '@babel/plugin-transform-regenerator@7.24.7':
    resolution: {integrity: sha512-lq3fvXPdimDrlg6LWBoqj+r/DEWgONuwjuOuQCSYgRroXDH/IdM1C0IZf59fL5cHLpjEH/O6opIRBbqv7ELnuA==}
    engines: {node: '>=6.9.0'}
    peerDependencies:
      '@babel/core': ^7.0.0-0

  '@babel/plugin-transform-reserved-words@7.24.7':
    resolution: {integrity: sha512-0DUq0pHcPKbjFZCfTss/pGkYMfy3vFWydkUBd9r0GHpIyfs2eCDENvqadMycRS9wZCXR41wucAfJHJmwA0UmoQ==}
    engines: {node: '>=6.9.0'}
    peerDependencies:
      '@babel/core': ^7.0.0-0

  '@babel/plugin-transform-shorthand-properties@7.24.7':
    resolution: {integrity: sha512-KsDsevZMDsigzbA09+vacnLpmPH4aWjcZjXdyFKGzpplxhbeB4wYtury3vglQkg6KM/xEPKt73eCjPPf1PgXBA==}
    engines: {node: '>=6.9.0'}
    peerDependencies:
      '@babel/core': ^7.0.0-0

  '@babel/plugin-transform-spread@7.24.7':
    resolution: {integrity: sha512-x96oO0I09dgMDxJaANcRyD4ellXFLLiWhuwDxKZX5g2rWP1bTPkBSwCYv96VDXVT1bD9aPj8tppr5ITIh8hBng==}
    engines: {node: '>=6.9.0'}
    peerDependencies:
      '@babel/core': ^7.0.0-0

  '@babel/plugin-transform-sticky-regex@7.24.7':
    resolution: {integrity: sha512-kHPSIJc9v24zEml5geKg9Mjx5ULpfncj0wRpYtxbvKyTtHCYDkVE3aHQ03FrpEo4gEe2vrJJS1Y9CJTaThA52g==}
    engines: {node: '>=6.9.0'}
    peerDependencies:
      '@babel/core': ^7.0.0-0

  '@babel/plugin-transform-template-literals@7.24.7':
    resolution: {integrity: sha512-AfDTQmClklHCOLxtGoP7HkeMw56k1/bTQjwsfhL6pppo/M4TOBSq+jjBUBLmV/4oeFg4GWMavIl44ZeCtmmZTw==}
    engines: {node: '>=6.9.0'}
    peerDependencies:
      '@babel/core': ^7.0.0-0

  '@babel/plugin-transform-typeof-symbol@7.24.8':
    resolution: {integrity: sha512-adNTUpDCVnmAE58VEqKlAA6ZBlNkMnWD0ZcW76lyNFN3MJniyGFZfNwERVk8Ap56MCnXztmDr19T4mPTztcuaw==}
    engines: {node: '>=6.9.0'}
    peerDependencies:
      '@babel/core': ^7.0.0-0

  '@babel/plugin-transform-unicode-escapes@7.24.7':
    resolution: {integrity: sha512-U3ap1gm5+4edc2Q/P+9VrBNhGkfnf+8ZqppY71Bo/pzZmXhhLdqgaUl6cuB07O1+AQJtCLfaOmswiNbSQ9ivhw==}
    engines: {node: '>=6.9.0'}
    peerDependencies:
      '@babel/core': ^7.0.0-0

  '@babel/plugin-transform-unicode-property-regex@7.24.7':
    resolution: {integrity: sha512-uH2O4OV5M9FZYQrwc7NdVmMxQJOCCzFeYudlZSzUAHRFeOujQefa92E74TQDVskNHCzOXoigEuoyzHDhaEaK5w==}
    engines: {node: '>=6.9.0'}
    peerDependencies:
      '@babel/core': ^7.0.0-0

  '@babel/plugin-transform-unicode-regex@7.24.7':
    resolution: {integrity: sha512-hlQ96MBZSAXUq7ltkjtu3FJCCSMx/j629ns3hA3pXnBXjanNP0LHi+JpPeA81zaWgVK1VGH95Xuy7u0RyQ8kMg==}
    engines: {node: '>=6.9.0'}
    peerDependencies:
      '@babel/core': ^7.0.0-0

  '@babel/plugin-transform-unicode-sets-regex@7.24.7':
    resolution: {integrity: sha512-2G8aAvF4wy1w/AGZkemprdGMRg5o6zPNhbHVImRz3lss55TYCBd6xStN19rt8XJHq20sqV0JbyWjOWwQRwV/wg==}
    engines: {node: '>=6.9.0'}
    peerDependencies:
      '@babel/core': ^7.0.0

  '@babel/preset-env@7.25.2':
    resolution: {integrity: sha512-Y2Vkwy3ITW4id9c6KXshVV/x5yCGK7VdJmKkzOzNsDZMojRKfSA/033rRbLqlRozmhRXCejxWHLSJOg/wUHfzw==}
    engines: {node: '>=6.9.0'}
    peerDependencies:
      '@babel/core': ^7.0.0-0

  '@babel/preset-modules@0.1.6-no-external-plugins':
    resolution: {integrity: sha512-HrcgcIESLm9aIR842yhJ5RWan/gebQUJ6E/E5+rf0y9o6oj7w0Br+sWuL6kEQ/o/AdfvR1Je9jG18/gnpwjEyA==}
    peerDependencies:
      '@babel/core': ^7.0.0-0 || ^8.0.0-0 <8.0.0

  '@babel/regjsgen@0.8.0':
    resolution: {integrity: sha512-x/rqGMdzj+fWZvCOYForTghzbtqPDZ5gPwaoNGHdgDfF2QA/XZbCBp4Moo5scrkAMPhB7z26XM/AaHuIJdgauA==}

  '@babel/runtime@7.25.0':
    resolution: {integrity: sha512-7dRy4DwXwtzBrPbZflqxnvfxLF8kdZXPkhymtDeFoFqE6ldzjQFgYTtYIFARcLEYDrqfBfYcZt1WqFxRoyC9Rw==}
    engines: {node: '>=6.9.0'}

  '@babel/standalone@7.22.20':
    resolution: {integrity: sha512-1W+v64N5c4yEQH1WZDGTzChpxfJ23QjmeH6qPT8CSqLV1kwKkpajMSK/xpD2aQkvy+Hfw4WaMMOhSMQtMC+PNw==}
    engines: {node: '>=6.9.0'}

  '@babel/template@7.24.7':
    resolution: {integrity: sha512-jYqfPrU9JTF0PmPy1tLYHW4Mp4KlgxJD9l2nP9fD6yT/ICi554DmrWBAEYpIelzjHf1msDP3PxJIRt/nFNfBig==}
    engines: {node: '>=6.9.0'}

  '@babel/template@7.25.0':
    resolution: {integrity: sha512-aOOgh1/5XzKvg1jvVz7AVrx2piJ2XBi227DHmbY6y+bM9H2FlN+IfecYu4Xl0cNiiVejlsCri89LUsbj8vJD9Q==}
    engines: {node: '>=6.9.0'}

  '@babel/traverse@7.24.8':
    resolution: {integrity: sha512-t0P1xxAPzEDcEPmjprAQq19NWum4K0EQPjMwZQZbHt+GiZqvjCHjj755Weq1YRPVzBI+3zSfvScfpnuIecVFJQ==}
    engines: {node: '>=6.9.0'}

  '@babel/traverse@7.25.2':
    resolution: {integrity: sha512-s4/r+a7xTnny2O6FcZzqgT6nE4/GHEdcqj4qAeglbUOh0TeglEfmNJFAd/OLoVtGd6ZhAO8GCVvCNUO5t/VJVQ==}
    engines: {node: '>=6.9.0'}

  '@babel/types@7.24.9':
    resolution: {integrity: sha512-xm8XrMKz0IlUdocVbYJe0Z9xEgidU7msskG8BbhnTPK/HZ2z/7FP7ykqPgrUH+C+r414mNfNWam1f2vqOjqjYQ==}
    engines: {node: '>=6.9.0'}

  '@babel/types@7.25.2':
    resolution: {integrity: sha512-YTnYtra7W9e6/oAZEHj0bJehPRUlLH9/fbpT5LfB0NhQXyALCRkRs3zH9v07IYhkgpqX6Z78FnuccZr/l4Fs4Q==}
    engines: {node: '>=6.9.0'}

  '@cloudflare/workerd-darwin-64@1.20240718.0':
    resolution: {integrity: sha512-BsPZcSCgoGnufog2GIgdPuiKicYTNyO/Dp++HbpLRH+yQdX3x4aWx83M+a0suTl1xv76dO4g9aw7SIB6OSgIyQ==}
    engines: {node: '>=16'}
    cpu: [x64]
    os: [darwin]

  '@cloudflare/workerd-darwin-arm64@1.20240718.0':
    resolution: {integrity: sha512-nlr4gaOO5gcJerILJQph3+2rnas/nx/lYsuaot1ntHu4LAPBoQo1q/Pucj2cSIav4UiMzTbDmoDwPlls4Kteog==}
    engines: {node: '>=16'}
    cpu: [arm64]
    os: [darwin]

  '@cloudflare/workerd-linux-64@1.20240718.0':
    resolution: {integrity: sha512-LJ/k3y47pBcjax0ee4K+6ZRrSsqWlfU4lbU8Dn6u5tSC9yzwI4YFNXDrKWInB0vd7RT3w4Yqq1S6ZEbfRrqVUg==}
    engines: {node: '>=16'}
    cpu: [x64]
    os: [linux]

  '@cloudflare/workerd-linux-arm64@1.20240718.0':
    resolution: {integrity: sha512-zBEZvy88EcAMGRGfuVtS00Yl7lJdUM9sH7i651OoL+q0Plv9kphlCC0REQPwzxrEYT1qibSYtWcD9IxQGgx2/g==}
    engines: {node: '>=16'}
    cpu: [arm64]
    os: [linux]

  '@cloudflare/workerd-windows-64@1.20240718.0':
    resolution: {integrity: sha512-YpCRvvT47XanFum7C3SedOZKK6BfVhqmwdAAVAQFyc4gsCdegZo0JkUkdloC/jwuWlbCACOG2HTADHOqyeolzQ==}
    engines: {node: '>=16'}
    cpu: [x64]
    os: [win32]

  '@conventional-changelog/git-client@1.0.1':
    resolution: {integrity: sha512-PJEqBwAleffCMETaVm/fUgHldzBE35JFk3/9LL6NUA5EXa3qednu+UT6M7E5iBu3zIQZCULYIiZ90fBYHt6xUw==}
    engines: {node: '>=18'}
    peerDependencies:
      conventional-commits-filter: ^5.0.0
      conventional-commits-parser: ^6.0.0
    peerDependenciesMeta:
      conventional-commits-filter:
        optional: true
      conventional-commits-parser:
        optional: true

  '@cspotcode/source-map-support@0.8.1':
    resolution: {integrity: sha512-IchNf6dN4tHoMFIn/7OE8LWZ19Y6q/67Bmf6vnGREv8RSbBVb9LPJxEcnwrcwX6ixSvaiGoomAUvu4YSxXrVgw==}
    engines: {node: '>=12'}

  '@docsearch/css@3.6.0':
    resolution: {integrity: sha512-+sbxb71sWre+PwDK7X2T8+bhS6clcVMLwBPznX45Qu6opJcgRjAp7gYSDzVFp187J+feSj5dNBN1mJoi6ckkUQ==}

  '@docsearch/js@3.6.0':
    resolution: {integrity: sha512-QujhqINEElrkIfKwyyyTfbsfMAYCkylInLYMRqHy7PHc8xTBQCow73tlo/Kc7oIwBrCLf0P3YhjlOeV4v8hevQ==}

  '@docsearch/react@3.6.0':
    resolution: {integrity: sha512-HUFut4ztcVNmqy9gp/wxNbC7pTOHhgVVkHVGCACTuLhUKUhKAF9KYHJtMiLUJxEqiFLQiuri1fWF8zqwM/cu1w==}
    peerDependencies:
      '@types/react': '>= 16.8.0 < 19.0.0'
      react: '>= 16.8.0 < 19.0.0'
      react-dom: '>= 16.8.0 < 19.0.0'
      search-insights: '>= 1 < 3'
    peerDependenciesMeta:
      '@types/react':
        optional: true
      react:
        optional: true
      react-dom:
        optional: true
      search-insights:
        optional: true

  '@esbuild/aix-ppc64@0.19.11':
    resolution: {integrity: sha512-FnzU0LyE3ySQk7UntJO4+qIiQgI7KoODnZg5xzXIrFJlKd2P2gwHsHY4927xj9y5PJmJSzULiUCWmv7iWnNa7g==}
    engines: {node: '>=12'}
    cpu: [ppc64]
    os: [aix]

  '@esbuild/aix-ppc64@0.21.5':
    resolution: {integrity: sha512-1SDgH6ZSPTlggy1yI6+Dbkiz8xzpHJEVAlF/AM1tHPLsf5STom9rwtjE4hKAF20FfXXNTFqEYXyJNWh1GiZedQ==}
    engines: {node: '>=12'}
    cpu: [ppc64]
    os: [aix]

  '@esbuild/android-arm64@0.18.20':
    resolution: {integrity: sha512-Nz4rJcchGDtENV0eMKUNa6L12zz2zBDXuhj/Vjh18zGqB44Bi7MBMSXjgunJgjRhCmKOjnPuZp4Mb6OKqtMHLQ==}
    engines: {node: '>=12'}
    cpu: [arm64]
    os: [android]

  '@esbuild/android-arm64@0.19.11':
    resolution: {integrity: sha512-aiu7K/5JnLj//KOnOfEZ0D90obUkRzDMyqd/wNAUQ34m4YUPVhRZpnqKV9uqDGxT7cToSDnIHsGooyIczu9T+Q==}
    engines: {node: '>=12'}
    cpu: [arm64]
    os: [android]

  '@esbuild/android-arm64@0.21.5':
    resolution: {integrity: sha512-c0uX9VAUBQ7dTDCjq+wdyGLowMdtR/GoC2U5IYk/7D1H1JYC0qseD7+11iMP2mRLN9RcCMRcjC4YMclCzGwS/A==}
    engines: {node: '>=12'}
    cpu: [arm64]
    os: [android]

  '@esbuild/android-arm@0.18.20':
    resolution: {integrity: sha512-fyi7TDI/ijKKNZTUJAQqiG5T7YjJXgnzkURqmGj13C6dCqckZBLdl4h7bkhHt/t0WP+zO9/zwroDvANaOqO5Sw==}
    engines: {node: '>=12'}
    cpu: [arm]
    os: [android]

  '@esbuild/android-arm@0.19.11':
    resolution: {integrity: sha512-5OVapq0ClabvKvQ58Bws8+wkLCV+Rxg7tUVbo9xu034Nm536QTII4YzhaFriQ7rMrorfnFKUsArD2lqKbFY4vw==}
    engines: {node: '>=12'}
    cpu: [arm]
    os: [android]

  '@esbuild/android-arm@0.21.5':
    resolution: {integrity: sha512-vCPvzSjpPHEi1siZdlvAlsPxXl7WbOVUBBAowWug4rJHb68Ox8KualB+1ocNvT5fjv6wpkX6o/iEpbDrf68zcg==}
    engines: {node: '>=12'}
    cpu: [arm]
    os: [android]

  '@esbuild/android-x64@0.18.20':
    resolution: {integrity: sha512-8GDdlePJA8D6zlZYJV/jnrRAi6rOiNaCC/JclcXpB+KIuvfBN4owLtgzY2bsxnx666XjJx2kDPUmnTtR8qKQUg==}
    engines: {node: '>=12'}
    cpu: [x64]
    os: [android]

  '@esbuild/android-x64@0.19.11':
    resolution: {integrity: sha512-eccxjlfGw43WYoY9QgB82SgGgDbibcqyDTlk3l3C0jOVHKxrjdc9CTwDUQd0vkvYg5um0OH+GpxYvp39r+IPOg==}
    engines: {node: '>=12'}
    cpu: [x64]
    os: [android]

  '@esbuild/android-x64@0.21.5':
    resolution: {integrity: sha512-D7aPRUUNHRBwHxzxRvp856rjUHRFW1SdQATKXH2hqA0kAZb1hKmi02OpYRacl0TxIGz/ZmXWlbZgjwWYaCakTA==}
    engines: {node: '>=12'}
    cpu: [x64]
    os: [android]

  '@esbuild/darwin-arm64@0.18.20':
    resolution: {integrity: sha512-bxRHW5kHU38zS2lPTPOyuyTm+S+eobPUnTNkdJEfAddYgEcll4xkT8DB9d2008DtTbl7uJag2HuE5NZAZgnNEA==}
    engines: {node: '>=12'}
    cpu: [arm64]
    os: [darwin]

  '@esbuild/darwin-arm64@0.19.11':
    resolution: {integrity: sha512-ETp87DRWuSt9KdDVkqSoKoLFHYTrkyz2+65fj9nfXsaV3bMhTCjtQfw3y+um88vGRKRiF7erPrh/ZuIdLUIVxQ==}
    engines: {node: '>=12'}
    cpu: [arm64]
    os: [darwin]

  '@esbuild/darwin-arm64@0.21.5':
    resolution: {integrity: sha512-DwqXqZyuk5AiWWf3UfLiRDJ5EDd49zg6O9wclZ7kUMv2WRFr4HKjXp/5t8JZ11QbQfUS6/cRCKGwYhtNAY88kQ==}
    engines: {node: '>=12'}
    cpu: [arm64]
    os: [darwin]

  '@esbuild/darwin-x64@0.18.20':
    resolution: {integrity: sha512-pc5gxlMDxzm513qPGbCbDukOdsGtKhfxD1zJKXjCCcU7ju50O7MeAZ8c4krSJcOIJGFR+qx21yMMVYwiQvyTyQ==}
    engines: {node: '>=12'}
    cpu: [x64]
    os: [darwin]

  '@esbuild/darwin-x64@0.19.11':
    resolution: {integrity: sha512-fkFUiS6IUK9WYUO/+22omwetaSNl5/A8giXvQlcinLIjVkxwTLSktbF5f/kJMftM2MJp9+fXqZ5ezS7+SALp4g==}
    engines: {node: '>=12'}
    cpu: [x64]
    os: [darwin]

  '@esbuild/darwin-x64@0.21.5':
    resolution: {integrity: sha512-se/JjF8NlmKVG4kNIuyWMV/22ZaerB+qaSi5MdrXtd6R08kvs2qCN4C09miupktDitvh8jRFflwGFBQcxZRjbw==}
    engines: {node: '>=12'}
    cpu: [x64]
    os: [darwin]

  '@esbuild/freebsd-arm64@0.18.20':
    resolution: {integrity: sha512-yqDQHy4QHevpMAaxhhIwYPMv1NECwOvIpGCZkECn8w2WFHXjEwrBn3CeNIYsibZ/iZEUemj++M26W3cNR5h+Tw==}
    engines: {node: '>=12'}
    cpu: [arm64]
    os: [freebsd]

  '@esbuild/freebsd-arm64@0.19.11':
    resolution: {integrity: sha512-lhoSp5K6bxKRNdXUtHoNc5HhbXVCS8V0iZmDvyWvYq9S5WSfTIHU2UGjcGt7UeS6iEYp9eeymIl5mJBn0yiuxA==}
    engines: {node: '>=12'}
    cpu: [arm64]
    os: [freebsd]

  '@esbuild/freebsd-arm64@0.21.5':
    resolution: {integrity: sha512-5JcRxxRDUJLX8JXp/wcBCy3pENnCgBR9bN6JsY4OmhfUtIHe3ZW0mawA7+RDAcMLrMIZaf03NlQiX9DGyB8h4g==}
    engines: {node: '>=12'}
    cpu: [arm64]
    os: [freebsd]

  '@esbuild/freebsd-x64@0.18.20':
    resolution: {integrity: sha512-tgWRPPuQsd3RmBZwarGVHZQvtzfEBOreNuxEMKFcd5DaDn2PbBxfwLcj4+aenoh7ctXcbXmOQIn8HI6mCSw5MQ==}
    engines: {node: '>=12'}
    cpu: [x64]
    os: [freebsd]

  '@esbuild/freebsd-x64@0.19.11':
    resolution: {integrity: sha512-JkUqn44AffGXitVI6/AbQdoYAq0TEullFdqcMY/PCUZ36xJ9ZJRtQabzMA+Vi7r78+25ZIBosLTOKnUXBSi1Kw==}
    engines: {node: '>=12'}
    cpu: [x64]
    os: [freebsd]

  '@esbuild/freebsd-x64@0.21.5':
    resolution: {integrity: sha512-J95kNBj1zkbMXtHVH29bBriQygMXqoVQOQYA+ISs0/2l3T9/kj42ow2mpqerRBxDJnmkUDCaQT/dfNXWX/ZZCQ==}
    engines: {node: '>=12'}
    cpu: [x64]
    os: [freebsd]

  '@esbuild/linux-arm64@0.18.20':
    resolution: {integrity: sha512-2YbscF+UL7SQAVIpnWvYwM+3LskyDmPhe31pE7/aoTMFKKzIc9lLbyGUpmmb8a8AixOL61sQ/mFh3jEjHYFvdA==}
    engines: {node: '>=12'}
    cpu: [arm64]
    os: [linux]

  '@esbuild/linux-arm64@0.19.11':
    resolution: {integrity: sha512-LneLg3ypEeveBSMuoa0kwMpCGmpu8XQUh+mL8XXwoYZ6Be2qBnVtcDI5azSvh7vioMDhoJFZzp9GWp9IWpYoUg==}
    engines: {node: '>=12'}
    cpu: [arm64]
    os: [linux]

  '@esbuild/linux-arm64@0.21.5':
    resolution: {integrity: sha512-ibKvmyYzKsBeX8d8I7MH/TMfWDXBF3db4qM6sy+7re0YXya+K1cem3on9XgdT2EQGMu4hQyZhan7TeQ8XkGp4Q==}
    engines: {node: '>=12'}
    cpu: [arm64]
    os: [linux]

  '@esbuild/linux-arm@0.18.20':
    resolution: {integrity: sha512-/5bHkMWnq1EgKr1V+Ybz3s1hWXok7mDFUMQ4cG10AfW3wL02PSZi5kFpYKrptDsgb2WAJIvRcDm+qIvXf/apvg==}
    engines: {node: '>=12'}
    cpu: [arm]
    os: [linux]

  '@esbuild/linux-arm@0.19.11':
    resolution: {integrity: sha512-3CRkr9+vCV2XJbjwgzjPtO8T0SZUmRZla+UL1jw+XqHZPkPgZiyWvbDvl9rqAN8Zl7qJF0O/9ycMtjU67HN9/Q==}
    engines: {node: '>=12'}
    cpu: [arm]
    os: [linux]

  '@esbuild/linux-arm@0.21.5':
    resolution: {integrity: sha512-bPb5AHZtbeNGjCKVZ9UGqGwo8EUu4cLq68E95A53KlxAPRmUyYv2D6F0uUI65XisGOL1hBP5mTronbgo+0bFcA==}
    engines: {node: '>=12'}
    cpu: [arm]
    os: [linux]

  '@esbuild/linux-ia32@0.18.20':
    resolution: {integrity: sha512-P4etWwq6IsReT0E1KHU40bOnzMHoH73aXp96Fs8TIT6z9Hu8G6+0SHSw9i2isWrD2nbx2qo5yUqACgdfVGx7TA==}
    engines: {node: '>=12'}
    cpu: [ia32]
    os: [linux]

  '@esbuild/linux-ia32@0.19.11':
    resolution: {integrity: sha512-caHy++CsD8Bgq2V5CodbJjFPEiDPq8JJmBdeyZ8GWVQMjRD0sU548nNdwPNvKjVpamYYVL40AORekgfIubwHoA==}
    engines: {node: '>=12'}
    cpu: [ia32]
    os: [linux]

  '@esbuild/linux-ia32@0.21.5':
    resolution: {integrity: sha512-YvjXDqLRqPDl2dvRODYmmhz4rPeVKYvppfGYKSNGdyZkA01046pLWyRKKI3ax8fbJoK5QbxblURkwK/MWY18Tg==}
    engines: {node: '>=12'}
    cpu: [ia32]
    os: [linux]

  '@esbuild/linux-loong64@0.18.20':
    resolution: {integrity: sha512-nXW8nqBTrOpDLPgPY9uV+/1DjxoQ7DoB2N8eocyq8I9XuqJ7BiAMDMf9n1xZM9TgW0J8zrquIb/A7s3BJv7rjg==}
    engines: {node: '>=12'}
    cpu: [loong64]
    os: [linux]

  '@esbuild/linux-loong64@0.19.11':
    resolution: {integrity: sha512-ppZSSLVpPrwHccvC6nQVZaSHlFsvCQyjnvirnVjbKSHuE5N24Yl8F3UwYUUR1UEPaFObGD2tSvVKbvR+uT1Nrg==}
    engines: {node: '>=12'}
    cpu: [loong64]
    os: [linux]

  '@esbuild/linux-loong64@0.21.5':
    resolution: {integrity: sha512-uHf1BmMG8qEvzdrzAqg2SIG/02+4/DHB6a9Kbya0XDvwDEKCoC8ZRWI5JJvNdUjtciBGFQ5PuBlpEOXQj+JQSg==}
    engines: {node: '>=12'}
    cpu: [loong64]
    os: [linux]

  '@esbuild/linux-mips64el@0.18.20':
    resolution: {integrity: sha512-d5NeaXZcHp8PzYy5VnXV3VSd2D328Zb+9dEq5HE6bw6+N86JVPExrA6O68OPwobntbNJ0pzCpUFZTo3w0GyetQ==}
    engines: {node: '>=12'}
    cpu: [mips64el]
    os: [linux]

  '@esbuild/linux-mips64el@0.19.11':
    resolution: {integrity: sha512-B5x9j0OgjG+v1dF2DkH34lr+7Gmv0kzX6/V0afF41FkPMMqaQ77pH7CrhWeR22aEeHKaeZVtZ6yFwlxOKPVFyg==}
    engines: {node: '>=12'}
    cpu: [mips64el]
    os: [linux]

  '@esbuild/linux-mips64el@0.21.5':
    resolution: {integrity: sha512-IajOmO+KJK23bj52dFSNCMsz1QP1DqM6cwLUv3W1QwyxkyIWecfafnI555fvSGqEKwjMXVLokcV5ygHW5b3Jbg==}
    engines: {node: '>=12'}
    cpu: [mips64el]
    os: [linux]

  '@esbuild/linux-ppc64@0.18.20':
    resolution: {integrity: sha512-WHPyeScRNcmANnLQkq6AfyXRFr5D6N2sKgkFo2FqguP44Nw2eyDlbTdZwd9GYk98DZG9QItIiTlFLHJHjxP3FA==}
    engines: {node: '>=12'}
    cpu: [ppc64]
    os: [linux]

  '@esbuild/linux-ppc64@0.19.11':
    resolution: {integrity: sha512-MHrZYLeCG8vXblMetWyttkdVRjQlQUb/oMgBNurVEnhj4YWOr4G5lmBfZjHYQHHN0g6yDmCAQRR8MUHldvvRDA==}
    engines: {node: '>=12'}
    cpu: [ppc64]
    os: [linux]

  '@esbuild/linux-ppc64@0.21.5':
    resolution: {integrity: sha512-1hHV/Z4OEfMwpLO8rp7CvlhBDnjsC3CttJXIhBi+5Aj5r+MBvy4egg7wCbe//hSsT+RvDAG7s81tAvpL2XAE4w==}
    engines: {node: '>=12'}
    cpu: [ppc64]
    os: [linux]

  '@esbuild/linux-riscv64@0.18.20':
    resolution: {integrity: sha512-WSxo6h5ecI5XH34KC7w5veNnKkju3zBRLEQNY7mv5mtBmrP/MjNBCAlsM2u5hDBlS3NGcTQpoBvRzqBcRtpq1A==}
    engines: {node: '>=12'}
    cpu: [riscv64]
    os: [linux]

  '@esbuild/linux-riscv64@0.19.11':
    resolution: {integrity: sha512-f3DY++t94uVg141dozDu4CCUkYW+09rWtaWfnb3bqe4w5NqmZd6nPVBm+qbz7WaHZCoqXqHz5p6CM6qv3qnSSQ==}
    engines: {node: '>=12'}
    cpu: [riscv64]
    os: [linux]

  '@esbuild/linux-riscv64@0.21.5':
    resolution: {integrity: sha512-2HdXDMd9GMgTGrPWnJzP2ALSokE/0O5HhTUvWIbD3YdjME8JwvSCnNGBnTThKGEB91OZhzrJ4qIIxk/SBmyDDA==}
    engines: {node: '>=12'}
    cpu: [riscv64]
    os: [linux]

  '@esbuild/linux-s390x@0.18.20':
    resolution: {integrity: sha512-+8231GMs3mAEth6Ja1iK0a1sQ3ohfcpzpRLH8uuc5/KVDFneH6jtAJLFGafpzpMRO6DzJ6AvXKze9LfFMrIHVQ==}
    engines: {node: '>=12'}
    cpu: [s390x]
    os: [linux]

  '@esbuild/linux-s390x@0.19.11':
    resolution: {integrity: sha512-A5xdUoyWJHMMlcSMcPGVLzYzpcY8QP1RtYzX5/bS4dvjBGVxdhuiYyFwp7z74ocV7WDc0n1harxmpq2ePOjI0Q==}
    engines: {node: '>=12'}
    cpu: [s390x]
    os: [linux]

  '@esbuild/linux-s390x@0.21.5':
    resolution: {integrity: sha512-zus5sxzqBJD3eXxwvjN1yQkRepANgxE9lgOW2qLnmr8ikMTphkjgXu1HR01K4FJg8h1kEEDAqDcZQtbrRnB41A==}
    engines: {node: '>=12'}
    cpu: [s390x]
    os: [linux]

  '@esbuild/linux-x64@0.18.20':
    resolution: {integrity: sha512-UYqiqemphJcNsFEskc73jQ7B9jgwjWrSayxawS6UVFZGWrAAtkzjxSqnoclCXxWtfwLdzU+vTpcNYhpn43uP1w==}
    engines: {node: '>=12'}
    cpu: [x64]
    os: [linux]

  '@esbuild/linux-x64@0.19.11':
    resolution: {integrity: sha512-grbyMlVCvJSfxFQUndw5mCtWs5LO1gUlwP4CDi4iJBbVpZcqLVT29FxgGuBJGSzyOxotFG4LoO5X+M1350zmPA==}
    engines: {node: '>=12'}
    cpu: [x64]
    os: [linux]

  '@esbuild/linux-x64@0.21.5':
    resolution: {integrity: sha512-1rYdTpyv03iycF1+BhzrzQJCdOuAOtaqHTWJZCWvijKD2N5Xu0TtVC8/+1faWqcP9iBCWOmjmhoH94dH82BxPQ==}
    engines: {node: '>=12'}
    cpu: [x64]
    os: [linux]

  '@esbuild/netbsd-x64@0.18.20':
    resolution: {integrity: sha512-iO1c++VP6xUBUmltHZoMtCUdPlnPGdBom6IrO4gyKPFFVBKioIImVooR5I83nTew5UOYrk3gIJhbZh8X44y06A==}
    engines: {node: '>=12'}
    cpu: [x64]
    os: [netbsd]

  '@esbuild/netbsd-x64@0.19.11':
    resolution: {integrity: sha512-13jvrQZJc3P230OhU8xgwUnDeuC/9egsjTkXN49b3GcS5BKvJqZn86aGM8W9pd14Kd+u7HuFBMVtrNGhh6fHEQ==}
    engines: {node: '>=12'}
    cpu: [x64]
    os: [netbsd]

  '@esbuild/netbsd-x64@0.21.5':
    resolution: {integrity: sha512-Woi2MXzXjMULccIwMnLciyZH4nCIMpWQAs049KEeMvOcNADVxo0UBIQPfSmxB3CWKedngg7sWZdLvLczpe0tLg==}
    engines: {node: '>=12'}
    cpu: [x64]
    os: [netbsd]

  '@esbuild/openbsd-x64@0.18.20':
    resolution: {integrity: sha512-e5e4YSsuQfX4cxcygw/UCPIEP6wbIL+se3sxPdCiMbFLBWu0eiZOJ7WoD+ptCLrmjZBK1Wk7I6D/I3NglUGOxg==}
    engines: {node: '>=12'}
    cpu: [x64]
    os: [openbsd]

  '@esbuild/openbsd-x64@0.19.11':
    resolution: {integrity: sha512-ysyOGZuTp6SNKPE11INDUeFVVQFrhcNDVUgSQVDzqsqX38DjhPEPATpid04LCoUr2WXhQTEZ8ct/EgJCUDpyNw==}
    engines: {node: '>=12'}
    cpu: [x64]
    os: [openbsd]

  '@esbuild/openbsd-x64@0.21.5':
    resolution: {integrity: sha512-HLNNw99xsvx12lFBUwoT8EVCsSvRNDVxNpjZ7bPn947b8gJPzeHWyNVhFsaerc0n3TsbOINvRP2byTZ5LKezow==}
    engines: {node: '>=12'}
    cpu: [x64]
    os: [openbsd]

  '@esbuild/sunos-x64@0.18.20':
    resolution: {integrity: sha512-kDbFRFp0YpTQVVrqUd5FTYmWo45zGaXe0X8E1G/LKFC0v8x0vWrhOWSLITcCn63lmZIxfOMXtCfti/RxN/0wnQ==}
    engines: {node: '>=12'}
    cpu: [x64]
    os: [sunos]

  '@esbuild/sunos-x64@0.19.11':
    resolution: {integrity: sha512-Hf+Sad9nVwvtxy4DXCZQqLpgmRTQqyFyhT3bZ4F2XlJCjxGmRFF0Shwn9rzhOYRB61w9VMXUkxlBy56dk9JJiQ==}
    engines: {node: '>=12'}
    cpu: [x64]
    os: [sunos]

  '@esbuild/sunos-x64@0.21.5':
    resolution: {integrity: sha512-6+gjmFpfy0BHU5Tpptkuh8+uw3mnrvgs+dSPQXQOv3ekbordwnzTVEb4qnIvQcYXq6gzkyTnoZ9dZG+D4garKg==}
    engines: {node: '>=12'}
    cpu: [x64]
    os: [sunos]

  '@esbuild/win32-arm64@0.18.20':
    resolution: {integrity: sha512-ddYFR6ItYgoaq4v4JmQQaAI5s7npztfV4Ag6NrhiaW0RrnOXqBkgwZLofVTlq1daVTQNhtI5oieTvkRPfZrePg==}
    engines: {node: '>=12'}
    cpu: [arm64]
    os: [win32]

  '@esbuild/win32-arm64@0.19.11':
    resolution: {integrity: sha512-0P58Sbi0LctOMOQbpEOvOL44Ne0sqbS0XWHMvvrg6NE5jQ1xguCSSw9jQeUk2lfrXYsKDdOe6K+oZiwKPilYPQ==}
    engines: {node: '>=12'}
    cpu: [arm64]
    os: [win32]

  '@esbuild/win32-arm64@0.21.5':
    resolution: {integrity: sha512-Z0gOTd75VvXqyq7nsl93zwahcTROgqvuAcYDUr+vOv8uHhNSKROyU961kgtCD1e95IqPKSQKH7tBTslnS3tA8A==}
    engines: {node: '>=12'}
    cpu: [arm64]
    os: [win32]

  '@esbuild/win32-ia32@0.18.20':
    resolution: {integrity: sha512-Wv7QBi3ID/rROT08SABTS7eV4hX26sVduqDOTe1MvGMjNd3EjOz4b7zeexIR62GTIEKrfJXKL9LFxTYgkyeu7g==}
    engines: {node: '>=12'}
    cpu: [ia32]
    os: [win32]

  '@esbuild/win32-ia32@0.19.11':
    resolution: {integrity: sha512-6YOrWS+sDJDmshdBIQU+Uoyh7pQKrdykdefC1avn76ss5c+RN6gut3LZA4E2cH5xUEp5/cA0+YxRaVtRAb0xBg==}
    engines: {node: '>=12'}
    cpu: [ia32]
    os: [win32]

  '@esbuild/win32-ia32@0.21.5':
    resolution: {integrity: sha512-SWXFF1CL2RVNMaVs+BBClwtfZSvDgtL//G/smwAc5oVK/UPu2Gu9tIaRgFmYFFKrmg3SyAjSrElf0TiJ1v8fYA==}
    engines: {node: '>=12'}
    cpu: [ia32]
    os: [win32]

  '@esbuild/win32-x64@0.18.20':
    resolution: {integrity: sha512-kTdfRcSiDfQca/y9QIkng02avJ+NCaQvrMejlsB3RRv5sE9rRoeBPISaZpKxHELzRxZyLvNts1P27W3wV+8geQ==}
    engines: {node: '>=12'}
    cpu: [x64]
    os: [win32]

  '@esbuild/win32-x64@0.19.11':
    resolution: {integrity: sha512-vfkhltrjCAb603XaFhqhAF4LGDi2M4OrCRrFusyQ+iTLQ/o60QQXxc9cZC/FFpihBI9N1Grn6SMKVJ4KP7Fuiw==}
    engines: {node: '>=12'}
    cpu: [x64]
    os: [win32]

  '@esbuild/win32-x64@0.21.5':
    resolution: {integrity: sha512-tQd/1efJuzPC6rCFwEvLtci/xNFcTZknmXs98FYDfGE4wP9ClFV98nyKrzJKVPMhdDnjzLhdUyMX4PsQAPjwIw==}
    engines: {node: '>=12'}
    cpu: [x64]
    os: [win32]

  '@eslint-community/eslint-utils@4.4.0':
    resolution: {integrity: sha512-1/sA4dwrzBAyeUoQ6oxahHKmrZvsnLCg4RfxW3ZFGGmQkSNQPFNLV9CUEFQP1x9EYXHTo5p6xdhZM1Ne9p/AfA==}
    engines: {node: ^12.22.0 || ^14.17.0 || >=16.0.0}
    peerDependencies:
      eslint: ^6.0.0 || ^7.0.0 || >=8.0.0

  '@eslint-community/regexpp@4.11.0':
    resolution: {integrity: sha512-G/M/tIiMrTAxEWRfLfQJMmGNX28IxBg4PBz8XqQhqUHLFI6TL2htpIB1iQCj144V5ee/JaKyT9/WZ0MGZWfA7A==}
    engines: {node: ^12.0.0 || ^14.0.0 || >=16.0.0}

  '@eslint/config-array@0.17.1':
    resolution: {integrity: sha512-BlYOpej8AQ8Ev9xVqroV7a02JK3SkBAaN9GfMMH9W6Ch8FlQlkjGw4Ir7+FgYwfirivAf4t+GtzuAxqfukmISA==}
    engines: {node: ^18.18.0 || ^20.9.0 || >=21.1.0}

  '@eslint/eslintrc@3.1.0':
    resolution: {integrity: sha512-4Bfj15dVJdoy3RfZmmo86RK1Fwzn6SstsvK9JS+BaVKqC6QQQQyXekNaC+g+LKNgkQ+2VhGAzm6hO40AhMR3zQ==}
    engines: {node: ^18.18.0 || ^20.9.0 || >=21.1.0}

  '@eslint/js@9.8.0':
    resolution: {integrity: sha512-MfluB7EUfxXtv3i/++oh89uzAr4PDI4nn201hsp+qaXqsjAWzinlZEHEfPgAX4doIlKvPG/i0A9dpKxOLII8yA==}
    engines: {node: ^18.18.0 || ^20.9.0 || >=21.1.0}

  '@eslint/object-schema@2.1.4':
    resolution: {integrity: sha512-BsWiH1yFGjXXS2yvrf5LyuoSIIbPrGUWob917o+BTKuZ7qJdxX8aJLRxs1fS9n6r7vESrq1OUqb68dANcFXuQQ==}
    engines: {node: ^18.18.0 || ^20.9.0 || >=21.1.0}

  '@fastify/busboy@2.1.0':
    resolution: {integrity: sha512-+KpH+QxZU7O4675t3mnkQKcZZg56u+K/Ct2K+N2AZYNVK8kyeo/bI18tI8aPm3tvNNRyTWfj6s5tnGNlcbQRsA==}
    engines: {node: '>=14'}

  '@floating-ui/core@1.6.0':
    resolution: {integrity: sha512-PcF++MykgmTj3CIyOQbKA/hDzOAiqI3mhuoN44WRCopIs1sgoDoU4oty4Jtqaj/y3oDU6fnVSm4QG0a3t5i0+g==}

  '@floating-ui/dom@1.1.1':
    resolution: {integrity: sha512-TpIO93+DIujg3g7SykEAGZMDtbJRrmnYRCNYSjJlvIbGhBjRSNTLVbNeDQBrzy9qDgUbiWdc7KA0uZHZ2tJmiw==}

  '@floating-ui/utils@0.2.1':
    resolution: {integrity: sha512-9TANp6GPoMtYzQdt54kfAyMmz1+osLlXdg2ENroU7zzrtflTLrrC/lgrIfaSe+Wu0b89GKccT7vxXA0MoAIO+Q==}

  '@humanwhocodes/module-importer@1.0.1':
    resolution: {integrity: sha512-bxveV4V8v5Yb4ncFTT3rPSgZBOpCkjfK0y4oVVVJwIuDVBRMDXrPyXRL988i5ap9m9bnyEEjWfm5WkBmtffLfA==}
    engines: {node: '>=12.22'}

  '@humanwhocodes/retry@0.3.0':
    resolution: {integrity: sha512-d2CGZR2o7fS6sWB7DG/3a95bGKQyHMACZ5aW8qGkkqQpUoZV6C0X7Pc7l4ZNMZkfNBf4VWNe9E1jRsf0G146Ew==}
    engines: {node: '>=18.18'}

  '@hutson/parse-repository-url@5.0.0':
    resolution: {integrity: sha512-e5+YUKENATs1JgYHMzTr2MW/NDcXGfYFAuOQU8gJgF/kEh4EqKgfGrfLI67bMD4tbhZVlkigz/9YYwWcbOFthg==}
    engines: {node: '>=10.13.0'}

  '@isaacs/cliui@8.0.2':
    resolution: {integrity: sha512-O8jcjabXaleOG9DQ0+ARXWZBTfnP4WNAqzuiJK7ll44AmxGKv/J2M4TPjxjY3znBCfvBXFzucm1twdyFybFqEA==}
    engines: {node: '>=12'}

  '@jridgewell/gen-mapping@0.3.5':
    resolution: {integrity: sha512-IzL8ZoEDIBRWEzlCcRhOaCupYyN5gdIK+Q6fbFdPDg6HqX6jpkItn7DFIpW9LQzXG6Df9sA7+OKnq0qlz/GaQg==}
    engines: {node: '>=6.0.0'}

  '@jridgewell/resolve-uri@3.1.2':
    resolution: {integrity: sha512-bRISgCIjP20/tbWSPWMEi54QVPRZExkuD9lJL+UIxUKtwVJA8wW1Trb1jMs1RFXo1CBTNZ/5hpC9QvmKWdopKw==}
    engines: {node: '>=6.0.0'}

  '@jridgewell/set-array@1.2.1':
    resolution: {integrity: sha512-R8gLRTZeyp03ymzP/6Lil/28tGeGEzhx1q2k703KGWRAI1VdvPIXdG70VJc2pAMw3NA6JKL5hhFu1sJX0Mnn/A==}
    engines: {node: '>=6.0.0'}

  '@jridgewell/source-map@0.3.3':
    resolution: {integrity: sha512-b+fsZXeLYi9fEULmfBrhxn4IrPlINf8fiNarzTof004v3lFdntdwa9PF7vFJqm3mg7s+ScJMxXaE3Acp1irZcg==}

  '@jridgewell/sourcemap-codec@1.4.15':
    resolution: {integrity: sha512-eF2rxCRulEKXHTRiDrDy6erMYWqNw4LPdQ8UQA4huuxaQsVeRPFl2oM8oDGxMFhJUWZf9McpLtJasDDZb/Bpeg==}

  '@jridgewell/sourcemap-codec@1.5.0':
    resolution: {integrity: sha512-gv3ZRaISU3fjPAgNsriBRqGWQL6quFx04YMPW/zD8XMLsU32mhCCbfbO6KZFLjvYpCZ8zyDEgqsgf+PwPaM7GQ==}

  '@jridgewell/trace-mapping@0.3.25':
    resolution: {integrity: sha512-vNk6aEwybGtawWmy/PzwnGDOjCkLWSD2wqvjGGAgOAwCGWySYXfYoxt00IJkTF+8Lb57DwOb3Aa0o9CApepiYQ==}

  '@jridgewell/trace-mapping@0.3.9':
    resolution: {integrity: sha512-3Belt6tdc8bPgAtbcmdtNJlirVoTmEb5e2gC94PnkwEW9jI6CAHUeoG85tjWP5WquqfavoMtMwiG4P926ZKKuQ==}

  '@mapbox/node-pre-gyp@1.0.11':
    resolution: {integrity: sha512-Yhlar6v9WQgUp/He7BdgzOz8lqMQ8sU+jkCq7Wx8Myc5YFJLbEe7lgui/V7G1qB1DJykHSGwreceSaD60Y0PUQ==}
    hasBin: true

  '@nodelib/fs.scandir@2.1.5':
    resolution: {integrity: sha512-vq24Bq3ym5HEQm2NKCr3yXDwjc7vTsEThRDnkp2DK9p1uqLR+DHurm/NOTo0KG7HYHU7eppKZj3MyqYuMBf62g==}
    engines: {node: '>= 8'}

  '@nodelib/fs.stat@2.0.5':
    resolution: {integrity: sha512-RkhPPp2zrqDAQA/2jNhnztcPAlv64XdhIp7a7454A5ovI7Bukxgt7MX7udwAu3zg1DcpPU0rz3VV1SeaqvY4+A==}
    engines: {node: '>= 8'}

  '@nodelib/fs.walk@1.2.8':
    resolution: {integrity: sha512-oGB+UxlgWcgQkgwo8GcEGwemoTFt3FIO9ababBmaGwXIoBKZ+GTy0pP185beGg7Llih/NSHSV2XAs1lnznocSg==}
    engines: {node: '>= 8'}

  '@pkgjs/parseargs@0.11.0':
    resolution: {integrity: sha512-+1VkjdD0QBLPodGrJUeqarH8VAIvQODIbwh9XpP5Syisf7YoQgsJKPNFoqqLQlu+VQ/tVSshMR6loPMn8U+dPg==}
    engines: {node: '>=14'}

  '@polka/compression@1.0.0-next.25':
    resolution: {integrity: sha512-UlVkoSGRig87riHSn8QOxd2DzGhadRpNSj5Ukqj+Bt7WTE4Es+sE3ju3OYbe8SiV2OwA+8tDcSuHWUh5S3jCBQ==}
    engines: {node: '>=6'}

  '@polka/url@1.0.0-next.24':
    resolution: {integrity: sha512-2LuNTFBIO0m7kKIQvvPHN6UE63VjpmL9rnEEaOOaiSPbZK+zUOYIzBAWcED+3XYzhYsd/0mD57VdxAEqqV52CQ==}

  '@rollup/plugin-alias@5.1.0':
    resolution: {integrity: sha512-lpA3RZ9PdIG7qqhEfv79tBffNaoDuukFDrmhLqg9ifv99u/ehn+lOg30x2zmhf8AQqQUZaMk/B9fZraQ6/acDQ==}
    engines: {node: '>=14.0.0'}
    peerDependencies:
      rollup: ^1.20.0||^2.0.0||^3.0.0||^4.0.0
    peerDependenciesMeta:
      rollup:
        optional: true

  '@rollup/plugin-commonjs@25.0.4':
    resolution: {integrity: sha512-L92Vz9WUZXDnlQQl3EwbypJR4+DM2EbsO+/KOcEkP4Mc6Ct453EeDB2uH9lgRwj4w5yflgNpq9pHOiY8aoUXBQ==}
    engines: {node: '>=14.0.0'}
    peerDependencies:
      rollup: ^2.68.0||^3.0.0
    peerDependenciesMeta:
      rollup:
        optional: true

  '@rollup/plugin-commonjs@26.0.1':
    resolution: {integrity: sha512-UnsKoZK6/aGIH6AdkptXhNvhaqftcjq3zZdT+LY5Ftms6JR06nADcDsYp5hTU9E2lbJUEOhdlY5J4DNTneM+jQ==}
    engines: {node: '>=16.0.0 || 14 >= 14.17'}
    peerDependencies:
      rollup: ^2.68.0||^3.0.0||^4.0.0
    peerDependenciesMeta:
      rollup:
        optional: true

  '@rollup/plugin-dynamic-import-vars@2.1.2':
    resolution: {integrity: sha512-4lr2oXxs9hcxtGGaK8s0i9evfjzDrAs7ngw28TqruWKTEm0+U4Eljb+F6HXGYdFv8xRojQlrQwV7M/yxeh3yzQ==}
    engines: {node: '>=14.0.0'}
    peerDependencies:
      rollup: ^1.20.0||^2.0.0||^3.0.0||^4.0.0
    peerDependenciesMeta:
      rollup:
        optional: true

  '@rollup/plugin-json@6.1.0':
    resolution: {integrity: sha512-EGI2te5ENk1coGeADSIwZ7G2Q8CJS2sF120T7jLw4xFw9n7wIOXHo+kIYRAoVpJAN+kmqZSoO3Fp4JtoNF4ReA==}
    engines: {node: '>=14.0.0'}
    peerDependencies:
      rollup: ^1.20.0||^2.0.0||^3.0.0||^4.0.0
    peerDependenciesMeta:
      rollup:
        optional: true

  '@rollup/plugin-node-resolve@15.2.3':
    resolution: {integrity: sha512-j/lym8nf5E21LwBT4Df1VD6hRO2L2iwUeUmP7litikRsVp1H6NWx20NEp0Y7su+7XGc476GnXXc4kFeZNGmaSQ==}
    engines: {node: '>=14.0.0'}
    peerDependencies:
      rollup: ^2.78.0||^3.0.0||^4.0.0
    peerDependenciesMeta:
      rollup:
        optional: true

  '@rollup/plugin-replace@5.0.2':
    resolution: {integrity: sha512-M9YXNekv/C/iHHK+cvORzfRYfPbq0RDD8r0G+bMiTXjNGKulPnCT9O3Ss46WfhI6ZOCgApOP7xAdmCQJ+U2LAA==}
    engines: {node: '>=14.0.0'}
    peerDependencies:
      rollup: ^1.20.0||^2.0.0||^3.0.0
    peerDependenciesMeta:
      rollup:
        optional: true

  '@rollup/pluginutils@5.1.0':
    resolution: {integrity: sha512-XTIWOPPcpvyKI6L1NHo0lFlCyznUEyPmPY1mc3KpPVDYulHSTvyeLNVW00QTLIAFNhR3kYnJTQHeGqU4M3n09g==}
    engines: {node: '>=14.0.0'}
    peerDependencies:
      rollup: ^1.20.0||^2.0.0||^3.0.0||^4.0.0
    peerDependenciesMeta:
      rollup:
        optional: true

  '@rollup/rollup-android-arm-eabi@4.18.1':
    resolution: {integrity: sha512-lncuC4aHicncmbORnx+dUaAgzee9cm/PbIqgWz1PpXuwc+sa1Ct83tnqUDy/GFKleLiN7ZIeytM6KJ4cAn1SxA==}
    cpu: [arm]
    os: [android]

  '@rollup/rollup-android-arm64@4.18.1':
    resolution: {integrity: sha512-F/tkdw0WSs4ojqz5Ovrw5r9odqzFjb5LIgHdHZG65dFI1lWTWRVy32KDJLKRISHgJvqUeUhdIvy43fX41znyDg==}
    cpu: [arm64]
    os: [android]

  '@rollup/rollup-darwin-arm64@4.18.1':
    resolution: {integrity: sha512-vk+ma8iC1ebje/ahpxpnrfVQJibTMyHdWpOGZ3JpQ7Mgn/3QNHmPq7YwjZbIE7km73dH5M1e6MRRsnEBW7v5CQ==}
    cpu: [arm64]
    os: [darwin]

  '@rollup/rollup-darwin-x64@4.18.1':
    resolution: {integrity: sha512-IgpzXKauRe1Tafcej9STjSSuG0Ghu/xGYH+qG6JwsAUxXrnkvNHcq/NL6nz1+jzvWAnQkuAJ4uIwGB48K9OCGA==}
    cpu: [x64]
    os: [darwin]

  '@rollup/rollup-linux-arm-gnueabihf@4.18.1':
    resolution: {integrity: sha512-P9bSiAUnSSM7EmyRK+e5wgpqai86QOSv8BwvkGjLwYuOpaeomiZWifEos517CwbG+aZl1T4clSE1YqqH2JRs+g==}
    cpu: [arm]
    os: [linux]

  '@rollup/rollup-linux-arm-musleabihf@4.18.1':
    resolution: {integrity: sha512-5RnjpACoxtS+aWOI1dURKno11d7krfpGDEn19jI8BuWmSBbUC4ytIADfROM1FZrFhQPSoP+KEa3NlEScznBTyQ==}
    cpu: [arm]
    os: [linux]

  '@rollup/rollup-linux-arm64-gnu@4.18.1':
    resolution: {integrity: sha512-8mwmGD668m8WaGbthrEYZ9CBmPug2QPGWxhJxh/vCgBjro5o96gL04WLlg5BA233OCWLqERy4YUzX3bJGXaJgQ==}
    cpu: [arm64]
    os: [linux]

  '@rollup/rollup-linux-arm64-musl@4.18.1':
    resolution: {integrity: sha512-dJX9u4r4bqInMGOAQoGYdwDP8lQiisWb9et+T84l2WXk41yEej8v2iGKodmdKimT8cTAYt0jFb+UEBxnPkbXEQ==}
    cpu: [arm64]
    os: [linux]

  '@rollup/rollup-linux-powerpc64le-gnu@4.18.1':
    resolution: {integrity: sha512-V72cXdTl4EI0x6FNmho4D502sy7ed+LuVW6Ym8aI6DRQ9hQZdp5sj0a2usYOlqvFBNKQnLQGwmYnujo2HvjCxQ==}
    cpu: [ppc64]
    os: [linux]

  '@rollup/rollup-linux-riscv64-gnu@4.18.1':
    resolution: {integrity: sha512-f+pJih7sxoKmbjghrM2RkWo2WHUW8UbfxIQiWo5yeCaCM0TveMEuAzKJte4QskBp1TIinpnRcxkquY+4WuY/tg==}
    cpu: [riscv64]
    os: [linux]

  '@rollup/rollup-linux-s390x-gnu@4.18.1':
    resolution: {integrity: sha512-qb1hMMT3Fr/Qz1OKovCuUM11MUNLUuHeBC2DPPAWUYYUAOFWaxInaTwTQmc7Fl5La7DShTEpmYwgdt2hG+4TEg==}
    cpu: [s390x]
    os: [linux]

  '@rollup/rollup-linux-x64-gnu@4.18.1':
    resolution: {integrity: sha512-7O5u/p6oKUFYjRbZkL2FLbwsyoJAjyeXHCU3O4ndvzg2OFO2GinFPSJFGbiwFDaCFc+k7gs9CF243PwdPQFh5g==}
    cpu: [x64]
    os: [linux]

  '@rollup/rollup-linux-x64-musl@4.18.1':
    resolution: {integrity: sha512-pDLkYITdYrH/9Cv/Vlj8HppDuLMDUBmgsM0+N+xLtFd18aXgM9Nyqupb/Uw+HeidhfYg2lD6CXvz6CjoVOaKjQ==}
    cpu: [x64]
    os: [linux]

  '@rollup/rollup-win32-arm64-msvc@4.18.1':
    resolution: {integrity: sha512-W2ZNI323O/8pJdBGil1oCauuCzmVd9lDmWBBqxYZcOqWD6aWqJtVBQ1dFrF4dYpZPks6F+xCZHfzG5hYlSHZ6g==}
    cpu: [arm64]
    os: [win32]

  '@rollup/rollup-win32-ia32-msvc@4.18.1':
    resolution: {integrity: sha512-ELfEX1/+eGZYMaCIbK4jqLxO1gyTSOIlZr6pbC4SRYFaSIDVKOnZNMdoZ+ON0mrFDp4+H5MhwNC1H/AhE3zQLg==}
    cpu: [ia32]
    os: [win32]

  '@rollup/rollup-win32-x64-msvc@4.18.1':
    resolution: {integrity: sha512-yjk2MAkQmoaPYCSu35RLJ62+dz358nE83VfTePJRp8CG7aMg25mEJYpXFiD+NcevhX8LxD5OP5tktPXnXN7GDw==}
    cpu: [x64]
    os: [win32]

  '@sec-ant/readable-stream@0.4.1':
    resolution: {integrity: sha512-831qok9r2t8AlxLko40y2ebgSDhenenCatLVeW/uBtnHPyhHOvG0C7TvfgecV+wHzIm5KUICgzmVpWS+IMEAeg==}

  '@shikijs/core@1.10.3':
    resolution: {integrity: sha512-D45PMaBaeDHxww+EkcDQtDAtzv00Gcsp72ukBtaLSmqRvh0WgGMq3Al0rl1QQBZfuneO75NXMIzEZGFitThWbg==}

  '@shikijs/core@1.12.0':
    resolution: {integrity: sha512-mc1cLbm6UQ8RxLc0dZES7v5rkH+99LxQp/ZvTqV3NLyYsO/fD6JhEflP1H5b2SDq9gI0+0G36AVZWxvounfR9w==}

  '@shikijs/transformers@1.10.3':
    resolution: {integrity: sha512-MNjsyye2WHVdxfZUSr5frS97sLGe6G1T+1P41QjyBFJehZphMcr4aBlRLmq6OSPBslYe9byQPVvt/LJCOfxw8Q==}

  '@shikijs/twoslash@1.12.0':
    resolution: {integrity: sha512-SX0NpsTYnO26mpWCu2asByzgWnlMP5NPzrhYNGyqS/AQI14sM1AL3/Egc3F2x5u2wa7I9IyokViXOiaPNL46+Q==}

  '@shikijs/vitepress-twoslash@1.12.0':
    resolution: {integrity: sha512-ogFziKJAWcI7Fgl2MnkVS59gDggPjnUNZHNCvpHEkzs7Q1y/7Vdg4aphAkLjD//K0pRhgHZW8xqG/qfBdXj0Xw==}

  '@sindresorhus/merge-streams@4.0.0':
    resolution: {integrity: sha512-tlqY9xq5ukxTUZBmoOp+m61cqwQD5pHJtFY3Mn8CA8ps6yghLH/Hw8UPdqg4OLmFW3IFlcXnQNmo/dh8HzXYIQ==}
    engines: {node: '>=18'}

  '@tsconfig/node10@1.0.8':
    resolution: {integrity: sha512-6XFfSQmMgq0CFLY1MslA/CPUfhIL919M1rMsa5lP2P097N2Wd1sSX0tx1u4olM16fLNhtHZpRhedZJphNJqmZg==}

  '@tsconfig/node12@1.0.9':
    resolution: {integrity: sha512-/yBMcem+fbvhSREH+s14YJi18sp7J9jpuhYByADT2rypfajMZZN4WQ6zBGgBKp53NKmqI36wFYDb3yaMPurITw==}

  '@tsconfig/node14@1.0.1':
    resolution: {integrity: sha512-509r2+yARFfHHE7T6Puu2jjkoycftovhXRqW328PDXTVGKihlb1P8Z9mMZH04ebyajfRY7dedfGynlrFHJUQCg==}

  '@tsconfig/node16@1.0.2':
    resolution: {integrity: sha512-eZxlbI8GZscaGS7kkc/trHTT5xgrjH3/1n2JDwusC9iahPKWMRvRjJSAN5mCXviuTGQ/lHnhvv8Q1YTpnfz9gA==}

  '@type-challenges/utils@0.1.1':
    resolution: {integrity: sha512-A7ljYfBM+FLw+NDyuYvGBJiCEV9c0lPWEAdzfOAkb3JFqfLl0Iv/WhWMMARHiRKlmmiD1g8gz/507yVvHdQUYA==}

  '@types/babel__core@7.20.5':
    resolution: {integrity: sha512-qoQprZvz5wQFJwMDqeseRXWv3rqMvhgpbXFfVyWhbx9X47POIA6i/+dXefEmZKoAgOaTdaIgNSMqMIU61yRyzA==}

  '@types/babel__generator@7.6.8':
    resolution: {integrity: sha512-ASsj+tpEDsEiFr1arWrlN6V3mdfjRMZt6LtK/Vp/kreFLnr5QH5+DhvD5nINYZXzwJvXeGq+05iUXcAzVrqWtw==}

  '@types/babel__preset-env@7.9.7':
    resolution: {integrity: sha512-m63P4DQR9d0/g8GwRsmyizGqfCGWI6LVnuNg4OV8YhNM+VMBAepJ4394Z/rJA0pBYV+AXgFfHP4RiIlk9mYVVQ==}

  '@types/babel__template@7.4.4':
    resolution: {integrity: sha512-h/NUaSyG5EyxBIp8YRxo4RMe2/qQgvyowRwVMzhYhBCONbW8PUsg4lkFMrhgZhUe5z3L3MiLDuvyJ/CaPa2A8A==}

  '@types/babel__traverse@7.20.6':
    resolution: {integrity: sha512-r1bzfrm0tomOI8g1SzvCaQHo6Lcv6zu0EA+W2kHrt8dyrHQxGzBBL4kdkzIS+jBMV+EYcMAEAqXqYaLJq5rOZg==}

  '@types/body-parser@1.19.5':
    resolution: {integrity: sha512-fB3Zu92ucau0iQ0JMCFQE7b/dv8Ot07NI3KaZIkIUNXq82k4eBAqUaneXfleGY9JWskeS9y+u0nXMyspcuQrCg==}

  '@types/braces@3.0.4':
    resolution: {integrity: sha512-0WR3b8eaISjEW7RpZnclONaLFDf7buaowRHdqLp4vLj54AsSAYWfh3DRbfiYJY9XDxMgx1B4sE1Afw2PGpuHOA==}

  '@types/connect@3.4.38':
    resolution: {integrity: sha512-K6uROf1LD88uDQqJCktA4yzL1YYAK6NgfsI0v/mTgyPKWsX1CnJ0XPSDhViejru1GcRkLWb8RlzFYJRqGUbaug==}

  '@types/convert-source-map@2.0.3':
    resolution: {integrity: sha512-ag0BfJLZf6CQz8VIuRIEYQ5Ggwk/82uvTQf27RcpyDNbY0Vw49LIPqAxk5tqYfrCs9xDaIMvl4aj7ZopnYL8bA==}

  '@types/cross-spawn@6.0.6':
    resolution: {integrity: sha512-fXRhhUkG4H3TQk5dBhQ7m/JDdSNHKwR2BBia62lhwEIq9xGiQKLxd6LymNhn47SjXhsUEPmxi+PKw2OkW4LLjA==}

  '@types/debug@4.1.12':
    resolution: {integrity: sha512-vIChWdVG3LG1SMxEvI/AK+FWJthlrqlTu7fbrlywTkkaONwk/UAGaULXRlf8vkzFBLVm0zkMdCquhL5aOjhXPQ==}

  '@types/escape-html@1.0.4':
    resolution: {integrity: sha512-qZ72SFTgUAZ5a7Tj6kf2SHLetiH5S6f8G5frB2SPQ3EyF02kxdyBFf4Tz4banE3xCgGnKgWLt//a6VuYHKYJTg==}

  '@types/estree@1.0.5':
    resolution: {integrity: sha512-/kYRxGDLWzHOB7q+wtSUQlFrtcdUccpfy+X+9iMBpHK8QLLhx2wIPYuS5DYtR9Wa/YlZAbIovy7qVdB1Aq6Lyw==}

  '@types/etag@1.8.3':
    resolution: {integrity: sha512-QYHv9Yeh1ZYSMPQOoxY4XC4F1r+xRUiAriB303F4G6uBsT3KKX60DjiogvVv+2VISVDuJhcIzMdbjT+Bm938QQ==}

  '@types/express-serve-static-core@4.17.43':
    resolution: {integrity: sha512-oaYtiBirUOPQGSWNGPWnzyAFJ0BP3cwvN4oWZQY+zUBwpVIGsKUkpBpSztp74drYcjavs7SKFZ4DX1V2QeN8rg==}

  '@types/express@4.17.21':
    resolution: {integrity: sha512-ejlPM315qwLpaQlQDTjPdsUFSc6ZsP4AN6AlWnogPjQ7CVi7PYF3YVz+CY3jE2pwYf7E/7HlDAN0rV2GxTG0HQ==}

  '@types/hast@3.0.4':
    resolution: {integrity: sha512-WPs+bbQw5aCj+x6laNGWLH3wviHtoCv/P3+otBhbOhJgG8qtpdAMlTCxLtsTWA7LH1Oh/bFCHsBn0TPS5m30EQ==}

  '@types/http-errors@2.0.4':
    resolution: {integrity: sha512-D0CFMMtydbJAegzOyHjtiKPLlvnm3iTZyZRSZoLq2mRhDdmLfIWOCYPfQJ4cu2erKghU++QvjcUjp/5h7hESpA==}

  '@types/less@3.0.6':
    resolution: {integrity: sha512-PecSzorDGdabF57OBeQO/xFbAkYWo88g4Xvnsx7LRwqLC17I7OoKtA3bQB9uXkY6UkMWCOsA8HSVpaoitscdXw==}

  '@types/linkify-it@5.0.0':
    resolution: {integrity: sha512-sVDA58zAw4eWAffKOaQH5/5j3XeayukzDk+ewSsnv3p4yJEZHCCzMDiZM8e0OUrRvmpGZ85jf4yDHkHsgBNr9Q==}

  '@types/lodash@4.17.7':
    resolution: {integrity: sha512-8wTvZawATi/lsmNu10/j2hk1KEP0IvjubqPE3cu1Xz7xfXXt5oCq3SNUz4fMIP4XGF9Ky+Ue2tBA3hcS7LSBlA==}

  '@types/markdown-it@14.1.1':
    resolution: {integrity: sha512-4NpsnpYl2Gt1ljyBGrKMxFYAYvpqbnnkgP/i/g+NLpjEUa3obn1XJCur9YbEXKDAkaXqsR1LbDnGEJ0MmKFxfg==}

  '@types/mdast@4.0.3':
    resolution: {integrity: sha512-LsjtqsyF+d2/yFOYaN22dHZI1Cpwkrj+g06G8+qtUKlhovPW89YhqSnfKtMbkgmEtYpH2gydRNULd6y8mciAFg==}

  '@types/mdurl@2.0.0':
    resolution: {integrity: sha512-RGdgjQUZba5p6QEFAVx2OGb8rQDL/cPRG7GiedRzMcJ1tYnUANBncjbSB1NRGwbvjcPeikRABz2nshyPk1bhWg==}

  '@types/micromatch@4.0.9':
    resolution: {integrity: sha512-7V+8ncr22h4UoYRLnLXSpTxjQrNUXtWHGeMPRJt1nULXI57G9bIcpyrHlmrQ7QK24EyyuXvYcSSWAM8GA9nqCg==}

  '@types/mime@1.3.5':
    resolution: {integrity: sha512-/pyBZWSLD2n0dcHE3hq8s8ZvcETHtEuF+3E7XVt0Ig2nvsVQXdghHVcEkIWjy9A0wKfTn97a/PSDYohKIlnP/w==}

  '@types/mime@3.0.4':
    resolution: {integrity: sha512-iJt33IQnVRkqeqC7PzBHPTC6fDlRNRW8vjrgqtScAhrmMwe8c4Eo7+fUGTa+XdWrpEgpyKWMYmi2dIwMAYRzPw==}

  '@types/minimist@1.2.5':
    resolution: {integrity: sha512-hov8bUuiLiyFPGyFPE1lwWhmzYbirOXQNNo40+y3zow8aFVTeyn3VWL0VFFfdNddA8S4Vf0Tc062rzyNr7Paag==}

  '@types/ms@0.7.34':
    resolution: {integrity: sha512-nG96G3Wp6acyAgJqGasjODb+acrI7KltPiRxzHPXnP3NgI28bpQDRv53olbqGXbfcgF5aiiHmO3xpwEpS5Ld9g==}

  '@types/node@20.14.10':
    resolution: {integrity: sha512-MdiXf+nDuMvY0gJKxyfZ7/6UFsETO7mGKF54MVD/ekJS6HdFtpZFBgrh6Pseu64XTb2MLyFPlbW6hj8HYRQNOQ==}

  '@types/node@20.14.13':
    resolution: {integrity: sha512-+bHoGiZb8UiQ0+WEtmph2IWQCjIqg8MDZMAV+ppRRhUZnquF5mQkP/9vpSwJClEiSM/C7fZZExPzfU0vJTyp8w==}

  '@types/normalize-package-data@2.4.4':
    resolution: {integrity: sha512-37i+OaWTh9qeK4LSHPsyRC7NahnGotNuZvjLSgcPzblpHB3rrCJxAOgI5gCdKm7coonsaX1Of0ILiTcnZjbfxA==}

  '@types/picomatch@3.0.0':
    resolution: {integrity: sha512-iX/Qwk9vU17N/5Q7QrV46wzciloTdCqTRt6z8A7uFFADM2+Sy5oQh9ldZhAiTXH+l0sM/EkXatEhJIs8FUyOBQ==}

  '@types/pnpapi@0.0.5':
    resolution: {integrity: sha512-tjymquatF9seZGE3GcN1barqNqpmyEpqIN0rBKTcoZWwgDC0SgBp5LFqCRJE6YhzXA7TjpXbpTdcL5A8cwyryw==}

  '@types/prompts@2.4.9':
    resolution: {integrity: sha512-qTxFi6Buiu8+50/+3DGIWLHM6QuWsEKugJnnP6iv2Mc4ncxE4A/OJkjuVOA+5X0X1S/nq5VJRa8Lu+nwcvbrKA==}

  '@types/prop-types@15.7.12':
    resolution: {integrity: sha512-5zvhXYtRNRluoE/jAp4GVsSduVUzNWKkOZrCDBWYtE7biZywwdC2AcEzg+cSMLFRfVgeAFqpfNabiPjxFddV1Q==}

  '@types/qs@6.9.12':
    resolution: {integrity: sha512-bZcOkJ6uWrL0Qb2NAWKa7TBU+mJHPzhx9jjLL1KHF+XpzEcR7EXHvjbHlGtR/IsP1vyPrehuS6XqkmaePy//mg==}

  '@types/range-parser@1.2.7':
    resolution: {integrity: sha512-hKormJbkJqzQGhziax5PItDUTMAM9uE2XXQmM37dyd4hVM+5aVl7oVxMVUiVQn2oCQFN/LKCZdvSM0pFRqbSmQ==}

  '@types/react-dom@18.3.0':
    resolution: {integrity: sha512-EhwApuTmMBmXuFOikhQLIBUn6uFg81SwLMOAUgodJF14SOBOCMdU04gDoYi0WOJJHD144TL32z4yDqCW3dnkQg==}

  '@types/react@18.3.3':
    resolution: {integrity: sha512-hti/R0pS0q1/xx+TsI73XIqk26eBsISZ2R0wUijXIngRK9R/e7Xw/cXVxQK7R5JjW+SV4zGcn5hXjudkN/pLIw==}

  '@types/resolve@1.20.2':
    resolution: {integrity: sha512-60BCwRFOZCQhDncwQdxxeOEEkbc5dIMccYLwbxsS4TUNeVECQ/pBJ0j09mrHOl/JJvpRPGwO9SvE4nR2Nb/a4Q==}

  '@types/semver@7.5.8':
    resolution: {integrity: sha512-I8EUhyrgfLrcTkzV3TSsGyl1tSuPrEDzr0yd5m90UgNxQkyDXULk3b6MlQqTCpZpNtWe1K0hzclnZkTcLBe2UQ==}

  '@types/send@0.17.4':
    resolution: {integrity: sha512-x2EM6TJOybec7c52BX0ZspPodMsQUd5L6PRwOunVyVUhXiBSKf3AezDL8Dgvgt5o0UfKNfuA0eMLr2wLT4AiBA==}

  '@types/serve-static@1.15.5':
    resolution: {integrity: sha512-PDRk21MnK70hja/YF8AHfC7yIsiQHn1rcXx7ijCFBX/k+XQJhQT/gw3xekXKJvx+5SXaMMS8oqQy09Mzvz2TuQ==}

  '@types/stylus@0.48.42':
    resolution: {integrity: sha512-CPGlr5teL4sqdap+EOowMifLuNGeIoLwc0VQ7u/BPxo+ocqiNa5jeVt0H0IVBblEh6ZwX1sGpIQIFnSSr8NBQA==}

  '@types/unist@3.0.2':
    resolution: {integrity: sha512-dqId9J8K/vGi5Zr7oo212BGii5m3q5Hxlkwy3WpYuKPklmBEvsbMYYyLxAQpSffdLl/gdW0XUpKWFvYmyoWCoQ==}

  '@types/web-bluetooth@0.0.20':
    resolution: {integrity: sha512-g9gZnnXVq7gM7v3tJCWV/qw7w+KeOlSHAhgF9RytFyifW6AF61hdT2ucrYhPq9hLs5JIryeupHV3qGk95dH9ow==}

  '@types/ws@8.5.12':
    resolution: {integrity: sha512-3tPRkv1EtkDpzlgyKyI8pGsGZAGPEaXeu0DOj5DI25Ja91bdAYddYHbADRYVrZMRbfW+1l5YwXVDKohDJNQxkQ==}

  '@typescript-eslint/eslint-plugin@7.18.0':
    resolution: {integrity: sha512-94EQTWZ40mzBc42ATNIBimBEDltSJ9RQHCC8vc/PDbxi4k8dVwUAv4o98dk50M1zB+JGFxp43FP7f8+FP8R6Sw==}
    engines: {node: ^18.18.0 || >=20.0.0}
    peerDependencies:
      '@typescript-eslint/parser': ^7.0.0
      eslint: ^8.56.0
      typescript: '*'
    peerDependenciesMeta:
      typescript:
        optional: true

  '@typescript-eslint/parser@7.18.0':
    resolution: {integrity: sha512-4Z+L8I2OqhZV8qA132M4wNL30ypZGYOQVBfMgxDH/K5UX0PNqTu1c6za9ST5r9+tavvHiTWmBnKzpCJ/GlVFtg==}
    engines: {node: ^18.18.0 || >=20.0.0}
    peerDependencies:
      eslint: ^8.56.0
      typescript: '*'
    peerDependenciesMeta:
      typescript:
        optional: true

  '@typescript-eslint/scope-manager@7.17.0':
    resolution: {integrity: sha512-0P2jTTqyxWp9HiKLu/Vemr2Rg1Xb5B7uHItdVZ6iAenXmPo4SZ86yOPCJwMqpCyaMiEHTNqizHfsbmCFT1x9SA==}
    engines: {node: ^18.18.0 || >=20.0.0}

  '@typescript-eslint/scope-manager@7.18.0':
    resolution: {integrity: sha512-jjhdIE/FPF2B7Z1uzc6i3oWKbGcHb87Qw7AWj6jmEqNOfDFbJWtjt/XfwCpvNkpGWlcJaog5vTR+VV8+w9JflA==}
    engines: {node: ^18.18.0 || >=20.0.0}

  '@typescript-eslint/type-utils@7.18.0':
    resolution: {integrity: sha512-XL0FJXuCLaDuX2sYqZUUSOJ2sG5/i1AAze+axqmLnSkNEVMVYLF+cbwlB2w8D1tinFuSikHmFta+P+HOofrLeA==}
    engines: {node: ^18.18.0 || >=20.0.0}
    peerDependencies:
      eslint: ^8.56.0
      typescript: '*'
    peerDependenciesMeta:
      typescript:
        optional: true

  '@typescript-eslint/types@7.17.0':
    resolution: {integrity: sha512-a29Ir0EbyKTKHnZWbNsrc/gqfIBqYPwj3F2M+jWE/9bqfEHg0AMtXzkbUkOG6QgEScxh2+Pz9OXe11jHDnHR7A==}
    engines: {node: ^18.18.0 || >=20.0.0}

  '@typescript-eslint/types@7.18.0':
    resolution: {integrity: sha512-iZqi+Ds1y4EDYUtlOOC+aUmxnE9xS/yCigkjA7XpTKV6nCBd3Hp/PRGGmdwnfkV2ThMyYldP1wRpm/id99spTQ==}
    engines: {node: ^18.18.0 || >=20.0.0}

  '@typescript-eslint/typescript-estree@7.17.0':
    resolution: {integrity: sha512-72I3TGq93t2GoSBWI093wmKo0n6/b7O4j9o8U+f65TVD0FS6bI2180X5eGEr8MA8PhKMvYe9myZJquUT2JkCZw==}
    engines: {node: ^18.18.0 || >=20.0.0}
    peerDependencies:
      typescript: '*'
    peerDependenciesMeta:
      typescript:
        optional: true

  '@typescript-eslint/typescript-estree@7.18.0':
    resolution: {integrity: sha512-aP1v/BSPnnyhMHts8cf1qQ6Q1IFwwRvAQGRvBFkWlo3/lH29OXA3Pts+c10nxRxIBrDnoMqzhgdwVe5f2D6OzA==}
    engines: {node: ^18.18.0 || >=20.0.0}
    peerDependencies:
      typescript: '*'
    peerDependenciesMeta:
      typescript:
        optional: true

  '@typescript-eslint/utils@7.17.0':
    resolution: {integrity: sha512-r+JFlm5NdB+JXc7aWWZ3fKSm1gn0pkswEwIYsrGPdsT2GjsRATAKXiNtp3vgAAO1xZhX8alIOEQnNMl3kbTgJw==}
    engines: {node: ^18.18.0 || >=20.0.0}
    peerDependencies:
      eslint: ^8.56.0

  '@typescript-eslint/utils@7.18.0':
    resolution: {integrity: sha512-kK0/rNa2j74XuHVcoCZxdFBMF+aq/vH83CXAOHieC+2Gis4mF8jJXT5eAfyD3K0sAxtPuwxaIOIOvhwzVDt/kw==}
    engines: {node: ^18.18.0 || >=20.0.0}
    peerDependencies:
      eslint: ^8.56.0

  '@typescript-eslint/visitor-keys@7.17.0':
    resolution: {integrity: sha512-RVGC9UhPOCsfCdI9pU++K4nD7to+jTcMIbXTSOcrLqUEW6gF2pU1UUbYJKc9cvcRSK1UDeMJ7pdMxf4bhMpV/A==}
    engines: {node: ^18.18.0 || >=20.0.0}

  '@typescript-eslint/visitor-keys@7.18.0':
    resolution: {integrity: sha512-cDF0/Gf81QpY3xYyJKDV14Zwdmid5+uuENhjH2EqFaF0ni+yAyq/LzMaIJdhNJXZI7uLzwIlA+V7oWoyn6Curg==}
    engines: {node: ^18.18.0 || >=20.0.0}

  '@typescript/vfs@1.5.0':
    resolution: {integrity: sha512-AJS307bPgbsZZ9ggCT3wwpg3VbTKMFNHfaY/uF0ahSkYYrPF2dSSKDNIDIQAHm9qJqbLvCsSJH7yN4Vs/CsMMg==}

  '@ungap/structured-clone@1.2.0':
    resolution: {integrity: sha512-zuVdFrMJiuCDQUMCzQaD6KL28MjnqqN8XnAqiEq9PNm/hCPTSGfrXCOfwj1ow4LFb/tNymJPwsNbVePc1xFqrQ==}

  '@vitejs/longfilename-aaaaaaaaaaaaaaaaaaaaaaaaaaaaaaaaaaaaaaaaaaaaaaaaaaaaaaaaaaaaaaaaaaaaaaaaaaaaaaaaaaaaaaaaaaaaaaaaaaaaaaaaaaaaaaaaaaaaaaaaaaaaaaaaaaaaaaaaaaaaaaaaaaaaaaaaaaaaaaaaaaaaaaaaaaaaaaaaaaaaaaaaaaaa@file:playground/optimize-deps/longfilename':
    resolution: {directory: playground/optimize-deps/longfilename, type: directory}

  '@vitejs/plugin-vue@5.0.5':
    resolution: {integrity: sha512-LOjm7XeIimLBZyzinBQ6OSm3UBCNVCpLkxGC0oWmm2YPzVZoxMsdvNVimLTBzpAnR9hl/yn1SHGuRfe6/Td9rQ==}
    engines: {node: ^18.0.0 || >=20.0.0}
    peerDependencies:
      vite: workspace:*
      vue: ^3.2.25

  '@vitejs/release-scripts@1.3.1':
    resolution: {integrity: sha512-upGTQoH03TJNuwb/G+PZXxRBdQLZlslXhOo9xZ0HpWm6M33T7LR+bj6XtBYQq3c0cDhVjgQ2NpHVSZL0xoKelQ==}

  '@vitejs/test-added-in-entries@file:playground/optimize-deps/added-in-entries':
    resolution: {directory: playground/optimize-deps/added-in-entries, type: directory}

  '@vitejs/test-alias-original@file:playground/ssr-alias/alias-original':
    resolution: {directory: playground/ssr-alias/alias-original, type: directory}

  '@vitejs/test-aliased-module@file:playground/alias/dir/module':
    resolution: {directory: playground/alias/dir/module, type: directory}

  '@vitejs/test-browser-exports@file:playground/ssr-webworker/browser-exports':
    resolution: {directory: playground/ssr-webworker/browser-exports, type: directory}

  '@vitejs/test-commonjs-dep@file:playground/define/commonjs-dep':
    resolution: {directory: playground/define/commonjs-dep, type: directory}

  '@vitejs/test-css-js-dep@file:playground/css/css-js-dep':
    resolution: {directory: playground/css/css-js-dep, type: directory}

  '@vitejs/test-css-lib@file:playground/ssr-deps/css-lib':
    resolution: {directory: playground/ssr-deps/css-lib, type: directory}

  '@vitejs/test-css-proxy-dep-nested@file:playground/css/css-proxy-dep-nested':
    resolution: {directory: playground/css/css-proxy-dep-nested, type: directory}

  '@vitejs/test-css-proxy-dep@file:playground/css/css-proxy-dep':
    resolution: {directory: playground/css/css-proxy-dep, type: directory}

  '@vitejs/test-deep-import@file:playground/ssr-resolve/deep-import':
    resolution: {directory: playground/ssr-resolve/deep-import, type: directory}

  '@vitejs/test-define-properties-exports@file:playground/ssr-deps/define-properties-exports':
    resolution: {directory: playground/ssr-deps/define-properties-exports, type: directory}

  '@vitejs/test-define-property-exports@file:playground/ssr-deps/define-property-exports':
    resolution: {directory: playground/ssr-deps/define-property-exports, type: directory}

  '@vitejs/test-dep-a@file:playground/preload/dep-a':
    resolution: {directory: playground/preload/dep-a, type: directory}

  '@vitejs/test-dep-alias-using-absolute-path@file:playground/optimize-deps/dep-alias-using-absolute-path':
    resolution: {directory: playground/optimize-deps/dep-alias-using-absolute-path, type: directory}

  '@vitejs/test-dep-cjs-browser-field-bare@file:playground/optimize-deps/dep-cjs-browser-field-bare':
    resolution: {directory: playground/optimize-deps/dep-cjs-browser-field-bare, type: directory}

  '@vitejs/test-dep-cjs-compiled-from-cjs@file:playground/optimize-deps/dep-cjs-compiled-from-cjs':
    resolution: {directory: playground/optimize-deps/dep-cjs-compiled-from-cjs, type: directory}

  '@vitejs/test-dep-cjs-compiled-from-esm@file:playground/optimize-deps/dep-cjs-compiled-from-esm':
    resolution: {directory: playground/optimize-deps/dep-cjs-compiled-from-esm, type: directory}

  '@vitejs/test-dep-cjs-external-package-omit-js-suffix@file:playground/optimize-deps/dep-cjs-external-package-omit-js-suffix':
    resolution: {directory: playground/optimize-deps/dep-cjs-external-package-omit-js-suffix, type: directory}

  '@vitejs/test-dep-cjs-with-assets@file:playground/optimize-deps/dep-cjs-with-assets':
    resolution: {directory: playground/optimize-deps/dep-cjs-with-assets, type: directory}

  '@vitejs/test-dep-css-require@file:playground/optimize-deps/dep-css-require':
    resolution: {directory: playground/optimize-deps/dep-css-require, type: directory}

  '@vitejs/test-dep-esbuild-plugin-transform@file:playground/optimize-deps/dep-esbuild-plugin-transform':
    resolution: {directory: playground/optimize-deps/dep-esbuild-plugin-transform, type: directory}

  '@vitejs/test-dep-including-a@file:playground/preload/dep-including-a':
    resolution: {directory: playground/preload/dep-including-a, type: directory}

  '@vitejs/test-dep-incompatible@file:playground/optimize-deps/dep-incompatible':
    resolution: {directory: playground/optimize-deps/dep-incompatible, type: directory}

  '@vitejs/test-dep-no-discovery@file:playground/optimize-deps-no-discovery/dep-no-discovery':
    resolution: {directory: playground/optimize-deps-no-discovery/dep-no-discovery, type: directory}

  '@vitejs/test-dep-node-env@file:playground/optimize-deps/dep-node-env':
    resolution: {directory: playground/optimize-deps/dep-node-env, type: directory}

  '@vitejs/test-dep-non-optimized@file:playground/optimize-deps/dep-non-optimized':
    resolution: {directory: playground/optimize-deps/dep-non-optimized, type: directory}

  '@vitejs/test-dep-not-js@file:playground/optimize-deps/dep-not-js':
    resolution: {directory: playground/optimize-deps/dep-not-js, type: directory}

  '@vitejs/test-dep-optimize-exports-with-glob@file:playground/optimize-deps/dep-optimize-exports-with-glob':
    resolution: {directory: playground/optimize-deps/dep-optimize-exports-with-glob, type: directory}

  '@vitejs/test-dep-optimize-exports-with-root-glob@file:playground/optimize-deps/dep-optimize-exports-with-root-glob':
    resolution: {directory: playground/optimize-deps/dep-optimize-exports-with-root-glob, type: directory}

  '@vitejs/test-dep-optimize-with-glob@file:playground/optimize-deps/dep-optimize-with-glob':
    resolution: {directory: playground/optimize-deps/dep-optimize-with-glob, type: directory}

  '@vitejs/test-dep-relative-to-main@file:playground/optimize-deps/dep-relative-to-main':
    resolution: {directory: playground/optimize-deps/dep-relative-to-main, type: directory}

  '@vitejs/test-dep-that-imports@file:playground/external/dep-that-imports':
    resolution: {directory: playground/external/dep-that-imports, type: directory}

  '@vitejs/test-dep-that-requires@file:playground/external/dep-that-requires':
    resolution: {directory: playground/external/dep-that-requires, type: directory}

  '@vitejs/test-dep-to-optimize@file:playground/worker/dep-to-optimize':
    resolution: {directory: playground/worker/dep-to-optimize, type: directory}

  '@vitejs/test-dep-with-builtin-module-cjs@file:playground/optimize-deps/dep-with-builtin-module-cjs':
    resolution: {directory: playground/optimize-deps/dep-with-builtin-module-cjs, type: directory}

  '@vitejs/test-dep-with-builtin-module-esm@file:playground/optimize-deps/dep-with-builtin-module-esm':
    resolution: {directory: playground/optimize-deps/dep-with-builtin-module-esm, type: directory}

  '@vitejs/test-dep-with-dynamic-import@file:playground/optimize-deps/dep-with-dynamic-import':
    resolution: {directory: playground/optimize-deps/dep-with-dynamic-import, type: directory}

  '@vitejs/test-dep-with-optional-peer-dep-submodule@file:playground/optimize-deps/dep-with-optional-peer-dep-submodule':
    resolution: {directory: playground/optimize-deps/dep-with-optional-peer-dep-submodule, type: directory}
    peerDependencies:
      foobar: 0.0.0
    peerDependenciesMeta:
      foobar:
        optional: true

  '@vitejs/test-dep-with-optional-peer-dep@file:playground/optimize-deps/dep-with-optional-peer-dep':
    resolution: {directory: playground/optimize-deps/dep-with-optional-peer-dep, type: directory}
    peerDependencies:
      foobar: 0.0.0
    peerDependenciesMeta:
      foobar:
        optional: true

  '@vitejs/test-entries@file:playground/ssr-resolve/entries':
    resolution: {directory: playground/ssr-resolve/entries, type: directory}

  '@vitejs/test-external-cjs@file:playground/ssr-noexternal/external-cjs':
    resolution: {directory: playground/ssr-noexternal/external-cjs, type: directory}

  '@vitejs/test-external-entry@file:playground/ssr-deps/external-entry':
    resolution: {directory: playground/ssr-deps/external-entry, type: directory}

  '@vitejs/test-external-using-external-entry@file:playground/ssr-deps/external-using-external-entry':
    resolution: {directory: playground/ssr-deps/external-using-external-entry, type: directory}

  '@vitejs/test-forwarded-export@file:playground/ssr-deps/forwarded-export':
    resolution: {directory: playground/ssr-deps/forwarded-export, type: directory}

  '@vitejs/test-import-assertion-dep@file:playground/import-assertion/import-assertion-dep':
    resolution: {directory: playground/import-assertion/import-assertion-dep, type: directory}

  '@vitejs/test-import-builtin@file:playground/ssr-deps/import-builtin-cjs':
    resolution: {directory: playground/ssr-deps/import-builtin-cjs, type: directory}

  '@vitejs/test-import-meta-glob-pkg@file:playground/glob-import/import-meta-glob-pkg':
    resolution: {directory: playground/glob-import/import-meta-glob-pkg, type: directory}

  '@vitejs/test-importee-pkg@file:playground/js-sourcemap/importee-pkg':
    resolution: {directory: playground/js-sourcemap/importee-pkg, type: directory}

  '@vitejs/test-json-module@file:playground/json/json-module':
    resolution: {directory: playground/json/json-module, type: directory}

  '@vitejs/test-minify@file:playground/minify/dir/module':
    resolution: {directory: playground/minify/dir/module, type: directory}

  '@vitejs/test-missing-dep@file:playground/optimize-missing-deps/missing-dep':
    resolution: {directory: playground/optimize-missing-deps/missing-dep, type: directory}

  '@vitejs/test-module-condition@file:playground/ssr-deps/module-condition':
    resolution: {directory: playground/ssr-deps/module-condition, type: directory}

  '@vitejs/test-multi-entry-dep@file:playground/optimize-missing-deps/multi-entry-dep':
    resolution: {directory: playground/optimize-missing-deps/multi-entry-dep, type: directory}

  '@vitejs/test-nested-exclude@file:playground/optimize-deps/nested-exclude':
    resolution: {directory: playground/optimize-deps/nested-exclude, type: directory}

  '@vitejs/test-nested-external@file:playground/ssr-deps/nested-external':
    resolution: {directory: playground/ssr-deps/nested-external, type: directory}

  '@vitejs/test-nested-include@file:playground/optimize-deps/nested-include':
    resolution: {directory: playground/optimize-deps/nested-include, type: directory}

  '@vitejs/test-no-external-cjs@file:playground/ssr-deps/no-external-cjs':
    resolution: {directory: playground/ssr-deps/no-external-cjs, type: directory}

  '@vitejs/test-no-external-css@file:playground/ssr-deps/no-external-css':
    resolution: {directory: playground/ssr-deps/no-external-css, type: directory}

  '@vitejs/test-object-assigned-exports@file:playground/ssr-deps/object-assigned-exports':
    resolution: {directory: playground/ssr-deps/object-assigned-exports, type: directory}

  '@vitejs/test-only-object-assigned-exports@file:playground/ssr-deps/only-object-assigned-exports':
    resolution: {directory: playground/ssr-deps/only-object-assigned-exports, type: directory}

  '@vitejs/test-optimized-with-nested-external@file:playground/ssr-deps/optimized-with-nested-external':
    resolution: {directory: playground/ssr-deps/optimized-with-nested-external, type: directory}

  '@vitejs/test-pkg-exports@file:playground/ssr-deps/pkg-exports':
    resolution: {directory: playground/ssr-deps/pkg-exports, type: directory}

  '@vitejs/test-pkg@file:playground/dynamic-import/pkg':
    resolution: {directory: playground/dynamic-import/pkg, type: directory}

  '@vitejs/test-primitive-export@file:playground/ssr-deps/primitive-export':
    resolution: {directory: playground/ssr-deps/primitive-export, type: directory}

  '@vitejs/test-read-file-content@file:playground/ssr-deps/read-file-content':
    resolution: {directory: playground/ssr-deps/read-file-content, type: directory}

  '@vitejs/test-require-absolute@file:playground/ssr-deps/require-absolute':
    resolution: {directory: playground/ssr-deps/require-absolute, type: directory}

  '@vitejs/test-require-external-cjs@file:playground/ssr-noexternal/require-external-cjs':
    resolution: {directory: playground/ssr-noexternal/require-external-cjs, type: directory}

  '@vitejs/test-resolve-pkg-exports@file:playground/ssr-resolve/pkg-exports':
    resolution: {directory: playground/ssr-resolve/pkg-exports, type: directory}

  '@vitejs/test-scss-proxy-dep-nested@file:playground/css/scss-proxy-dep-nested':
    resolution: {directory: playground/css/scss-proxy-dep-nested, type: directory}

  '@vitejs/test-scss-proxy-dep@file:playground/css/scss-proxy-dep':
    resolution: {directory: playground/css/scss-proxy-dep, type: directory}

  '@vitejs/test-ssr-conditions-external@file:playground/ssr-conditions/external':
    resolution: {directory: playground/ssr-conditions/external, type: directory}

  '@vitejs/test-ssr-conditions-no-external@file:playground/ssr-conditions/no-external':
    resolution: {directory: playground/ssr-conditions/no-external, type: directory}

  '@vitejs/test-ts-transpiled-exports@file:playground/ssr-deps/ts-transpiled-exports':
    resolution: {directory: playground/ssr-deps/ts-transpiled-exports, type: directory}

  '@vitejs/test-worker-exports@file:playground/ssr-webworker/worker-exports':
    resolution: {directory: playground/ssr-webworker/worker-exports, type: directory}

  '@vitest/expect@2.0.4':
    resolution: {integrity: sha512-39jr5EguIoanChvBqe34I8m1hJFI4+jxvdOpD7gslZrVQBKhh8H9eD7J/LJX4zakrw23W+dITQTDqdt43xVcJw==}

  '@vitest/pretty-format@2.0.4':
    resolution: {integrity: sha512-RYZl31STbNGqf4l2eQM1nvKPXE0NhC6Eq0suTTePc4mtMQ1Fn8qZmjV4emZdEdG2NOWGKSCrHZjmTqDCDoeFBw==}

  '@vitest/runner@2.0.4':
    resolution: {integrity: sha512-Gk+9Su/2H2zNfNdeJR124gZckd5st4YoSuhF1Rebi37qTXKnqYyFCd9KP4vl2cQHbtuVKjfEKrNJxHHCW8thbQ==}

  '@vitest/snapshot@2.0.4':
    resolution: {integrity: sha512-or6Mzoz/pD7xTvuJMFYEtso1vJo1S5u6zBTinfl+7smGUhqybn6VjzCDMhmTyVOFWwkCMuNjmNNxnyXPgKDoPw==}

  '@vitest/spy@2.0.4':
    resolution: {integrity: sha512-uTXU56TNoYrTohb+6CseP8IqNwlNdtPwEO0AWl+5j7NelS6x0xZZtP0bDWaLvOfUbaYwhhWp1guzXUxkC7mW7Q==}

  '@vitest/utils@2.0.4':
    resolution: {integrity: sha512-Zc75QuuoJhOBnlo99ZVUkJIuq4Oj0zAkrQ2VzCqNCx6wAwViHEh5Fnp4fiJTE9rA+sAoXRf00Z9xGgfEzV6fzQ==}

  '@volar/language-core@2.4.0-alpha.12':
    resolution: {integrity: sha512-Dj9qTifcGGgzFLfMbU5dCo13kHyNuEyvPJhtWDnoVBBmgwW3GMwFmgWnNxBhjf63m5x0gux1okaxX2CLN7qSww==}

  '@volar/source-map@2.4.0-alpha.12':
    resolution: {integrity: sha512-LXATFSj4D7T9sEm7FFj6iBgHjKjrdhAgRPcechVKiNCMQdr3r3GVkkeu8aM+1peaMH3LsCqoDxVZEmh2r7CHiw==}

  '@vue/compiler-core@3.2.0':
    resolution: {integrity: sha512-+kfA4pisto26tcEh9Naf/qrizplYWnkBLHu3fX5Yu0c47RVBteVG3dHENFczl3Egwra+5NP5f3YuOgxK1ZMbNQ==}

  '@vue/compiler-core@3.4.33':
    resolution: {integrity: sha512-MoIREbkdPQlnGfSKDMgzTqzqx5nmEjIc0ydLVYlTACGBsfvOJ4tHSbZXKVF536n6fB+0eZaGEOqsGThPpdvF5A==}

  '@vue/compiler-core@3.4.34':
    resolution: {integrity: sha512-Z0izUf32+wAnQewjHu+pQf1yw00EGOmevl1kE+ljjjMe7oEfpQ+BI3/JNK7yMB4IrUsqLDmPecUrpj3mCP+yJQ==}

  '@vue/compiler-dom@3.2.0':
    resolution: {integrity: sha512-CqfATmX04+58LNBTTUPRBLyYGLP0bxtL+8b7B8pEvXja7fpmxiYcKBQsdaXfyqoRJsaTzA7eVXQt/t0dYhu/SQ==}

  '@vue/compiler-dom@3.4.33':
    resolution: {integrity: sha512-GzB8fxEHKw0gGet5BKlpfXEqoBnzSVWwMnT+dc25wE7pFEfrU/QsvjZMP9rD4iVXHBBoemTct8mN0GJEI6ZX5A==}

  '@vue/compiler-dom@3.4.34':
    resolution: {integrity: sha512-3PUOTS1h5cskdOJMExCu2TInXuM0j60DRPpSCJDqOCupCfUZCJoyQmKtRmA8EgDNZ5kcEE7vketamRZfrEuVDw==}

  '@vue/compiler-sfc@3.4.34':
    resolution: {integrity: sha512-x6lm0UrM03jjDXTPZgD9Ad8bIVD1ifWNit2EaWQIZB5CULr46+FbLQ5RpK7AXtDHGjx9rmvC7QRCTjsiGkAwRw==}

  '@vue/compiler-ssr@3.4.34':
    resolution: {integrity: sha512-8TDBcLaTrFm5rnF+Qm4BlliaopJgqJ28Nsrc80qazynm5aJO+Emu7y0RWw34L8dNnTRdcVBpWzJxhGYzsoVu4g==}

  '@vue/devtools-api@6.6.1':
    resolution: {integrity: sha512-LgPscpE3Vs0x96PzSSB4IGVSZXZBZHpfxs+ZA1d+VEPwHdOXowy/Y2CsvCAIFrf+ssVU1pD1jidj505EpUnfbA==}

  '@vue/devtools-api@7.3.6':
    resolution: {integrity: sha512-z6cKyxdXrIGgA++eyGBfquj6dCplRdgjt+I18fJx8hjWTXDTIyeQvryyEBMchnfZVyvUTjK3QjGjDpLCnJxPjw==}

  '@vue/devtools-kit@7.3.6':
    resolution: {integrity: sha512-5Ym9V3fkJenEoptqKoo+cgY5RTVwrSssFdzRsuyIgaeiskCT+rRJeQdwoo81tyrQ1mfS7Er1rYZlSzr3Y3L/ew==}

  '@vue/devtools-shared@7.3.6':
    resolution: {integrity: sha512-R/FOmdJV+hhuwcNoxp6e87RRkEeDMVhWH+nOsnHUrwjjsyeXJ2W1475Ozmw+cbZhejWQzftkHVKO28Fuo1yqCw==}

  '@vue/language-core@2.0.24':
    resolution: {integrity: sha512-997YD6Lq/66LXr3ZOLNxDCmyn13z9NP8LU1UZn9hGCDWhzlbXAIP0hOgL3w3x4RKEaWTaaRtsHP9DzHvmduruQ==}
    peerDependencies:
      typescript: '*'
    peerDependenciesMeta:
      typescript:
        optional: true

  '@vue/reactivity@3.2.0':
    resolution: {integrity: sha512-39L3UJe8+jYeCTM/QrDglDM05O11UrmyhazUOHOOj7+a9pPVu95HGInh5CkKQf98mx2gq6t3PPN8bCN5wK8Wwg==}

  '@vue/reactivity@3.4.34':
    resolution: {integrity: sha512-ua+Lo+wBRlBEX9TtgPOShE2JwIO7p6BTZ7t1KZVPoaBRfqbC7N3c8Mpzicx173fXxx5VXeU6ykiHo7WgLzJQDA==}

  '@vue/runtime-core@3.2.0':
    resolution: {integrity: sha512-mZlkYTcw3mVwClwFTpql4hkDfOweHE/w+9r3Yb3UPwRs75bSJXMBRUikw1GVx01bZQ8VQPjBYowCElcWNSlKig==}

  '@vue/runtime-core@3.4.34':
    resolution: {integrity: sha512-PXhkiRPwcPGJ1BnyBZFI96GfInCVskd0HPNIAZn7i3YOmLbtbTZpB7/kDTwC1W7IqdGPkTVC63IS7J2nZs4Ebg==}

  '@vue/runtime-dom@3.2.0':
    resolution: {integrity: sha512-NCHMfrUwpJelCTINpMRLFhzWKJkl07slabmTbECZFJnkdDfFkptGCWll42q58bbvwGmpAPDzNI3yYch72pcKwg==}

  '@vue/runtime-dom@3.4.34':
    resolution: {integrity: sha512-dXqIe+RqFAK2Euak4UsvbIupalrhc67OuQKpD7HJ3W2fv8jlqvI7szfBCsAEcE8o/wyNpkloxB6J8viuF/E3gw==}

  '@vue/server-renderer@3.4.34':
    resolution: {integrity: sha512-GeyEUfMVRZMD/mZcNONEqg7MiU10QQ1DB3O/Qr6+8uXpbwdlmVgQ5Qs1/ZUAFX1X2UUtqMoGrDRbxdWfOJFT7Q==}
    peerDependencies:
      vue: 3.4.34

  '@vue/shared@3.2.0':
    resolution: {integrity: sha512-MgdilC3YHYSCFuNlxZBgugh8B9/h/h+nQ6lkeaxqFWW+FnV/JzCwW4Bh5bYIYvBleG8QZjFwxdmdqSAWLXzgEA==}

  '@vue/shared@3.4.31':
    resolution: {integrity: sha512-Yp3wtJk//8cO4NItOPpi3QkLExAr/aLBGZMmTtW9WpdwBCJpRM6zj9WgWktXAl8IDIozwNMByT45JP3tO3ACWA==}

  '@vue/shared@3.4.33':
    resolution: {integrity: sha512-aoRY0jQk3A/cuvdkodTrM4NMfxco8n55eG4H7ML/CRy7OryHfiqvug4xrCBBMbbN+dvXAetDDwZW9DXWWjBntA==}

  '@vue/shared@3.4.34':
    resolution: {integrity: sha512-x5LmiRLpRsd9KTjAB8MPKf0CDPMcuItjP0gbNqFCIgL1I8iYp4zglhj9w9FPCdIbHG2M91RVeIbArFfFTz9I3A==}

  '@vueuse/core@10.11.0':
    resolution: {integrity: sha512-x3sD4Mkm7PJ+pcq3HX8PLPBadXCAlSDR/waK87dz0gQE+qJnaaFhc/dZVfJz+IUYzTMVGum2QlR7ImiJQN4s6g==}

  '@vueuse/integrations@10.11.0':
    resolution: {integrity: sha512-Pp6MtWEIr+NDOccWd8j59Kpjy5YDXogXI61Kb1JxvSfVBO8NzFQkmrKmSZz47i+ZqHnIzxaT38L358yDHTncZg==}
    peerDependencies:
      async-validator: ^4
      axios: ^1
      change-case: ^4
      drauu: ^0.3
      focus-trap: ^7
      fuse.js: ^6
      idb-keyval: ^6
      jwt-decode: ^3
      nprogress: ^0.2
      qrcode: ^1.5
      sortablejs: ^1
      universal-cookie: ^6
    peerDependenciesMeta:
      async-validator:
        optional: true
      axios:
        optional: true
      change-case:
        optional: true
      drauu:
        optional: true
      focus-trap:
        optional: true
      fuse.js:
        optional: true
      idb-keyval:
        optional: true
      jwt-decode:
        optional: true
      nprogress:
        optional: true
      qrcode:
        optional: true
      sortablejs:
        optional: true
      universal-cookie:
        optional: true

  '@vueuse/metadata@10.11.0':
    resolution: {integrity: sha512-kQX7l6l8dVWNqlqyN3ePW3KmjCQO3ZMgXuBMddIu83CmucrsBfXlH+JoviYyRBws/yLTQO8g3Pbw+bdIoVm4oQ==}

  '@vueuse/shared@10.11.0':
    resolution: {integrity: sha512-fyNoIXEq3PfX1L3NkNhtVQUSRtqYwJtJg+Bp9rIzculIZWHTkKSysujrOk2J+NrRulLTQH9+3gGSfYLWSEWU1A==}

  abbrev@1.1.1:
    resolution: {integrity: sha512-nne9/IiQ/hzIhY6pdDnbBtz7DjPTKrY00P/zvPSm5pOFkl6xuGrGnXn/VtTNNfNtAfZ9/1RtehkszU9qcTii0Q==}

  accepts@1.3.8:
    resolution: {integrity: sha512-PYAthTa2m2VKxuvSD3DPC/Gy+U+sOA1LAuT8mkmRuvw+NACSaeXEQ+NHcVF7rONl6qcaxV3Uuemwawk+7+SJLw==}
    engines: {node: '>= 0.6'}

  acorn-jsx@5.3.2:
    resolution: {integrity: sha512-rq9s+JNhf0IChjtDXxllJ7g41oZk5SlXtp0LHwyA5cejwn7vKmKp4pPri6YEePv2PU65sAsegbXtIinmDFDXgQ==}
    peerDependencies:
      acorn: ^6.0.0 || ^7.0.0 || ^8.0.0

  acorn-walk@8.3.2:
    resolution: {integrity: sha512-cjkyv4OtNCIeqhHrfS81QWXoCBPExR/J62oyEqepVw8WaQeSqpW2uhuLPh1m9eWhDuOo/jUXVTlifvesOWp/4A==}
    engines: {node: '>=0.4.0'}

  acorn@7.4.1:
    resolution: {integrity: sha512-nQyp0o1/mNdbTO1PO6kHkwSrmgZ0MT/jCCpNiwbUjGoRN4dlBhqJtoQuCnEOKzgTVwg0ZWiCoQy6SxMebQVh8A==}
    engines: {node: '>=0.4.0'}
    hasBin: true

  acorn@8.12.1:
    resolution: {integrity: sha512-tcpGyI9zbizT9JbV6oYE477V6mTlXvvi0T0G3SNIYE2apm/G5huBa1+K89VGeovbg+jycCrfhl3ADxErOuO6Jg==}
    engines: {node: '>=0.4.0'}
    hasBin: true

  add-stream@1.0.0:
    resolution: {integrity: sha512-qQLMr+8o0WC4FZGQTcJiKBVC59JylcPSrTtk6usvmIDFUOCKegapy1VHQwRbFMOFyb/inzUVqHs+eMYKDM1YeQ==}

  agent-base@6.0.2:
    resolution: {integrity: sha512-RZNwNclF7+MS/8bDg70amg32dyeZGZxiDuQmZxKLAlQjr3jGyLx+4Kkk58UO7D2QdgFIQCovuSuZESne6RG6XQ==}
    engines: {node: '>= 6.0.0'}

  ajv@6.12.6:
    resolution: {integrity: sha512-j3fVLgvTo527anyYyJOGTYJbG+vnnQYvE0m5mmkc1TK+nxAppkCLMIL0aZ4dblVCNoGShhm+kzE4ZUykBoMg4g==}

  algoliasearch@4.20.0:
    resolution: {integrity: sha512-y+UHEjnOItoNy0bYO+WWmLWBlPwDjKHW6mNHrPi0NkuhpQOOEbrkwQH/wgKFDLh7qlKjzoKeiRtlpewDPDG23g==}

  ansi-escapes@6.2.1:
    resolution: {integrity: sha512-4nJ3yixlEthEJ9Rk4vPcdBRkZvQZlYyu8j4/Mqz5sgIkddmEnH2Yj2ZrnP9S3tQOvSNRUIgVNF/1yPpRAGNRig==}
    engines: {node: '>=14.16'}

  ansi-regex@5.0.1:
    resolution: {integrity: sha512-quJQXlTSUGL2LH9SUXo8VwsY4soanhgo6LNSm84E1LBcE8s3O0wpdiRzyR9z/ZZJMlMWv37qOOb9pdJlMUEKFQ==}
    engines: {node: '>=8'}

  ansi-regex@6.0.1:
    resolution: {integrity: sha512-n5M855fKb2SsfMIiFFoVrABHJC8QtHwVx+mHWP3QcEqBHYienj5dHSgjbxtC0WEZXYt4wcD6zrQElDPhFuZgfA==}
    engines: {node: '>=12'}

  ansi-styles@3.2.1:
    resolution: {integrity: sha512-VT0ZI6kZRdTh8YyJw3SMbYm/u+NqfsAxEpWO0Pf9sq8/e94WxxOpPKx9FR1FlyCtOVDNOQ+8ntlqFxiRc+r5qA==}
    engines: {node: '>=4'}

  ansi-styles@4.3.0:
    resolution: {integrity: sha512-zbB9rCJAT1rbjiVDb2hqKFHNYLxgtk8NURxZ3IZwD3F6NtxbXZQCnnSi1Lkx+IDohdPlFp222wVALIheZJQSEg==}
    engines: {node: '>=8'}

  ansi-styles@6.2.1:
    resolution: {integrity: sha512-bN798gFfQX+viw3R7yrGWRqnrN2oRkEkUjjl4JNn4E8GxxbjtG3FbrEIIY3l8/hrwUwIeCZvi4QuOTP4MErVug==}
    engines: {node: '>=12'}

  any-promise@1.3.0:
    resolution: {integrity: sha512-7UvmKalWRt1wgjL1RrGxoSJW/0QZFIegpeGvZG9kjp8vrRu55XTHbwnqq2GpXm9uLbcuhxm3IqX9OB4MZR1b2A==}

  anymatch@3.1.2:
    resolution: {integrity: sha512-P43ePfOAIupkguHUycrc4qJ9kz8ZiuOUijaETwX7THt0Y/GNK7v0aa8rY816xWjZ7rJdA5XdMcpVFTKMq+RvWg==}
    engines: {node: '>= 8'}

  aproba@2.0.0:
    resolution: {integrity: sha512-lYe4Gx7QT+MKGbDsA+Z+he/Wtef0BiwDOlK/XkBrdfsh9J/jPPXbX0tE9x9cl27Tmu5gg3QUbUrQYa/y+KOHPQ==}

  are-we-there-yet@2.0.0:
    resolution: {integrity: sha512-Ci/qENmwHnsYo9xKIcUJN5LeDKdJ6R1Z1j9V/J5wyq8nh/mYPEpIKJbBZXtZjG04HiK7zV/p6Vs9952MrMeUIw==}
    engines: {node: '>=10'}
    deprecated: This package is no longer supported.

  arg@4.1.3:
    resolution: {integrity: sha512-58S9QDqG0Xx27YwPSt9fJxivjYl432YCwfDMfZ+71RAqUrZef7LrKQZ3LHLOwCS4FLNBplP533Zx895SeOCHvA==}

  arg@5.0.2:
    resolution: {integrity: sha512-PYjyFOLKQ9y57JvQ6QLo8dAgNqswh8M1RMJYdQduT6xbWSgK36P/Z/v+p888pM69jMMfS8Xd8F6I1kQ/I9HUGg==}

  argparse@2.0.1:
    resolution: {integrity: sha512-8+9WqebbFzpX9OR+Wa6O29asIogeRMzcGtAINdpMHHyAg10f05aSFVBbcEqGf/PXw1EjAZ+q2/bEBg3DvurK3Q==}

  array-find-index@1.0.2:
    resolution: {integrity: sha512-M1HQyIXcBGtVywBt8WVdim+lrNaK7VHp99Qt5pSNziXznKHViIBbXWtfRTpEFpF/c4FdfxNAsCCwPp5phBYJtw==}
    engines: {node: '>=0.10.0'}

  array-flatten@1.1.1:
    resolution: {integrity: sha512-PCVAQswWemu6UdxsDFFX/+gVeYqKAod3D3UVm91jHwynguOwAvYPhx8nNlM++NqRcK6CxxpUafjmhIdKiHibqg==}

  array-ify@1.0.0:
    resolution: {integrity: sha512-c5AMf34bKdvPhQ7tBGhqkgKNUzMr4WUs+WDtC2ZUGOUncbxKMTvqxYctiseW3+L4bA8ec+GcZ6/A/FW4m8ukng==}

  array-union@2.1.0:
    resolution: {integrity: sha512-HGyxoOTYUyCM6stUe6EJgnd4EoewAI7zMdfqO+kGjnlZmBDz/cR5pf8r/cR4Wq60sL/p0IkcjUEEPwS3GFrIyw==}
    engines: {node: '>=8'}

  artichokie@0.2.1:
    resolution: {integrity: sha512-IMVggYLh/GKYV2CFTp78QlR79qtSCSb/8oGeGKmfJ8q8gHOxg8xg7npLI0EIdRip9NYWmKf/QEtED76J4692Ww==}
    engines: {node: ^18.0.0 || >=20.0.0}

  as-table@1.0.55:
    resolution: {integrity: sha512-xvsWESUJn0JN421Xb9MQw6AsMHRCUknCe0Wjlxvjud80mU4E6hQf1A6NzQKcYNmYw62MfzEtXc+badstZP3JpQ==}

  asap@2.0.6:
    resolution: {integrity: sha512-BSHWgDSAiKs50o2Re8ppvp3seVHXSRM44cdSsT9FfNEUUZLOGWVCsiWaRPWM1Znn+mqZ1OfVZ3z3DWEzSp7hRA==}

  assert-never@1.2.1:
    resolution: {integrity: sha512-TaTivMB6pYI1kXwrFlEhLeGfOqoDNdTxjCdwRfFFkEA30Eu+k48W34nlok2EYWJfFFzqaEmichdNM7th6M5HNw==}

  assertion-error@2.0.1:
    resolution: {integrity: sha512-Izi8RQcffqCeNVgFigKli1ssklIbpHnCYc6AknXGYoB6grJqyeby7jv12JUQgmTAnIDnbck1uxksT4dzN3PWBA==}
    engines: {node: '>=12'}

  astring@1.8.6:
    resolution: {integrity: sha512-ISvCdHdlTDlH5IpxQJIex7BWBywFWgjJSVdwst+/iQCoEYnyOaQ95+X1JGshuBjGp6nxKUy1jMgE3zPqN7fQdg==}
    hasBin: true

  asynckit@0.4.0:
    resolution: {integrity: sha512-Oei9OH4tRh0YqU3GxhX79dM/mwVgvbZJaSNaRk+bshkj0S5cfHcgYakreBjrHwatXKbz+IoIdYLxrKim2MjW0Q==}

  autoprefixer@10.4.19:
    resolution: {integrity: sha512-BaENR2+zBZ8xXhM4pUaKUxlVdxZ0EZhjvbopwnXmxRUfqDmwSpC2lAi/QXvx7NRdPCo1WKEcEF6mV64si1z4Ew==}
    engines: {node: ^10 || ^12 || >=14}
    hasBin: true
    peerDependencies:
      postcss: ^8.1.0

  axios@1.7.2:
    resolution: {integrity: sha512-2A8QhOMrbomlDuiLeK9XibIBzuHeRcqqNOHp0Cyp5EoJ1IFDh+XZH3A6BkXtv0K4gFGCI0Y4BM7B1wOEi0Rmgw==}

  babel-plugin-polyfill-corejs2@0.4.10:
    resolution: {integrity: sha512-rpIuu//y5OX6jVU+a5BCn1R5RSZYWAl2Nar76iwaOdycqb6JPxediskWFMMl7stfwNJR4b7eiQvh5fB5TEQJTQ==}
    peerDependencies:
      '@babel/core': ^7.4.0 || ^8.0.0-0 <8.0.0

  babel-plugin-polyfill-corejs3@0.10.4:
    resolution: {integrity: sha512-25J6I8NGfa5YkCDogHRID3fVCadIR8/pGl1/spvCkzb6lVn6SR3ojpx9nOn9iEBcUsjY24AmdKm5khcfKdylcg==}
    peerDependencies:
      '@babel/core': ^7.4.0 || ^8.0.0-0 <8.0.0

  babel-plugin-polyfill-regenerator@0.6.1:
    resolution: {integrity: sha512-JfTApdE++cgcTWjsiCQlLyFBMbTUft9ja17saCc93lgV33h4tuCVj7tlvu//qpLwaG+3yEz7/KhahGrUMkVq9g==}
    peerDependencies:
      '@babel/core': ^7.4.0 || ^8.0.0-0 <8.0.0

  babel-walk@3.0.0-canary-5:
    resolution: {integrity: sha512-GAwkz0AihzY5bkwIY5QDR+LvsRQgB/B+1foMPvi0FZPMl5fjD7ICiznUiBdLYMH1QYe6vqu4gWYytZOccLouFw==}
    engines: {node: '>= 10.0.0'}

  balanced-match@1.0.2:
    resolution: {integrity: sha512-3oSeUO0TMV67hN1AmbXsK4yaqU7tjiHlbxRDZOpH0KW9+CeX4bRAaX0Anxt0tx2MrpRpWwQaPwIlISEJhYU5Pw==}

  bcrypt@5.1.1:
    resolution: {integrity: sha512-AGBHOG5hPYZ5Xl9KXzU5iKq9516yEmvCKDg3ecP5kX2aB6UqTeXZxk2ELnDgDm6BQSMlLt9rDB4LoSMx0rYwww==}
    engines: {node: '>= 10.0.0'}

  bignumber.js@9.1.2:
    resolution: {integrity: sha512-2/mKyZH9K85bzOEfhXDBFZTGd1CTs+5IHpeFQo9luiBG7hghdC851Pj2WAhb6E3R6b9tZj/XKhbg4fum+Kepug==}

  binary-extensions@2.2.0:
    resolution: {integrity: sha512-jDctJ/IVQbZoJykoeHbhXpOlNBqGNcwXJKJog42E5HDPUwQTSdjCHdihjj0DlnheQ7blbT6dHOafNAiS8ooQKA==}
    engines: {node: '>=8'}

  birpc@0.2.17:
    resolution: {integrity: sha512-+hkTxhot+dWsLpp3gia5AkVHIsKlZybNT5gIYiDlNzJrmYPcTM9k5/w2uaj3IPpd7LlEYpmCj4Jj1nC41VhDFg==}

  body-parser@1.20.2:
    resolution: {integrity: sha512-ml9pReCu3M61kGlqoTm2umSXTlRTuGTx0bfYj+uIUKKYycG5NtSbeetV3faSU6R7ajOPw0g/J1PvK4qNy7s5bA==}
    engines: {node: '>= 0.8', npm: 1.2.8000 || >= 1.4.16}

  brace-expansion@1.1.11:
    resolution: {integrity: sha512-iCuPHDFgrHX7H2vEI/5xpz07zSHB00TpugqhmYtVmMO6518mCuRMoOYFldEBl0g187ufozdaHgWKcYFb61qGiA==}

  brace-expansion@2.0.1:
    resolution: {integrity: sha512-XnAIvQ8eM+kC6aULx6wuQiwVsnzsi9d3WxzV3FpWTGA19F621kwdbsAcFKXgKUHZWsy+mY6iL1sHTxWEFCytDA==}

  braces@3.0.3:
    resolution: {integrity: sha512-yQbXgO/OSZVD2IsiLlro+7Hf6Q18EJrKSEsdoMzKePKXct3gvD8oLcOQdIzGupr5Fj+EDe8gO/lxc1BzfMpxvA==}
    engines: {node: '>=8'}

  browserslist-to-esbuild@2.1.1:
    resolution: {integrity: sha512-KN+mty6C3e9AN8Z5dI1xeN15ExcRNeISoC3g7V0Kax/MMF9MSoYA2G7lkTTcVUFntiEjkpI0HNgqJC1NjdyNUw==}
    engines: {node: '>=18'}
    hasBin: true
    peerDependencies:
      browserslist: '*'

  browserslist@4.23.2:
    resolution: {integrity: sha512-qkqSyistMYdxAcw+CzbZwlBy8AGmS/eEWs+sEV5TnLRGDOL+C5M2EnH6tlZyg0YoAxGJAFKh61En9BR941GnHA==}
    engines: {node: ^6 || ^7 || ^8 || ^9 || ^10 || ^11 || ^12 || >=13.7}
    hasBin: true

  buffer-from@1.1.2:
    resolution: {integrity: sha512-E+XQCRwSbaaiChtv6k6Dwgc+bx+Bs6vuKJHHl5kox/BaKbhiXzqQOwK4cO22yElGp2OCmjwVhT3HmxgyPGnJfQ==}

  builtin-modules@3.3.0:
    resolution: {integrity: sha512-zhaCDicdLuWN5UbN5IMnFqNMhNfo919sH85y2/ea+5Yg9TsTkeZxpL+JLbp6cgYFS4sRLp3YV4S6yDuqVWHYOw==}
    engines: {node: '>=6'}

  bytes@3.1.2:
    resolution: {integrity: sha512-/Nf7TyzTx6S3yRJObOAV7956r8cr2+Oj8AC5dt8wSP3BQAoeX58NoHyCU8P8zGkNXStjTSi6fzO6F0pBdcYbEg==}
    engines: {node: '>= 0.8'}

  cac@6.7.14:
    resolution: {integrity: sha512-b6Ilus+c3RrdDk+JhLKUAQfzzgLEPy6wcXqS7f/xe1EETvsDP6GORG7SFuOs6cID5YkqchW/LXZbX5bc8j7ZcQ==}
    engines: {node: '>=8'}

  call-bind@1.0.2:
    resolution: {integrity: sha512-7O+FbCihrB5WGbFYesctwmTKae6rOiIzmz1icreWJ+0aA7LJfuqhEso2T9ncpcFtzMQtzXf2QGGueWJGTYsqrA==}

  call-bind@1.0.7:
    resolution: {integrity: sha512-GHTSNSYICQ7scH7sZ+M2rFopRoLh8t2bLSW6BbgrtLsahOIB5iyAVJf9GjWK3cYTDaMj4XdBpM1cA6pIS0Kv2w==}
    engines: {node: '>= 0.4'}

  callsites@3.1.0:
    resolution: {integrity: sha512-P8BjAsXvZS+VIDUI11hHCQEv74YT67YUi5JJFNWIqL235sBmjX4+qx9Muvls5ivyNENctx46xQLQ3aTuE7ssaQ==}
    engines: {node: '>=6'}

  camelcase-css@2.0.1:
    resolution: {integrity: sha512-QOSvevhslijgYwRx6Rv7zKdMF8lbRmx+uQGx2+vDc+KI/eBnsy9kit5aj23AgGu3pa4t9AgwbnXWqS+iOY+2aA==}
    engines: {node: '>= 6'}

  caniuse-lite@1.0.30001642:
    resolution: {integrity: sha512-3XQ0DoRgLijXJErLSl+bLnJ+Et4KqV1PY6JJBGAFlsNsz31zeAIncyeZfLCabHK/jtSh+671RM9YMldxjUPZtA==}

  capnp-ts@0.7.0:
    resolution: {integrity: sha512-XKxXAC3HVPv7r674zP0VC3RTXz+/JKhfyw94ljvF80yynK6VkTnqE3jMuN8b3dUVmmc43TjyxjW4KTsmB3c86g==}

  ccount@2.0.1:
    resolution: {integrity: sha512-eyrF0jiFpY+3drT6383f1qhkbGsLSifNAjA61IUjZjmLCWjItY6LB9ft9YhoDgwfmclB2zhu51Lc7+95b8NRAg==}

  chai@5.1.1:
    resolution: {integrity: sha512-pT1ZgP8rPNqUgieVaEY+ryQr6Q4HXNg8Ei9UnLUrjN4IA7dvQC5JB+/kxVcPNDHyBcc/26CXPkbNzq3qwrOEKA==}
    engines: {node: '>=12'}

  chalk@2.4.2:
    resolution: {integrity: sha512-Mti+f9lpJNcwF4tWV8/OrTTtF1gZi+f8FqlyAdouralcFWFQWF2+NgCHShjkCb+IFBLq9buZwE1xckQU4peSuQ==}
    engines: {node: '>=4'}

  chalk@4.1.2:
    resolution: {integrity: sha512-oKnbhFyRIXpUuez8iBMmyEa4nbj4IOQyuhc/wy9kY7/WVPcwIO9VA668Pu8RkO7+0G76SLROeyw9CpQ061i4mA==}
    engines: {node: '>=10'}

  chalk@5.3.0:
    resolution: {integrity: sha512-dLitG79d+GV1Nb/VYcCDFivJeK1hiukt9QjRNVOsUtTy1rR1YJsmpGGTZ3qJos+uw7WmWF4wUwBd9jxjocFC2w==}
    engines: {node: ^12.17.0 || ^14.13 || >=16.0.0}

  character-entities@2.0.2:
    resolution: {integrity: sha512-shx7oQ0Awen/BRIdkjkvz54PnEEI/EjwXDSIZp86/KKdbafHh1Df/RYGBhn4hbe2+uKC9FnT5UCEdyPz3ai9hQ==}

  character-parser@2.2.0:
    resolution: {integrity: sha512-+UqJQjFEFaTAs3bNsF2j2kEN1baG/zghZbdqoYEDxGZtJo9LBzl1A+m0D4n3qKx8N2FNv8/Xp6yV9mQmBuptaw==}

  check-error@2.1.1:
    resolution: {integrity: sha512-OAlb+T7V4Op9OwdkjmguYRqncdlx5JiofwOAUkmTF+jNdHwzTaTs4sRAGpzLF3oOz5xAyDGrPgeIDFQmDOTiJw==}
    engines: {node: '>= 16'}

  chokidar@3.6.0:
    resolution: {integrity: sha512-7VT13fmjotKpGipCW9JEQAusEPE+Ei8nl6/g4FBAmIm0GOOLMua9NDDo/DWp0ZAxCr3cPq5ZpBqmPAQgDda2Pw==}
    engines: {node: '>= 8.10.0'}

  chownr@2.0.0:
    resolution: {integrity: sha512-bIomtDF5KGpdogkLd9VspvFzk9KfpyyGlS8YFVZl7TGPBHL5snIOnxeshwVgPteQ9b4Eydl+pVbIyE1DcvCWgQ==}
    engines: {node: '>=10'}

  citty@0.1.4:
    resolution: {integrity: sha512-Q3bK1huLxzQrvj7hImJ7Z1vKYJRPQCDnd0EjXfHMidcjecGOMuLrmuQmtWmFkuKLcMThlGh1yCKG8IEc6VeNXQ==}

  cli-cursor@4.0.0:
    resolution: {integrity: sha512-VGtlMu3x/4DOtIUwEkRezxUZ2lBacNJCHash0N0WeZDBS+7Ux1dm3XWAgWYxLJFMMdOeXMHXorshEFhbMSGelg==}
    engines: {node: ^12.20.0 || ^14.13.1 || >=16.0.0}

  cli-truncate@4.0.0:
    resolution: {integrity: sha512-nPdaFdQ0h/GEigbPClz11D0v/ZJEwxmeVZGeMo3Z5StPtUTkA9o1lD6QwoirYiSDzbcwn2XcjwmCp68W1IS4TA==}
    engines: {node: '>=18'}

  clipboard@2.0.11:
    resolution: {integrity: sha512-C+0bbOqkezLIsmWSvlsXS0Q0bmkugu7jcfMIACB+RDEntIzQIkdr148we28AfSloQLRdZlYL/QYyrq05j/3Faw==}

  color-convert@1.9.3:
    resolution: {integrity: sha512-QfAUtd+vFdAtFQcC8CCyYt1fYWxSqAiK2cSD6zDB8N3cpsEBAvRxp9zOGg6G/SHHJYAT88/az/IuDGALsNVbGg==}

  color-convert@2.0.1:
    resolution: {integrity: sha512-RRECPsj7iu/xb5oKYcsFHSppFNnsj/52OVTRKb4zP5onXwVF3zVmmToNcOfGC+CRDpfK/U584fMg38ZHCaElKQ==}
    engines: {node: '>=7.0.0'}

  color-name@1.1.3:
    resolution: {integrity: sha512-72fSenhMw2HZMTVHeCA9KCmpEIbzWiQsjN+BHcBbS9vr1mtt+vJjPdksIBNUmKAW8TFUDPJK5SUU3QhE9NEXDw==}

  color-name@1.1.4:
    resolution: {integrity: sha512-dOy+3AuW3a2wNbZHIuMZpTcgjGuLU/uBL/ubcZF9OXbDo8ff4O8yVp5Bf0efS8uEoYo5q4Fx7dY9OgQGXgAsQA==}

  color-support@1.1.3:
    resolution: {integrity: sha512-qiBjkpbMLO/HL68y+lh4q0/O1MZFj2RX6X/KmMa3+gJD3z+WwI1ZzDHysvqHGS3mP6mznPckpXmw1nI9cJjyRg==}
    hasBin: true

  colorette@2.0.20:
    resolution: {integrity: sha512-IfEDxwoWIjkeXL1eXcDiow4UbKjhLdq6/EuSVR9GMN7KVH3r9gQ83e73hsz1Nd1T3ijd5xv1wcWRYO+D6kCI2w==}

  combined-stream@1.0.8:
    resolution: {integrity: sha512-FQN4MRfuJeHf7cBbBMJFXhKSDq+2kAArBlmRBvcvFE5BB1HZKXtSFASDhdlz9zOYwxh8lDdnvmMOe/+5cdoEdg==}
    engines: {node: '>= 0.8'}

  commander@12.1.0:
    resolution: {integrity: sha512-Vw8qHK3bZM9y/P10u3Vib8o/DdkvA2OtPtZvD871QKjy74Wj1WSKFILMPRPSdUSx5RFK1arlJzEtA4PkFgnbuA==}
    engines: {node: '>=18'}

  commander@2.20.3:
    resolution: {integrity: sha512-GpVkmM8vF2vQUkj2LvZmD35JxeJOLCwJ9cUkugyk2nuhbv3+mJvpLYYt+0+USMxE+oj+ey/lJEnhZw75x/OMcQ==}

  commander@4.1.1:
    resolution: {integrity: sha512-NOKm8xhkzAjzFx8B2v5OAHT+u5pRQc2UCa2Vq9jYL/31o2wi9mxBA7LIFs3sV5VSC49z6pEhfbMULvShKj26WA==}
    engines: {node: '>= 6'}

  comment-parser@1.4.1:
    resolution: {integrity: sha512-buhp5kePrmda3vhc5B9t7pUQXAb2Tnd0qgpkIhPhkHXxJpiPJ11H0ZEU0oBpJ2QztSbzG/ZxMj/CHsYJqRHmyg==}
    engines: {node: '>= 12.0.0'}

  commenting@1.1.0:
    resolution: {integrity: sha512-YeNK4tavZwtH7jEgK1ZINXzLKm6DZdEMfsaaieOsCAN0S8vsY7UeuO3Q7d/M018EFgE+IeUAuBOKkFccBZsUZA==}

  commondir@1.0.1:
    resolution: {integrity: sha512-W9pAhw0ja1Edb5GVdIF1mjZw/ASI0AlShXM83UUGe2DVr5TdAPEA1OA8m/g8zWp9x6On7gqufY+FatDbC3MDQg==}

  compare-func@2.0.0:
    resolution: {integrity: sha512-zHig5N+tPWARooBnb0Zx1MFcdfpyJrfTJ3Y5L+IFvUm8rM74hHz66z0gw0x4tijh5CorKkKUCnW82R2vmpeCRA==}

  computeds@0.0.1:
    resolution: {integrity: sha512-7CEBgcMjVmitjYo5q8JTJVra6X5mQ20uTThdK+0kR7UEaDrAWEQcRiBtWJzga4eRpP6afNwwLsX2SET2JhVB1Q==}

  concat-map@0.0.1:
    resolution: {integrity: sha512-/Srv4dswyQNBfohGpz9o6Yb3Gz3SrUDqBH5rTuhGR7ahtlbYKnVxw2bCFMRljaA7EXHaXZ8wsHdodFvbkhKmqg==}

  confbox@0.1.7:
    resolution: {integrity: sha512-uJcB/FKZtBMCJpK8MQji6bJHgu1tixKPxRLeGkNzBoOZzpnZUJm0jm2/sBDWcuBx1dYgxV4JU+g5hmNxCyAmdA==}

  connect@3.7.0:
    resolution: {integrity: sha512-ZqRXc+tZukToSNmh5C2iWMSoV3X1YUcPbqEM4DkEG5tNQXrQUZCNVGGv3IuicnkMtPfGf3Xtp8WCXs295iQ1pQ==}
    engines: {node: '>= 0.10.0'}

  consola@3.2.3:
    resolution: {integrity: sha512-I5qxpzLv+sJhTVEoLYNcTW+bThDCPsit0vLNKShZx6rLtpilNpmmeTPaeqJb9ZE9dV3DGaeby6Vuhrw38WjeyQ==}
    engines: {node: ^14.18.0 || >=16.10.0}

  console-control-strings@1.1.0:
    resolution: {integrity: sha512-ty/fTekppD2fIwRvnZAVdeOiGd1c7YXEixbgJTNzqcxJWKQnjJ/V1bNEEE6hygpM3WjwHFUVK6HTjWSzV4a8sQ==}

  constantinople@4.0.1:
    resolution: {integrity: sha512-vCrqcSIq4//Gx74TXXCGnHpulY1dskqLTFGDmhrGxzeXL8lF8kvXv6mpNWlJj1uD4DW23D4ljAqbY4RRaaUZIw==}

  content-disposition@0.5.4:
    resolution: {integrity: sha512-FveZTNuGw04cxlAiWbzi6zTAL/lhehaWbTtgluJh4/E95DqMwTmha3KZN1aAWA8cFIhHzMZUvLevkw5Rqk+tSQ==}
    engines: {node: '>= 0.6'}

  content-type@1.0.5:
    resolution: {integrity: sha512-nTjqfcBFEipKdXCv4YDQWCfmcLZKm81ldF0pAopTvyrFGVbcR6P/VAAd5G7N+0tTr8QqiU0tFadD6FK4NtJwOA==}
    engines: {node: '>= 0.6'}

  conventional-changelog-angular@8.0.0:
    resolution: {integrity: sha512-CLf+zr6St0wIxos4bmaKHRXWAcsCXrJU6F4VdNDrGRK3B8LDLKoX3zuMV5GhtbGkVR/LohZ6MT6im43vZLSjmA==}
    engines: {node: '>=18'}

  conventional-changelog-atom@5.0.0:
    resolution: {integrity: sha512-WfzCaAvSCFPkznnLgLnfacRAzjgqjLUjvf3MftfsJzQdDICqkOOpcMtdJF3wTerxSpv2IAAjX8doM3Vozqle3g==}
    engines: {node: '>=18'}

  conventional-changelog-cli@5.0.0:
    resolution: {integrity: sha512-9Y8fucJe18/6ef6ZlyIlT2YQUbczvoQZZuYmDLaGvcSBP+M6h+LAvf7ON7waRxKJemcCII8Yqu5/8HEfskTxJQ==}
    engines: {node: '>=18'}
    hasBin: true

  conventional-changelog-codemirror@5.0.0:
    resolution: {integrity: sha512-8gsBDI5Y3vrKUCxN6Ue8xr6occZ5nsDEc4C7jO/EovFGozx8uttCAyfhRrvoUAWi2WMm3OmYs+0mPJU7kQdYWQ==}
    engines: {node: '>=18'}

  conventional-changelog-conventionalcommits@8.0.0:
    resolution: {integrity: sha512-eOvlTO6OcySPyyyk8pKz2dP4jjElYunj9hn9/s0OB+gapTO8zwS9UQWrZ1pmF2hFs3vw1xhonOLGcGjy/zgsuA==}
    engines: {node: '>=18'}

  conventional-changelog-core@8.0.0:
    resolution: {integrity: sha512-EATUx5y9xewpEe10UEGNpbSHRC6cVZgO+hXQjofMqpy+gFIrcGvH3Fl6yk2VFKh7m+ffenup2N7SZJYpyD9evw==}
    engines: {node: '>=18'}

  conventional-changelog-ember@5.0.0:
    resolution: {integrity: sha512-RPflVfm5s4cSO33GH/Ey26oxhiC67akcxSKL8CLRT3kQX2W3dbE19sSOM56iFqUJYEwv9mD9r6k79weWe1urfg==}
    engines: {node: '>=18'}

  conventional-changelog-eslint@6.0.0:
    resolution: {integrity: sha512-eiUyULWjzq+ybPjXwU6NNRflApDWlPEQEHvI8UAItYW/h22RKkMnOAtfCZxMmrcMO1OKUWtcf2MxKYMWe9zJuw==}
    engines: {node: '>=18'}

  conventional-changelog-express@5.0.0:
    resolution: {integrity: sha512-D8Q6WctPkQpvr2HNCCmwU5GkX22BVHM0r4EW8vN0230TSyS/d6VQJDAxGb84lbg0dFjpO22MwmsikKL++Oo/oQ==}
    engines: {node: '>=18'}

  conventional-changelog-jquery@6.0.0:
    resolution: {integrity: sha512-2kxmVakyehgyrho2ZHBi90v4AHswkGzHuTaoH40bmeNqUt20yEkDOSpw8HlPBfvEQBwGtbE+5HpRwzj6ac2UfA==}
    engines: {node: '>=18'}

  conventional-changelog-jshint@5.0.0:
    resolution: {integrity: sha512-gGNphSb/opc76n2eWaO6ma4/Wqu3tpa2w7i9WYqI6Cs2fncDSI2/ihOfMvXveeTTeld0oFvwMVNV+IYQIk3F3g==}
    engines: {node: '>=18'}

  conventional-changelog-preset-loader@5.0.0:
    resolution: {integrity: sha512-SetDSntXLk8Jh1NOAl1Gu5uLiCNSYenB5tm0YVeZKePRIgDW9lQImromTwLa3c/Gae298tsgOM+/CYT9XAl0NA==}
    engines: {node: '>=18'}

  conventional-changelog-writer@8.0.0:
    resolution: {integrity: sha512-TQcoYGRatlAnT2qEWDON/XSfnVG38JzA7E0wcGScu7RElQBkg9WWgZd1peCWFcWDh1xfb2CfsrcvOn1bbSzztA==}
    engines: {node: '>=18'}
    hasBin: true

  conventional-changelog@6.0.0:
    resolution: {integrity: sha512-tuUH8H/19VjtD9Ig7l6TQRh+Z0Yt0NZ6w/cCkkyzUbGQTnUEmKfGtkC9gGfVgCfOL1Rzno5NgNF4KY8vR+Jo3w==}
    engines: {node: '>=18'}

  conventional-commits-filter@5.0.0:
    resolution: {integrity: sha512-tQMagCOC59EVgNZcC5zl7XqO30Wki9i9J3acbUvkaosCT6JX3EeFwJD7Qqp4MCikRnzS18WXV3BLIQ66ytu6+Q==}
    engines: {node: '>=18'}

  conventional-commits-parser@6.0.0:
    resolution: {integrity: sha512-TbsINLp48XeMXR8EvGjTnKGsZqBemisPoyWESlpRyR8lif0lcwzqz+NMtYSj1ooF/WYjSuu7wX0CtdeeMEQAmA==}
    engines: {node: '>=18'}
    hasBin: true

  convert-source-map@2.0.0:
    resolution: {integrity: sha512-Kvp459HrV2FEJ1CAsi1Ku+MY3kasH19TFykTz2xWmMeq6bk2NU3XXvfJ+Q61m0xktWwt+1HSYf3JZsTms3aRJg==}

  cookie-signature@1.0.6:
    resolution: {integrity: sha512-QADzlaHc8icV8I7vbaJXJwod9HWYp8uCqf1xa4OfNu1T7JVxQIrUgOWtHdNDtPiywmFbiS12VjotIXLrKM3orQ==}

  cookie@0.5.0:
    resolution: {integrity: sha512-YZ3GUyn/o8gfKJlnlX7g7xq4gyO6OSuhGPKaaGssGB2qgDUS0gPgtTvoyZLTt9Ab6dC4hfc9dV5arkvc/OCmrw==}
    engines: {node: '>= 0.6'}

  cookie@0.6.0:
    resolution: {integrity: sha512-U71cyTamuh1CRNCfpGY6to28lxvNwPG4Guz/EVjgf3Jmzv0vlDp1atT9eS5dDjMYHucpHbWns6Lwf3BKz6svdw==}
    engines: {node: '>= 0.6'}

  copy-anything@2.0.6:
    resolution: {integrity: sha512-1j20GZTsvKNkc4BY3NpMOM8tt///wY3FpIzozTOFO2ffuZcV61nojHXVKIy3WM+7ADCy5FVhdZYHYDdgTU0yJw==}

  copy-anything@3.0.5:
    resolution: {integrity: sha512-yCEafptTtb4bk7GLEQoM8KVJpxAfdBJYaXyzQEgQQQgYrZiDp8SJmGKlYza6CYjEDNstAdNdKA3UuoULlEbS6w==}
    engines: {node: '>=12.13'}

  core-js-compat@3.37.1:
    resolution: {integrity: sha512-9TNiImhKvQqSUkOvk/mMRZzOANTiEVC7WaBNhHcKM7x+/5E1l5NvsysR19zuDQScE8k+kfQXWRN3AtS/eOSHpg==}

  core-js@3.37.1:
    resolution: {integrity: sha512-Xn6qmxrQZyB0FFY8E3bgRXei3lWDJHhvI+u0q9TKIYM49G8pAr0FgnnrFRAmsbptZL1yxRADVXn+x5AGsbBfyw==}

  cors@2.8.5:
    resolution: {integrity: sha512-KIHbLJqu73RGr/hnbrO9uBeixNGuvSQjul/jdFvS/KFSIH1hWVd1ng7zOHx+YrEfInLG7q4n6GHQ9cDtxv/P6g==}
    engines: {node: '>= 0.10'}

  create-require@1.1.1:
    resolution: {integrity: sha512-dcKFX3jn0MpIaXjisoRvexIJVEKzaq7z2rZKxf+MSr9TkdmHmsU4m2lcLojrj/FHl8mk5VxMmYA+ftRkP/3oKQ==}

  cross-spawn@7.0.3:
    resolution: {integrity: sha512-iRDPJKUPVEND7dHPO8rkbOnPpyDygcDFtWjpeWNCgy8WP2rXcxXL8TskReQl6OrB2G7+UJrags1q15Fudc7G6w==}
    engines: {node: '>= 8'}

  css-color-names@1.0.1:
    resolution: {integrity: sha512-/loXYOch1qU1biStIFsHH8SxTmOseh1IJqFvy8IujXOm1h+QjUdDhkzOrR5HG8K8mlxREj0yfi8ewCHx0eMxzA==}

  cssesc@3.0.0:
    resolution: {integrity: sha512-/Tb/JcjK111nNScGob5MNtsntNM1aCNUDipB/TkwZFhyDrrE47SOx/18wF2bbjgc3ZzCSKW1T5nt5EbFoAz/Vg==}
    engines: {node: '>=4'}
    hasBin: true

  csstype@2.6.21:
    resolution: {integrity: sha512-Z1PhmomIfypOpoMjRQB70jfvy/wxT50qW08YXO5lMIJkrdq4yOTR+AW7FqutScmB9NkLwxo+jU+kZLbofZZq/w==}

  csstype@3.1.3:
    resolution: {integrity: sha512-M1uQkMl8rQK/szD0LNhtqxIPLpimGm8sOBwU7lLnCpSbTyY3yeU1Vc7l4KT5zT4s/yOxHH5O7tIuuLOCnLADRw==}

  d@1.0.1:
    resolution: {integrity: sha512-m62ShEObQ39CfralilEQRjH6oAMtNCV1xJyEx5LpRYUVN+EviphDgUc/F3hnYbADmkiNs67Y+3ylmlG7Lnu+FA==}

  data-uri-to-buffer@2.0.2:
    resolution: {integrity: sha512-ND9qDTLc6diwj+Xe5cdAgVTbLVdXbtxTJRXRhli8Mowuaan+0EJOtdqJ0QCHNSSPyoXGx9HX2/VMnKeC34AChA==}

  data-uri-to-buffer@4.0.0:
    resolution: {integrity: sha512-Vr3mLBA8qWmcuschSLAOogKgQ/Jwxulv3RNE4FXnYWRGujzrRWQI4m12fQqRkwX06C0KanhLr4hK+GydchZsaA==}
    engines: {node: '>= 12'}

  de-indent@1.0.2:
    resolution: {integrity: sha512-e/1zu3xH5MQryN2zdVaF0OrdNLUbvWxzMbi+iNA6Bky7l1RoP8a2fIbRocyHclXt/arDrrR6lL3TqFD9pMQTsg==}

  debug@2.6.9:
    resolution: {integrity: sha512-bC7ElrdJaJnPbAP+1EotYvqZsb3ecl5wi6Bfi6BJTUcNowp6cvspg0jXznRTKDjm/E7AdgFBVeAPVMNcKGsHMA==}
    peerDependencies:
      supports-color: '*'
    peerDependenciesMeta:
      supports-color:
        optional: true

  debug@3.2.7:
    resolution: {integrity: sha512-CFjzYYAi4ThfiQvizrFQevTTXHtnCqWfe7x1AhgEscTz6ZbLbfoLRLPugTQyBth6f8ZERVUSyWHFD/7Wu4t1XQ==}
    peerDependencies:
      supports-color: '*'
    peerDependenciesMeta:
      supports-color:
        optional: true

  debug@4.3.6:
    resolution: {integrity: sha512-O/09Bd4Z1fBrU4VzkhFqVgpPzaGbw6Sm9FEkBT1A/YBXQFGuuSxa1dN2nxgxS34JmKXqYx8CZAwEVoJFImUXIg==}
    engines: {node: '>=6.0'}
    peerDependencies:
      supports-color: '*'
    peerDependenciesMeta:
      supports-color:
        optional: true

  decode-named-character-reference@1.0.2:
    resolution: {integrity: sha512-O8x12RzrUF8xyVcY0KJowWsmaJxQbmy0/EtnNtHRpsOcT7dFk5W598coHqBVpmWo1oQQfsCqfCmkZN5DJrZVdg==}

  deep-eql@5.0.2:
    resolution: {integrity: sha512-h5k/5U50IJJFpzfL6nO9jaaumfjO/f2NjK/oYB2Djzm4p9L+3T9qWpZqZ2hAbLPuuYq9wrU08WQyBTL5GbPk5Q==}
    engines: {node: '>=6'}

  deep-is@0.1.4:
    resolution: {integrity: sha512-oIPzksmTg4/MriiaYGO+okXDT7ztn/w3Eptv/+gSIdMdKsJo0u4CfYNFJPy+4SKMuCqGw2wxnA+URMg3t8a/bQ==}

  deepmerge@4.2.2:
    resolution: {integrity: sha512-FJ3UgI4gIl+PHZm53knsuSFpE+nESMr7M4v9QcgB7S63Kj/6WqMiFQJpBBYz1Pt+66bZpP3Q7Lye0Oo9MPKEdg==}
    engines: {node: '>=0.10.0'}

  define-data-property@1.1.4:
    resolution: {integrity: sha512-rBMvIzlpA8v6E+SJZoo++HAYqsLrkg7MSfIinMPFhmkorw7X+dOXVJQs+QT69zGkzMyfDnIMN2Wid1+NbL3T+A==}
    engines: {node: '>= 0.4'}

  define-lazy-prop@2.0.0:
    resolution: {integrity: sha512-Ds09qNh8yw3khSjiJjiUInaGX9xlqZDY7JVryGxdxV7NPeuqQfplOpQ66yJFZut3jLa5zOwkXw1g9EI2uKh4Og==}
    engines: {node: '>=8'}

  defu@6.1.2:
    resolution: {integrity: sha512-+uO4+qr7msjNNWKYPHqN/3+Dx3NFkmIzayk2L1MyZQlvgZb/J1A0fo410dpKrN2SnqFjt8n4JL8fDJE0wIgjFQ==}

  delayed-stream@1.0.0:
    resolution: {integrity: sha512-ZySD7Nf91aLB0RxL4KGrKHBXl7Eds1DAmEdcoVawXnLD7SDhpNgtuII2aAkg7a7QS41jxPSZ17p4VdGnMHk3MQ==}
    engines: {node: '>=0.4.0'}

  delegate@3.2.0:
    resolution: {integrity: sha512-IofjkYBZaZivn0V8nnsMJGBr4jVLxHDheKSW88PyxS5QC4Vo9ZbZVvhzlSxY87fVq3STR6r+4cGepyHkcWOQSw==}

  delegates@1.0.0:
    resolution: {integrity: sha512-bd2L678uiWATM6m5Z1VzNCErI3jiGzt6HGY8OVICs40JQq/HALfbyNJmp0UDakEY4pMMaN0Ly5om/B1VI/+xfQ==}

  depd@2.0.0:
    resolution: {integrity: sha512-g7nH6P6dyDioJogAAGprGpCtVImJhpPk/roCzdb3fIh61/s/nPsfR6onyMwkCAR/OlC3yBC0lESvUoQEAssIrw==}
    engines: {node: '>= 0.8'}

  dequal@2.0.3:
    resolution: {integrity: sha512-0je+qPKHEMohvfRTCEo3CrPG6cAzAYgmzKyxRiYSSDkS6eGJdyVJm7WaYA5ECaAD9wLB2T4EEeymA5aFVcYXCA==}
    engines: {node: '>=6'}

  destroy@1.2.0:
    resolution: {integrity: sha512-2sJGJTaXIIaR1w4iJSNoN0hnMY7Gpc/n8D4qSCJw8QqFWXf7cuAgnEHxBpweaVcPevC2l3KpjYCx3NypQQgaJg==}
    engines: {node: '>= 0.8', npm: 1.2.8000 || >= 1.4.16}

  detect-libc@1.0.3:
    resolution: {integrity: sha512-pGjwhsmsp4kL2RTz08wcOlGN83otlqHeD/Z5T8GXZB+/YcpQ/dgo+lbU8ZsGxV0HIvqqxo9l7mqYwyYMD9bKDg==}
    engines: {node: '>=0.10'}
    hasBin: true

  detect-libc@2.0.1:
    resolution: {integrity: sha512-463v3ZeIrcWtdgIg6vI6XUncguvr2TnGl4SzDXinkt9mSLpBJKXT3mW6xT3VQdDN11+WVs29pgvivTc4Lp8v+w==}
    engines: {node: '>=8'}

  devlop@1.1.0:
    resolution: {integrity: sha512-RWmIqhcFf1lRYBvNmr7qTNuyCt/7/ns2jbpp1+PalgE/rDQcBT0fioSMUpJ93irlUhC5hrg4cYqe6U+0ImW0rA==}

  didyoumean@1.2.2:
    resolution: {integrity: sha512-gxtyfqMg7GKyhQmb056K7M3xszy/myH8w+B4RT+QXBQsvAOdc3XymqDDPHx1BgPgsdAA5SIifona89YtRATDzw==}

  diff@4.0.2:
    resolution: {integrity: sha512-58lmxKSA4BNyLz+HHMUzlOEpg09FV+ev6ZMe3vJihgdxzgcwZ8VoEEPmALCZG9LmqfVoNMMKpttIYTVG6uDY7A==}
    engines: {node: '>=0.3.1'}

  dir-glob@3.0.1:
    resolution: {integrity: sha512-WkrWp9GR4KXfKGYzOLmTuGVi1UWFfws377n9cc55/tb6DuqyF6pcQ5AbiHEshaDpY9v6oaSr2XCDidGmMwdzIA==}
    engines: {node: '>=8'}

  dlv@1.1.3:
    resolution: {integrity: sha512-+HlytyjlPKnIG8XuRG8WvmBP8xs8P71y+SKKS6ZXWoEgLuePxtDoUEiH7WkdePWrQ5JBpE6aoVqfZfJUQkjXwA==}

  doctrine@3.0.0:
    resolution: {integrity: sha512-yS+Q5i3hBf7GBkd4KG8a7eBNNWNGLTaEwwYWUijIYM7zrlYDM0BFXHjjPWlWZ1Rg7UaddZeIDmi9jF3HmqiQ2w==}
    engines: {node: '>=6.0.0'}

  doctypes@1.1.0:
    resolution: {integrity: sha512-LLBi6pEqS6Do3EKQ3J0NqHWV5hhb78Pi8vvESYwyOy2c31ZEZVdtitdzsQsKb7878PEERhzUk0ftqGhG6Mz+pQ==}

  dot-prop@5.3.0:
    resolution: {integrity: sha512-QM8q3zDe58hqUqjraQOmzZ1LIH9SWQJTlEKCH4kJ2oQvLZk7RbQXvtDM2XEq3fwkV9CCvvH4LA0AV+ogFsBM2Q==}
    engines: {node: '>=8'}

  dotenv-expand@11.0.6:
    resolution: {integrity: sha512-8NHi73otpWsZGBSZwwknTXS5pqMOrk9+Ssrna8xCaxkzEpU9OTf9R5ArQGVw03//Zmk9MOwLPng9WwndvpAJ5g==}
    engines: {node: '>=12'}

  dotenv@16.4.5:
    resolution: {integrity: sha512-ZmdL2rui+eB2YwhsWzjInR8LldtZHGDoQ1ugH85ppHKwpUHL7j7rN0Ti9NCnGiQbhaZ11FpR+7ao1dNsmduNUg==}
    engines: {node: '>=12'}

  eastasianwidth@0.2.0:
    resolution: {integrity: sha512-I88TYZWc9XiYHRQ4/3c5rjjfgkjhLyW2luGIheGERbNQ6OY7yTybanSpDXZa8y7VUP9YmDcYa+eyq4ca7iLqWA==}

  ee-first@1.1.1:
    resolution: {integrity: sha512-WMwm9LhRUo+WUaRN+vRuETqG89IgZphVSNkdFgeb6sS/E4OrDIN7t48CAewSHXc6C8lefD8KKfr5vY61brQlow==}

  electron-to-chromium@1.4.828:
    resolution: {integrity: sha512-QOIJiWpQJDHAVO4P58pwb133Cwee0nbvy/MV1CwzZVGpkH1RX33N3vsaWRCpR6bF63AAq366neZrRTu7Qlsbbw==}

  emoji-regex@10.3.0:
    resolution: {integrity: sha512-QpLs9D9v9kArv4lfDEgg1X/gN5XLnf/A6l9cs8SPZLRZR3ZkY9+kwIQTxm+fsSej5UMYGE8fdoaZVIBlqG0XTw==}

  emoji-regex@8.0.0:
    resolution: {integrity: sha512-MSjYzcWNOA0ewAHpz0MxpYFvwg6yjy1NG3xteoqz644VCo/RPgnr1/GGt+ic3iJTzQ8Eu3TdM14SawnVUmGE6A==}

  emoji-regex@9.2.2:
    resolution: {integrity: sha512-L18DaJsXSUk2+42pv8mLs5jJT2hqFkFE4j21wOmgbUqsZ2hL72NsUU785g9RXgo3s0ZNgVl42TiHp3ZtOv/Vyg==}

  encodeurl@1.0.2:
    resolution: {integrity: sha512-TPJXq8JqFaVYm2CWmPvnP2Iyo4ZSM7/QKcSmuMLDObfpH5fi7RUGmd/rTDf+rut/saiDiQEeVTNgAmJEdAOx0w==}
    engines: {node: '>= 0.8'}

  enhanced-resolve@5.17.0:
    resolution: {integrity: sha512-dwDPwZL0dmye8Txp2gzFmA6sxALaSvdRDjPH0viLcKrtlOL3tw62nWWweVD1SdILDTJrbrL6tdWVN58Wo6U3eA==}
    engines: {node: '>=10.13.0'}

  entities@4.5.0:
    resolution: {integrity: sha512-V0hjH4dGPh9Ao5p0MoRY6BVqtwCjhz6vI5LT8AJ55H+4g9/4vbHx1I54fS0XuclLhDHArPQCiMjDxjaL8fPxhw==}
    engines: {node: '>=0.12'}

  errno@0.1.8:
    resolution: {integrity: sha512-dJ6oBr5SQ1VSd9qkk7ByRgb/1SH4JZjCHSW/mr63/QcXO9zLVxvJ6Oy13nio03rxpSnVDDjFor75SjVeZWPW/A==}
    hasBin: true

  es-define-property@1.0.0:
    resolution: {integrity: sha512-jxayLKShrEqqzJ0eumQbVhTYQM27CfT1T35+gCgDFoL82JLsXqTJ76zv6A0YLOgEnLUMvLzsDsGIrl8NFpT2gQ==}
    engines: {node: '>= 0.4'}

  es-errors@1.3.0:
    resolution: {integrity: sha512-Zf5H2Kxt2xjTvbJvP2ZWLEICxA6j+hAmMzIlypy4xcBg1vKVnx89Wy0GbS+kf5cwCVFFzdCFh2XSCFNULS6csw==}
    engines: {node: '>= 0.4'}

  es-module-lexer@1.5.4:
    resolution: {integrity: sha512-MVNK56NiMrOwitFB7cqDwq0CQutbw+0BvLshJSse0MUNU+y1FC3bUS/AQg7oUng+/wKrrki7JfmwtVHkVfPLlw==}

  es5-ext@0.10.64:
    resolution: {integrity: sha512-p2snDhiLaXe6dahss1LddxqEm+SkuDvV8dnIQG0MWjyHpcMNfXKPE+/Cc0y+PhxJX3A4xGNeFCj5oc0BUh6deg==}
    engines: {node: '>=0.10'}

  es6-iterator@2.0.3:
    resolution: {integrity: sha512-zw4SRzoUkd+cl+ZoE15A9o1oQd920Bb0iOJMQkQhl3jNc03YqVjAhG7scf9C5KWRU/R13Orf588uCC6525o02g==}

  es6-symbol@3.1.3:
    resolution: {integrity: sha512-NJ6Yn3FuDinBaBRWl/q5X/s4koRHBrgKAu+yGI6JCBeiu3qrcbJhwT2GeR/EXVfylRk8dpQVJoLEFhK+Mu31NA==}

  esbuild@0.18.20:
    resolution: {integrity: sha512-ceqxoedUrcayh7Y7ZX6NdbbDzGROiyVBgC4PriJThBKSVPWnnFHZAkfI1lJT8QFkOwH4qOS2SJkS4wvpGl8BpA==}
    engines: {node: '>=12'}
    hasBin: true

  esbuild@0.19.11:
    resolution: {integrity: sha512-HJ96Hev2hX/6i5cDVwcqiJBBtuo9+FeIJOtZ9W1kA5M6AMJRHUZlpYZ1/SbEwtO0ioNAW8rUooVpC/WehY2SfA==}
    engines: {node: '>=12'}
    hasBin: true

  esbuild@0.21.5:
    resolution: {integrity: sha512-mg3OPMV4hXywwpoDxu3Qda5xCKQi+vCTZq8S9J/EpkhB2HzKXq4SNFZE3+NK93JYxc8VMSep+lOUSC/RVKaBqw==}
    engines: {node: '>=12'}
    hasBin: true

  escalade@3.1.2:
    resolution: {integrity: sha512-ErCHMCae19vR8vQGe50xIsVomy19rg6gFu3+r3jkEO46suLMWBksvVyoGgQV+jOfl84ZSOSlmv6Gxa89PmTGmA==}
    engines: {node: '>=6'}

  escape-html@1.0.3:
    resolution: {integrity: sha512-NiSupZ4OeuGwr68lGIeym/ksIZMJodUGOSCZ/FSnTxcrekbvqrgdUxlJOMpijaKZVjAJrWrGs/6Jy8OMuyj9ow==}

  escape-string-regexp@1.0.5:
    resolution: {integrity: sha512-vbRorB5FUQWvla16U8R/qgaFIya2qGzwDrNmCZuYKrbdSUMG6I1ZCGQRefkRVhuOkIGVne7BQ35DSfo1qvJqFg==}
    engines: {node: '>=0.8.0'}

  escape-string-regexp@4.0.0:
    resolution: {integrity: sha512-TtpcNJ3XAzx3Gq8sWRzJaVajRs0uVxA2YAkdb1jm2YkPz4G6egUFAyA3n5vtEIZefPk5Wa4UXbKuS5fKkJWdgA==}
    engines: {node: '>=10'}

  escape-string-regexp@5.0.0:
    resolution: {integrity: sha512-/veY75JbMK4j1yjvuUxuVsiS/hr/4iHs9FTT6cgTexxdE0Ly/glccBAkloH/DofkjRbZU3bnoj38mOmhkZ0lHw==}
    engines: {node: '>=12'}

  eslint-compat-utils@0.5.1:
    resolution: {integrity: sha512-3z3vFexKIEnjHE3zCMRo6fn/e44U7T1khUjg+Hp0ZQMCigh28rALD0nPFBcGZuiLC5rLZa2ubQHDRln09JfU2Q==}
    engines: {node: '>=12'}
    peerDependencies:
      eslint: '>=6.0.0'

  eslint-import-resolver-node@0.3.9:
    resolution: {integrity: sha512-WFj2isz22JahUv+B788TlO3N6zL3nNJGU8CcZbPZvVEkBPaJdCV4vy5wyghty5ROFbCRnm132v8BScu5/1BQ8g==}

  eslint-plugin-es-x@7.8.0:
    resolution: {integrity: sha512-7Ds8+wAAoV3T+LAKeu39Y5BzXCrGKrcISfgKEqTS4BDN8SFEDQd0S43jiQ8vIa3wUKD07qitZdfzlenSi8/0qQ==}
    engines: {node: ^14.18.0 || >=16.0.0}
    peerDependencies:
      eslint: '>=8'

  eslint-plugin-import-x@3.1.0:
    resolution: {integrity: sha512-/UbPA+bYY7nIxcjL3kpcDY3UNdoLHFhyBFzHox2M0ypcUoueTn6woZUUmzzi5et/dXChksasYYFeKE2wshOrhg==}
    engines: {node: '>=16'}
    peerDependencies:
      eslint: ^8.56.0 || ^9.0.0-0

  eslint-plugin-n@17.10.1:
    resolution: {integrity: sha512-hm/q37W6efDptJXdwirsm6A257iY6ZNtpoSG0wEzFzjJ3AhL7OhEIhdSR2e4OdYfHO5EDeqlCfFrjf9q208IPw==}
    engines: {node: ^18.18.0 || ^20.9.0 || >=21.1.0}
    peerDependencies:
      eslint: '>=8.23.0'

  eslint-plugin-regexp@2.6.0:
    resolution: {integrity: sha512-FCL851+kislsTEQEMioAlpDuK5+E5vs0hi1bF8cFlPlHcEjeRhuAzEsGikXRreE+0j4WhW2uO54MqTjXtYOi3A==}
    engines: {node: ^18 || >=20}
    peerDependencies:
      eslint: '>=8.44.0'

  eslint-scope@8.0.2:
    resolution: {integrity: sha512-6E4xmrTw5wtxnLA5wYL3WDfhZ/1bUBGOXV0zQvVRDOtrR8D0p6W7fs3JweNYhwRYeGvd/1CKX2se0/2s7Q/nJA==}
    engines: {node: ^18.18.0 || ^20.9.0 || >=21.1.0}

  eslint-visitor-keys@3.4.3:
    resolution: {integrity: sha512-wpc+LXeiyiisxPlEkUzU6svyS1frIO3Mgxj1fdy7Pm8Ygzguax2N3Fa/D/ag1WqbOprdI+uY6wMUl8/a2G+iag==}
    engines: {node: ^12.22.0 || ^14.17.0 || >=16.0.0}

  eslint-visitor-keys@4.0.0:
    resolution: {integrity: sha512-OtIRv/2GyiF6o/d8K7MYKKbXrOUBIK6SfkIRM4Z0dY3w+LiQ0vy3F57m0Z71bjbyeiWFiHJ8brqnmE6H6/jEuw==}
    engines: {node: ^18.18.0 || ^20.9.0 || >=21.1.0}

  eslint@9.8.0:
    resolution: {integrity: sha512-K8qnZ/QJzT2dLKdZJVX6W4XOwBzutMYmt0lqUS+JdXgd+HTYFlonFgkJ8s44d/zMPPCnOOk0kMWCApCPhiOy9A==}
    engines: {node: ^18.18.0 || ^20.9.0 || >=21.1.0}
    hasBin: true

  esniff@2.0.1:
    resolution: {integrity: sha512-kTUIGKQ/mDPFoJ0oVfcmyJn4iBDRptjNVIzwIFR7tqWXdVI9xfA2RMwY/gbSpJG3lkdWNEjLap/NqVHZiJsdfg==}
    engines: {node: '>=0.10'}

  espree@10.1.0:
    resolution: {integrity: sha512-M1M6CpiE6ffoigIOWYO9UDP8TMUw9kqb21tf+08IgDYjCsOvCuDt4jQcZmoYxx+w7zlKw9/N0KXfto+I8/FrXA==}
    engines: {node: ^18.18.0 || ^20.9.0 || >=21.1.0}

  esquery@1.6.0:
    resolution: {integrity: sha512-ca9pw9fomFcKPvFLXhBKUK90ZvGibiGOvRJNbjljY7s7uq/5YO4BOzcYtJqExdx99rF6aAcnRxHmcUHcz6sQsg==}
    engines: {node: '>=0.10'}

  esrecurse@4.3.0:
    resolution: {integrity: sha512-KmfKL3b6G+RXvP8N1vr3Tq1kL/oCFgn2NYXEtqP8/L3pKapUA4G8cFVaoF3SU323CD4XypR/ffioHmkti6/Tag==}
    engines: {node: '>=4.0'}

  estraverse@5.3.0:
    resolution: {integrity: sha512-MMdARuVEQziNTeJD8DgMqmhwR11BRQ/cBP+pLtYdSTnf3MIO8fFeiINEbX36ZdNlfU/7A9f3gUw49B3oQsvwBA==}
    engines: {node: '>=4.0'}

  estree-walker@2.0.2:
    resolution: {integrity: sha512-Rfkk/Mp/DL7JVje3u18FxFujQlTNR2q6QfMSMB7AvCBx91NGj/ba3kCfza0f6dVDbw7YlRf/nDrn7pQrCCyQ/w==}

  estree-walker@3.0.3:
    resolution: {integrity: sha512-7RUKfXgSMMkzt6ZuXmqapOurLGPPfgj6l9uRZ7lRGolvk0y2yocc35LdcxKC5PQZdn2DMqioAQ2NoWcrTKmm6g==}

  esutils@2.0.3:
    resolution: {integrity: sha512-kVscqXk4OCp68SZ0dkgEKVi6/8ij300KBWTJq32P/dYeWTSwK41WyTxalN1eRmA5Z9UU/LX9D7FWSmV9SAYx6g==}
    engines: {node: '>=0.10.0'}

  etag@1.8.1:
    resolution: {integrity: sha512-aIL5Fx7mawVa300al2BnEE4iNvo1qETxLrPI/o05L7z6go7fCw1J6EQmbK4FmJ2AS7kgVF/KEZWufBfdClMcPg==}
    engines: {node: '>= 0.6'}

  event-emitter@0.3.5:
    resolution: {integrity: sha512-D9rRn9y7kLPnJ+hMq7S/nhvoKwwvVJahBi2BPmx3bvbsEdK3W9ii8cBSGjP+72/LnM4n6fo3+dkCX5FeTQruXA==}

  eventemitter3@4.0.7:
    resolution: {integrity: sha512-8guHBZCwKnFhYdHr2ysuRWErTwhoN2X8XELRlrRwpmfeY2jjuUN4taQMsULKUVo1K4DvZl+0pgfyoysHxvmvEw==}

  eventemitter3@5.0.1:
    resolution: {integrity: sha512-GWkBvjiSZK87ELrYOSESUYeVIc9mvLLf/nXalMOS5dYrgZq9o5OVkbZAVM06CVxYsCwH9BDZFPlQTlPA1j4ahA==}

  execa@8.0.1:
    resolution: {integrity: sha512-VyhnebXciFV2DESc+p6B+y0LjSm0krU4OgJN44qFAhBY0TJ+1V61tYD2+wHusZ6F9n5K+vl8k0sTy7PEfV4qpg==}
    engines: {node: '>=16.17'}

  execa@9.3.0:
    resolution: {integrity: sha512-l6JFbqnHEadBoVAVpN5dl2yCyfX28WoBAGaoQcNmLLSedOxTxcn2Qa83s8I/PA5i56vWru2OHOtrwF7Om2vqlg==}
    engines: {node: ^18.19.0 || >=20.5.0}

  exit-hook@2.2.1:
    resolution: {integrity: sha512-eNTPlAD67BmP31LDINZ3U7HSF8l57TxOY2PmBJ1shpCvpnxBF93mWCE8YHBnXs8qiUZJc9WDcWIeC3a2HIAMfw==}
    engines: {node: '>=6'}

  express@4.19.2:
    resolution: {integrity: sha512-5T6nhjsT+EOMzuck8JjBHARTHfMht0POzlA60WV2pMD3gyXw2LZnZ+ueGdNxG+0calOJcWKbpFcuzLZ91YWq9Q==}
    engines: {node: '>= 0.10.0'}

  ext@1.6.0:
    resolution: {integrity: sha512-sdBImtzkq2HpkdRLtlLWDa6w4DX22ijZLKx8BMPUuKe1c5lbN6xwQDQCxSfxBQnHZ13ls/FH0MQZx/q/gr6FQg==}

  fast-deep-equal@3.1.3:
    resolution: {integrity: sha512-f3qQ9oQy9j2AhBe/H9VC91wLmKBCCU/gDOnKNAYG5hswO7BLKj09Hc5HYNz9cGI++xlpDCIgDaitVs03ATR84Q==}

  fast-glob@3.3.2:
    resolution: {integrity: sha512-oX2ruAFQwf/Orj8m737Y5adxDQO0LAB7/S5MnxCdTNDd4p6BsyIVsv9JQsATbTSq8KHRpLwIHbVlUNatxd+1Ow==}
    engines: {node: '>=8.6.0'}

  fast-json-stable-stringify@2.1.0:
    resolution: {integrity: sha512-lhd/wF+Lk98HZoTCtlVraHtfh5XYijIjalXck7saUtuanSDyLMxnHhSXEDJqHxD7msR8D0uCmqlkwjCV8xvwHw==}

  fast-levenshtein@2.0.6:
    resolution: {integrity: sha512-DCXu6Ifhqcks7TZKY3Hxp3y6qphY5SJZmrWMDrKcERSOXWQdMhU9Ig/PYrzyw/ul9jOIyh0N4M0tbC5hodg8dw==}

  fastq@1.17.1:
    resolution: {integrity: sha512-sRVD3lWVIXWg6By68ZN7vho9a1pQcN/WBFaAAsDDFzlJjvoGx0P8z7V1t72grFJfJhu3YPZBuu25f7Kaw2jN1w==}

  fdir@6.1.1:
    resolution: {integrity: sha512-QfKBVg453Dyn3mr0Q0O+Tkr1r79lOTAKSi9f/Ot4+qVEwxWhav2Z+SudrG9vQjM2aYRMQQZ2/Q1zdA8ACM1pDg==}
    peerDependencies:
      picomatch: 3.x
    peerDependenciesMeta:
      picomatch:
        optional: true

  feed@4.2.2:
    resolution: {integrity: sha512-u5/sxGfiMfZNtJ3OvQpXcvotFpYkL0n9u9mM2vkui2nGo8b4wvDkJ8gAkYqbA8QpGyFCv3RK0Z+Iv+9veCS9bQ==}
    engines: {node: '>=0.4.0'}

  fetch-blob@3.1.5:
    resolution: {integrity: sha512-N64ZpKqoLejlrwkIAnb9iLSA3Vx/kjgzpcDhygcqJ2KKjky8nCgUQ+dzXtbrLaWZGZNmNfQTsiQ0weZ1svglHg==}
    engines: {node: ^12.20 || >= 14.13}

  figures@6.1.0:
    resolution: {integrity: sha512-d+l3qxjSesT4V7v2fh+QnmFnUWv9lSpjarhShNTgBOfA0ttejbQUAlHLitbjkoRiDulW0OPoQPYIGhIC8ohejg==}
    engines: {node: '>=18'}

  file-entry-cache@8.0.0:
    resolution: {integrity: sha512-XXTUwCvisa5oacNGRP9SfNtYBNAMi+RPwBFmblZEF7N7swHYQS6/Zfk7SRwx4D5j3CH211YNRco1DEMNVfZCnQ==}
    engines: {node: '>=16.0.0'}

  fill-range@7.1.1:
    resolution: {integrity: sha512-YsGpe3WHLK8ZYi4tWDg2Jy3ebRz2rXowDxnld4bkQB00cc/1Zw9AWnC0i9ztDJitivtQvaI9KaLyKrc+hBW0yg==}
    engines: {node: '>=8'}

  finalhandler@1.1.2:
    resolution: {integrity: sha512-aAWcW57uxVNrQZqFXjITpW3sIUQmHGG3qSb9mUah9MgMC4NeWhNOlNjXEYq3HjRAvL6arUviZGGJsBg6z0zsWA==}
    engines: {node: '>= 0.8'}

  finalhandler@1.2.0:
    resolution: {integrity: sha512-5uXcUVftlQMFnWC9qu/svkWv3GTd2PfUhK/3PLkYNAe7FbqJMt3515HaxE6eRL74GdsriiwujiawdaB1BpEISg==}
    engines: {node: '>= 0.8'}

  find-up-simple@1.0.0:
    resolution: {integrity: sha512-q7Us7kcjj2VMePAa02hDAF6d+MzsdsAWEwYyOpwUtlerRBkOEPBCRZrAV4XfcSN8fHAgaD0hP7miwoay6DCprw==}
    engines: {node: '>=18'}

  find-up@5.0.0:
    resolution: {integrity: sha512-78/PXT1wlLLDgTzDs7sjq9hzz0vXD+zn+7wypEe4fXQxCmdmqfGsEPQxmiCSQI3ajFV91bVSsvNtrJRiW6nGng==}
    engines: {node: '>=10'}

  flat-cache@4.0.1:
    resolution: {integrity: sha512-f7ccFPK3SXFHpx15UIGyRJ/FJQctuKZ0zVuN3frBo4HnK3cay9VEW0R6yPYFHC0AgqhukPzKjq22t5DmAyqGyw==}
    engines: {node: '>=16'}

  flatted@3.3.1:
    resolution: {integrity: sha512-X8cqMLLie7KsNUDSdzeN8FYK9rEt4Dt67OsG/DNGnYTSDBG4uFAJFBnUeiV+zCVAvwFy56IjM9sH51jVaEhNxw==}

  floating-vue@5.2.2:
    resolution: {integrity: sha512-afW+h2CFafo+7Y9Lvw/xsqjaQlKLdJV7h1fCHfcYQ1C4SVMlu7OAekqWgu5d4SgvkBVU0pVpLlVsrSTBURFRkg==}
    peerDependencies:
      '@nuxt/kit': ^3.2.0
      vue: ^3.2.0
    peerDependenciesMeta:
      '@nuxt/kit':
        optional: true

  focus-trap@7.5.4:
    resolution: {integrity: sha512-N7kHdlgsO/v+iD/dMoJKtsSqs5Dz/dXZVebRgJw23LDk+jMi/974zyiOYDziY2JPp8xivq9BmUGwIJMiuSBi7w==}

  follow-redirects@1.15.6:
    resolution: {integrity: sha512-wWN62YITEaOpSK584EZXJafH1AGpO8RVgElfkuXbTOrPX4fIfOyEpW/CsiNd8JdYrAoOvafRTOEnvsO++qCqFA==}
    engines: {node: '>=4.0'}
    peerDependencies:
      debug: '*'
    peerDependenciesMeta:
      debug:
        optional: true

  foreground-child@3.2.1:
    resolution: {integrity: sha512-PXUUyLqrR2XCWICfv6ukppP96sdFwWbNEnfEMt7jNsISjMsvaLNinAHNDYyvkyU+SZG2BTSbT5NjG+vZslfGTA==}
    engines: {node: '>=14'}

  form-data@4.0.0:
    resolution: {integrity: sha512-ETEklSGi5t0QMZuiXoA/Q6vcnxcLQP5vdugSpuAyi6SVGi2clPPp+xgEhuMaHC+zGgn31Kd235W35f7Hykkaww==}
    engines: {node: '>= 6'}

  formdata-polyfill@4.0.10:
    resolution: {integrity: sha512-buewHzMvYL29jdeQTVILecSaZKnt/RJWjoZCF5OW60Z67/GmSLBkOFM7qh1PI3zFNtJbaZL5eQu1vLfazOwj4g==}
    engines: {node: '>=12.20.0'}

  forwarded@0.2.0:
    resolution: {integrity: sha512-buRG0fpBtRHSTCOASe6hD258tEubFoRLb4ZNA6NxMVHNw2gOcwHo9wyablzMzOA5z9xA9L1KNjk/Nt6MT9aYow==}
    engines: {node: '>= 0.6'}

  fraction.js@4.3.7:
    resolution: {integrity: sha512-ZsDfxO51wGAXREY55a7la9LScWpwv9RxIrYABrlvOFBlH/ShPnrtsXeuUIfXKKOVicNxQ+o8JTbJvjS4M89yew==}

  fresh@0.5.2:
    resolution: {integrity: sha512-zJ2mQYM18rEFOudeV4GShTGIQ7RbzA7ozbU9I/XBpm7kqgMywgmylMwXHxZJmkVoYkna9d2pVXVXPdYTP9ej8Q==}
    engines: {node: '>= 0.6'}

  fs-extra@11.2.0:
    resolution: {integrity: sha512-PmDi3uwK5nFuXh7XDTlVnS17xJS7vW36is2+w3xcv8SVxiB4NyATf4ctkVY5bkSjX0Y4nbvZCq1/EjtEyr9ktw==}
    engines: {node: '>=14.14'}

  fs-minipass@2.1.0:
    resolution: {integrity: sha512-V/JgOLFCS+R6Vcq0slCuaeWEdNC3ouDlJMNIsacH2VtALiu9mV4LPrHc5cDl8k5aw6J8jwgWWpiTo5RYhmIzvg==}
    engines: {node: '>= 8'}

  fs.realpath@1.0.0:
    resolution: {integrity: sha512-OO0pH2lK6a0hZnAdau5ItzHPI6pUlvI7jMVnxUQRtw4owF2wk8lOSabtGDCTP4Ggrg2MbGnWO9X8K1t4+fGMDw==}

  fsevents@2.3.3:
    resolution: {integrity: sha512-5xoDfX+fL7faATnagmWPpbFtwh/R77WmMMqqHGS65C3vvB0YHrgF+B1YmZ3441tMj5n63k0212XNoJwzlhffQw==}
    engines: {node: ^8.16.0 || ^10.6.0 || >=11.0.0}
    os: [darwin]

  function-bind@1.1.2:
    resolution: {integrity: sha512-7XHNxH7qX9xG5mIwxkhumTox/MIRNcOgDrxWsMt2pAr23WHp6MrRlN7FBSFpCpr+oVO0F744iUgR82nJMfG2SA==}

  gauge@3.0.2:
    resolution: {integrity: sha512-+5J6MS/5XksCuXq++uFRsnUd7Ovu1XenbeuIuNRJxYWjgQbPuFhT14lAvsWfqfAmnwluf1OwMjz39HjfLPci0Q==}
    engines: {node: '>=10'}
    deprecated: This package is no longer supported.

  generic-names@4.0.0:
    resolution: {integrity: sha512-ySFolZQfw9FoDb3ed9d80Cm9f0+r7qj+HJkWjeD9RBfpxEVTlVhol+gvaQB/78WbwYfbnNh8nWHHBSlg072y6A==}

  gensync@1.0.0-beta.2:
    resolution: {integrity: sha512-3hN7NaskYvMDLQY55gnW3NQ+mesEAepTqlg+VEbj7zzqEMBVNhzcGYYeqFo/TlYz6eQiFcp1HcsCZO+nGgS8zg==}
    engines: {node: '>=6.9.0'}

  get-east-asian-width@1.2.0:
    resolution: {integrity: sha512-2nk+7SIVb14QrgXFHcm84tD4bKQz0RxPuMT8Ag5KPOq7J5fEmAg0UbXdTOSHqNuHSU28k55qnceesxXRZGzKWA==}
    engines: {node: '>=18'}

  get-func-name@2.0.2:
    resolution: {integrity: sha512-8vXOvuE167CtIc3OyItco7N/dpRtBbYOsPsXCz7X/PMnlGjYjSGuZJgM1Y7mmew7BKf9BqvLX2tnOVy1BBUsxQ==}

  get-intrinsic@1.2.1:
    resolution: {integrity: sha512-2DcsyfABl+gVHEfCOaTrWgyt+tb6MSEGmKq+kI5HwLbIYgjgmMcV8KQ41uaKz1xxUcn9tJtgFbQUEVcEbd0FYw==}

  get-intrinsic@1.2.4:
    resolution: {integrity: sha512-5uYhsJH8VJBTv7oslg4BznJYhDoRI6waYCxMmCdnTrcCrHA/fCFKoTFz2JKKE0HdDFUF7/oQuhzumXJK7paBRQ==}
    engines: {node: '>= 0.4'}

  get-source@2.0.12:
    resolution: {integrity: sha512-X5+4+iD+HoSeEED+uwrQ07BOQr0kEDFMVqqpBuI+RaZBpBpHCuXxo70bjar6f0b0u/DQJsJ7ssurpP0V60Az+w==}

  get-stream@8.0.1:
    resolution: {integrity: sha512-VaUJspBffn/LMCJVoMvSAdmscJyS1auj5Zulnn5UoYcY531UWmdwhRWkcGKnGU93m5HSXP9LP2usOryrBtQowA==}
    engines: {node: '>=16'}

  get-stream@9.0.1:
    resolution: {integrity: sha512-kVCxPF3vQM/N0B1PmoqVUqgHP+EeVjmZSQn+1oCRPxd2P21P2F19lIgbR3HBosbB1PUhOAoctJnfEn2GbN2eZA==}
    engines: {node: '>=18'}

  get-them-args@1.3.2:
    resolution: {integrity: sha512-LRn8Jlk+DwZE4GTlDbT3Hikd1wSHgLMme/+7ddlqKd7ldwR6LjJgTVWzBnR01wnYGe4KgrXjg287RaI22UHmAw==}

  get-tsconfig@4.7.5:
    resolution: {integrity: sha512-ZCuZCnlqNzjb4QprAzXKdpp/gh6KTxSJuw3IBsPnV/7fV4NxC9ckB+vPTt8w7fJA0TaSD7c55BR47JD6MEDyDw==}

  git-raw-commits@5.0.0:
    resolution: {integrity: sha512-I2ZXrXeOc0KrCvC7swqtIFXFN+rbjnC7b2T943tvemIOVNl+XP8YnA9UVwqFhzzLClnSA60KR/qEjLpXzs73Qg==}
    engines: {node: '>=18'}
    hasBin: true

  git-semver-tags@8.0.0:
    resolution: {integrity: sha512-N7YRIklvPH3wYWAR2vysaqGLPRcpwQ0GKdlqTiVN5w1UmCdaeY3K8s6DMKRCh54DDdzyt/OAB6C8jgVtb7Y2Fg==}
    engines: {node: '>=18'}
    hasBin: true

  glob-parent@5.1.2:
    resolution: {integrity: sha512-AOIgSQCepiJYwP3ARnGx+5VnTu2HBYdzbGP45eLw1vr3zB3vZLeyed1sC9hnbcOc9/SrMyM5RPQrkGz4aS9Zow==}
    engines: {node: '>= 6'}

  glob-parent@6.0.2:
    resolution: {integrity: sha512-XxwI8EOhVQgWp6iDL+3b0r86f4d6AX6zSU55HfB4ydCEuXLXc5FcYeOu+nnGftS4TEju/11rt4KJPTMgbfmv4A==}
    engines: {node: '>=10.13.0'}

  glob-to-regexp@0.4.1:
    resolution: {integrity: sha512-lkX1HJXwyMcprw/5YUZc2s7DrpAiHB21/V+E1rHUrVNokkvB6bqMzT0VfV6/86ZNabt1k14YOIaT7nDvOX3Iiw==}

  glob@10.4.5:
    resolution: {integrity: sha512-7Bv8RF0k6xjo7d4A/PxYLbUCfb6c+Vpd2/mB2yRDlew7Jb5hEXiCD9ibfO7wpk8i4sevK6DFny9h7EYbM3/sHg==}
    hasBin: true

  glob@7.1.6:
    resolution: {integrity: sha512-LwaxwyZ72Lk7vZINtNNrywX0ZuLyStrdDtabefZKAY5ZGJhVtgdznluResxNmPitE0SAO+O26sWTHeKSI2wMBA==}
    deprecated: Glob versions prior to v9 are no longer supported

  glob@7.2.3:
    resolution: {integrity: sha512-nFR0zLpU2YCaRxwoCJvL6UvCH2JFyFVIvwTLsIf21AuHlMskA1hhTdk+LlYJtOlYt9v6dvszD2BGRqBL+iQK9Q==}
    deprecated: Glob versions prior to v9 are no longer supported

  glob@8.1.0:
    resolution: {integrity: sha512-r8hpEjiQEYlF2QU0df3dS+nxxSIreXQS1qRhMJM0Q5NDdR386C7jb7Hwwod8Fgiuex+k0GFjgft18yvxm5XoCQ==}
    engines: {node: '>=12'}
    deprecated: Glob versions prior to v9 are no longer supported

  globals@11.12.0:
    resolution: {integrity: sha512-WOBp/EEGUiIsJSp7wcv/y6MO+lV9UoncWqxuFfm8eBwzWNgyfBd6Gz+IeKQ9jCmyhoH99g15M3T+QaVHFjizVA==}
    engines: {node: '>=4'}

  globals@14.0.0:
    resolution: {integrity: sha512-oahGvuMGQlPw/ivIYBjVSrWAfWLBeku5tpPE2fOPLi+WHffIWbuh2tCjhyQhTBPMf5E9jDEH4FOmTYgYwbKwtQ==}
    engines: {node: '>=18'}

  globals@15.8.0:
    resolution: {integrity: sha512-VZAJ4cewHTExBWDHR6yptdIBlx9YSSZuwojj9Nt5mBRXQzrKakDsVKQ1J63sklLvzAJm0X5+RpO4i3Y2hcOnFw==}
    engines: {node: '>=18'}

  globby@11.1.0:
    resolution: {integrity: sha512-jhIXaOzy1sb8IyocaruWSn1TjmnBVs8Ayhcy83rmxNJ8q2uWKCAj3CnJY+KpGSXCueAPc0i05kVvVKtP1t9S3g==}
    engines: {node: '>=10'}

  globby@13.2.2:
    resolution: {integrity: sha512-Y1zNGV+pzQdh7H39l9zgB4PJqjRNqydvdYCDG4HFXM4XuvSaQQlEc91IU1yALL8gUTDomgBAfz3XJdmUS+oo0w==}
    engines: {node: ^12.20.0 || ^14.13.1 || >=16.0.0}

  good-listener@1.2.2:
    resolution: {integrity: sha512-goW1b+d9q/HIwbVYZzZ6SsTr4IgE+WA44A0GmPIQstuOrgsFcT7VEJ48nmr9GaRtNu0XTKacFLGnBPAM6Afouw==}

  gopd@1.0.1:
    resolution: {integrity: sha512-d65bNlIadxvpb/A2abVdlqKqV563juRnZ1Wtk6s1sIR8uNsXR70xqIzVqxVf1eTqDunwT2MkczEeaezCKTZhwA==}

  graceful-fs@4.2.11:
    resolution: {integrity: sha512-RbJ5/jmFcNNCcDV5o9eTnBLJ/HszWV0P73bc+Ff4nS/rJj+YaS6IGyiOL0VoBYX+l1Wrl3k63h/KrH+nhJ0XvQ==}

  graphemer@1.4.0:
    resolution: {integrity: sha512-EtKwoO6kxCL9WO5xipiHTZlSzBm7WLT627TqC/uVRd0HKmq8NXyebnNYxDoBi7wt8eTWrUrKXCOVaFq9x1kgag==}

  handlebars@4.7.8:
    resolution: {integrity: sha512-vafaFqs8MZkRrSX7sFVUdo3ap/eNiLnb4IakshzvP56X5Nr1iGKAIqdX6tMlm6HcNRIkr6AxO5jFEoJzzpT8aQ==}
    engines: {node: '>=0.4.7'}
    hasBin: true

  has-flag@3.0.0:
    resolution: {integrity: sha512-sKJf1+ceQBr4SMkvQnBDNDtf4TXpVhVGateu0t918bl30FnbE2m4vNLX+VWe/dpjlb+HugGYzW7uQXH98HPEYw==}
    engines: {node: '>=4'}

  has-flag@4.0.0:
    resolution: {integrity: sha512-EykJT/Q1KjTWctppgIAgfSO0tKVuZUjhgMr17kqTumMl6Afv3EISleU7qZUzoXDFTAHTDC4NOoG/ZxU3EvlMPQ==}
    engines: {node: '>=8'}

  has-property-descriptors@1.0.2:
    resolution: {integrity: sha512-55JNKuIW+vq4Ke1BjOTjM2YctQIvCT7GFzHwmfZPGo5wnrgkid0YQtnAleFSqumZm4az3n2BS+erby5ipJdgrg==}

  has-proto@1.0.1:
    resolution: {integrity: sha512-7qE+iP+O+bgF9clE5+UoBFzE65mlBiVj3tKCrlNQ0Ogwm0BjpT/gK4SlLYDMybDh5I3TCTKnPPa0oMG7JDYrhg==}
    engines: {node: '>= 0.4'}

  has-symbols@1.0.3:
    resolution: {integrity: sha512-l3LCuF6MgDNwTDKkdYGEihYjt5pRPbEg46rtlmnSPlUbgmB8LOIrKJbYYFBSbnPaJexMKtiPO8hmeRjRz2Td+A==}
    engines: {node: '>= 0.4'}

  has-tostringtag@1.0.0:
    resolution: {integrity: sha512-kFjcSNhnlGV1kyoGk7OXKSawH5JOb/LzUc5w9B02hOTO0dfFRjbHQKvg1d6cf3HbeUmtU9VbbV3qzZ2Teh97WQ==}
    engines: {node: '>= 0.4'}

  has-unicode@2.0.1:
    resolution: {integrity: sha512-8Rf9Y83NBReMnx0gFzA8JImQACstCYWUplepDa9xprwwtmgEZUF0h/i5xSA625zB/I37EtrswSST6OXxwaaIJQ==}

  has@1.0.3:
    resolution: {integrity: sha512-f2dvO0VU6Oej7RkWJGrehjbzMAjFp5/VKPp5tTpWIV4JHHZK1/BxbFRtf/siA2SWTe09caDmVtYYzWEIbBS4zw==}
    engines: {node: '>= 0.4.0'}

  hasown@2.0.2:
    resolution: {integrity: sha512-0hJU9SCPvmMzIBdZFqNPXWa6dqh7WdH0cII9y+CyS8rG3nL48Bclra9HmKhVVUHyPWNH5Y7xDwAB7bfgSjkUMQ==}
    engines: {node: '>= 0.4'}

  he@1.2.0:
    resolution: {integrity: sha512-F/1DnUGPopORZi0ni+CvrCgHQ5FyEAHRLSApuYWMmrbSwoN2Mn/7k+Gl38gJnR7yyDZk6WLXwiGod1JOWNDKGw==}
    hasBin: true

  hookable@5.5.3:
    resolution: {integrity: sha512-Yc+BQe8SvoXH1643Qez1zqLRmbA5rCL+sSmk6TVos0LWVfNIB7PGncdlId77WzLGSIB5KaWgTaNTs2lNVEI6VQ==}

  hosted-git-info@7.0.2:
    resolution: {integrity: sha512-puUZAUKT5m8Zzvs72XWy3HtvVbTWljRE66cP60bxJzAqf2DgICo7lYTY2IHUmLnNpjYvw5bvmoHvPc0QO2a62w==}
    engines: {node: ^16.14.0 || >=18.0.0}

  http-errors@2.0.0:
    resolution: {integrity: sha512-FtwrG/euBzaEjYeRqOgly7G0qviiXoJWnvEH2Z1plBdXgbyjv34pHTSb9zoeHMyDy33+DWy5Wt9Wo+TURtOYSQ==}
    engines: {node: '>= 0.8'}

  http-proxy@1.18.1:
    resolution: {integrity: sha512-7mz/721AbnJwIVbnaSv1Cz3Am0ZLT/UBwkC92VlxhXv/k/BBQfM2fXElQNC27BVGr0uwUpplYPQM9LnaBMR5NQ==}
    engines: {node: '>=8.0.0'}

  https-proxy-agent@5.0.1:
    resolution: {integrity: sha512-dFcAjpTQFgoLMzC2VwU+C/CbS7uRL0lWmxDITmqm7C+7F0Odmj6s9l6alZc6AELXhrnggM2CeWSXHGOdX2YtwA==}
    engines: {node: '>= 6'}

  human-signals@5.0.0:
    resolution: {integrity: sha512-AXcZb6vzzrFAUE61HnN4mpLqd/cSIwNQjtNWR0euPm6y0iqx3G4gOXaIDdtdDwZmhwe82LA6+zinmW4UBWVePQ==}
    engines: {node: '>=16.17.0'}

  human-signals@7.0.0:
    resolution: {integrity: sha512-74kytxOUSvNbjrT9KisAbaTZ/eJwD/LrbM/kh5j0IhPuJzwuA19dWvniFGwBzN9rVjg+O/e+F310PjObDXS+9Q==}
    engines: {node: '>=18.18.0'}

  iconv-lite@0.4.24:
    resolution: {integrity: sha512-v3MXnZAcvnywkTUEZomIActle7RXXeedOR31wwl7VlyoXO4Qi9arvSenNQWne1TcRwhCL1HwLI21bEqdpj8/rA==}
    engines: {node: '>=0.10.0'}

  iconv-lite@0.6.3:
    resolution: {integrity: sha512-4fCk79wshMdzMp2rH06qWrJE4iolqLhCUH+OiuIgU++RB0+94NlDL81atO7GX55uUKueo0txHNtvEyI6D7WdMw==}
    engines: {node: '>=0.10.0'}

  icss-utils@5.1.0:
    resolution: {integrity: sha512-soFhflCVWLfRNOPU3iv5Z9VUdT44xFRbzjLsEzSr5AQmgqPMTHdU3PMT1Cf1ssx8fLNJDA1juftYl+PUcv3MqA==}
    engines: {node: ^10 || ^12 || >= 14}
    peerDependencies:
      postcss: ^8.1.0

  ignore-walk@5.0.1:
    resolution: {integrity: sha512-yemi4pMf51WKT7khInJqAvsIGzoqYXblnsz0ql8tM+yi1EKYTY1evX4NAbJrLL/Aanr2HyZeluqU+Oi7MGHokw==}
    engines: {node: ^12.13.0 || ^14.15.0 || >=16.0.0}

  ignore@5.3.1:
    resolution: {integrity: sha512-5Fytz/IraMjqpwfd34ke28PTVMjZjJG2MPn5t7OE4eUCUNf8BAa7b5WUS9/Qvr6mwOQS7Mk6vdsMno5he+T8Xw==}
    engines: {node: '>= 4'}

  image-size@0.5.5:
    resolution: {integrity: sha512-6TDAlDPZxUFCv+fuOkIoXT/V/f3Qbq8e37p+YOiYrUv3v9cc3/6x78VdfPgFVaB9dZYeLUfKgHRebpkm/oP2VQ==}
    engines: {node: '>=0.10.0'}
    hasBin: true

  immutable@4.0.0:
    resolution: {integrity: sha512-zIE9hX70qew5qTUjSS7wi1iwj/l7+m54KWU247nhM3v806UdGj1yDndXj+IOYxxtW9zyLI+xqFNZjTuDaLUqFw==}

  import-fresh@3.3.0:
    resolution: {integrity: sha512-veYYhQa+D1QBKznvhUHxb8faxlrwUnxseDAbAp457E0wLNio2bOSKnjYDhMj+YiAq61xrMGhQk9iXVk5FzgQMw==}
    engines: {node: '>=6'}

  imurmurhash@0.1.4:
    resolution: {integrity: sha512-JmXMZ6wuvDmLiHEml9ykzqO6lwFbof0GG4IkcGaENdCRDDmMVnny7s5HsIgHCbaq0w2MyPhDqkhTUgS2LU2PHA==}
    engines: {node: '>=0.8.19'}

  index-to-position@0.1.2:
    resolution: {integrity: sha512-MWDKS3AS1bGCHLBA2VLImJz42f7bJh8wQsTGCzI3j519/CASStoDONUBVz2I/VID0MpiX3SGSnbOD2xUalbE5g==}
    engines: {node: '>=18'}

  inflight@1.0.6:
    resolution: {integrity: sha512-k92I/b08q4wvFscXCLvqfsHCrjrF7yiXsQuIVvVE7N82W3+aqpzuUdBbfhWcy/FZR3/4IgflMgKLOsvPDrGCJA==}
    deprecated: This module is not supported, and leaks memory. Do not use it. Check out lru-cache if you want a good and tested way to coalesce async requests by a key value, which is much more comprehensive and powerful.

  inherits@2.0.4:
    resolution: {integrity: sha512-k/vGaX4/Yla3WzyMCvTQOXYeIHvqOKtnqBduzTHpzpQZzAskKMhZ2K+EnBiSM9zGSoIFeMpXKxa4dYeZIQqewQ==}

  ipaddr.js@1.9.1:
    resolution: {integrity: sha512-0KI/607xoxSToH7GjN1FfSbLoU0+btTicjsQSWQlh/hZykN8KpmMf7uYwPW3R+akZ6R/w18ZlXSHBYXiYUPO3g==}
    engines: {node: '>= 0.10'}

  is-binary-path@2.1.0:
    resolution: {integrity: sha512-ZMERYes6pDydyuGidse7OsHxtbI7WVeUEozgR/g7rd0xUimYNlvZRE/K2MgZTjWy725IfelLeVcEM97mmtRGXw==}
    engines: {node: '>=8'}

  is-builtin-module@3.2.1:
    resolution: {integrity: sha512-BSLE3HnV2syZ0FK0iMA/yUGplUeMmNz4AW5fnTunbCIqZi4vG3WjJT9FHMy5D69xmAYBHXQhJdALdpwVxV501A==}
    engines: {node: '>=6'}

  is-core-module@2.14.0:
    resolution: {integrity: sha512-a5dFJih5ZLYlRtDc0dZWP7RiKr6xIKzmn/oAYCDvdLThadVgyJwlaoQPmRtMSpz+rk0OGAgIu+TcM9HUF0fk1A==}
    engines: {node: '>= 0.4'}

  is-docker@2.2.1:
    resolution: {integrity: sha512-F+i2BKsFrH66iaUFc0woD8sLy8getkwTwtOBjvs56Cx4CgJDeKQeqfz8wAYiSb8JOprWhHH5p77PbmYCvvUuXQ==}
    engines: {node: '>=8'}
    hasBin: true

  is-expression@4.0.0:
    resolution: {integrity: sha512-zMIXX63sxzG3XrkHkrAPvm/OVZVSCPNkwMHU8oTX7/U3AL78I0QXCEICXUM13BIa8TYGZ68PiTKfQz3yaTNr4A==}

  is-extglob@2.1.1:
    resolution: {integrity: sha512-SbKbANkN603Vi4jEZv49LeVJMn4yGwsbzZworEoyEiutsN3nJYdbO36zfhGJ6QEDpOZIFkDtnq5JRxmvl3jsoQ==}
    engines: {node: '>=0.10.0'}

  is-fullwidth-code-point@3.0.0:
    resolution: {integrity: sha512-zymm5+u+sCsSWyD9qNaejV3DFvhCKclKdizYaJUuHA83RLjb7nSuGnddCHGv0hk+KY7BMAlsWeK4Ueg6EV6XQg==}
    engines: {node: '>=8'}

  is-fullwidth-code-point@4.0.0:
    resolution: {integrity: sha512-O4L094N2/dZ7xqVdrXhh9r1KODPJpFms8B5sGdJLPy664AgvXsreZUyCQQNItZRDlYug4xStLjNp/sz3HvBowQ==}
    engines: {node: '>=12'}

  is-fullwidth-code-point@5.0.0:
    resolution: {integrity: sha512-OVa3u9kkBbw7b8Xw5F9P+D/T9X+Z4+JruYVNapTjPYZYUznQ5YfWeFkOj606XYYW8yugTfC8Pj0hYqvi4ryAhA==}
    engines: {node: '>=18'}

  is-glob@4.0.3:
    resolution: {integrity: sha512-xelSayHH36ZgE7ZWhli7pW34hNbNl8Ojv5KVmkJD4hBdD3th8Tfk9vYasLM+mXWOZhFkgZfxhLSnrwRr4elSSg==}
    engines: {node: '>=0.10.0'}

  is-module@1.0.0:
    resolution: {integrity: sha512-51ypPSPCoTEIN9dy5Oy+h4pShgJmPCygKfyRCISBI+JoWT/2oJvK8QPxmwv7b/p239jXrm9M1mlQbyKJ5A152g==}

  is-number@7.0.0:
    resolution: {integrity: sha512-41Cifkg6e8TylSpdtTpeLVMqvSBEVzTttHvERD741+pnZ8ANv0004MRL43QKPDlK9cGvNp6NZWZUBlbGXYxxng==}
    engines: {node: '>=0.12.0'}

  is-obj@2.0.0:
    resolution: {integrity: sha512-drqDG3cbczxxEJRoOXcOjtdp1J/lyp1mNn0xaznRs8+muBhgQcrnbspox5X5fOw0HnMnbfDzvnEMEtqDEJEo8w==}
    engines: {node: '>=8'}

  is-path-inside@3.0.3:
    resolution: {integrity: sha512-Fd4gABb+ycGAmKou8eMftCupSir5lRxqf4aD/vd0cD2qc4HL07OjCeuHMr8Ro4CoMaeCKDB0/ECBOVWjTwUvPQ==}
    engines: {node: '>=8'}

  is-plain-obj@4.1.0:
    resolution: {integrity: sha512-+Pgi+vMuUNkJyExiMBt5IlFoMyKnr5zhJ4Uspz58WOhBF5QoIZkFyNHIbBAtHwzVAgk5RtndVNsDRN61/mmDqg==}
    engines: {node: '>=12'}

  is-promise@2.2.2:
    resolution: {integrity: sha512-+lP4/6lKUBfQjZ2pdxThZvLUAafmZb8OAxFb8XXtiQmS35INgr85hdOGoEs124ez1FCnZJt6jau/T+alh58QFQ==}

  is-reference@1.2.1:
    resolution: {integrity: sha512-U82MsXXiFIrjCK4otLT+o2NA2Cd2g5MLoOVXUZjIOhLurrRxpEXzI8O0KZHr3IjLvlAH1kTPYSuqer5T9ZVBKQ==}

  is-reference@3.0.2:
    resolution: {integrity: sha512-v3rht/LgVcsdZa3O2Nqs+NMowLOxeOm7Ay9+/ARQ2F+qEoANRcqrjAZKGN0v8ymUetZGgkp26LTnGT7H0Qo9Pg==}

  is-regex@1.1.4:
    resolution: {integrity: sha512-kvRdxDsxZjhzUX07ZnLydzS1TU/TJlTUHHY4YLL87e37oUA49DfkLqgy+VjFocowy29cKvcSiu+kIv728jTTVg==}
    engines: {node: '>= 0.4'}

  is-stream@3.0.0:
    resolution: {integrity: sha512-LnQR4bZ9IADDRSkvpqMGvt/tEJWclzklNgSw48V5EAaAeDd6qGvN8ei6k5p0tvxSR171VmGyHuTiAOfxAbr8kA==}
    engines: {node: ^12.20.0 || ^14.13.1 || >=16.0.0}

  is-stream@4.0.1:
    resolution: {integrity: sha512-Dnz92NInDqYckGEUJv689RbRiTSEHCQ7wOVeALbkOz999YpqT46yMRIGtSNl2iCL1waAZSx40+h59NV/EwzV/A==}
    engines: {node: '>=18'}

  is-unicode-supported@2.0.0:
    resolution: {integrity: sha512-FRdAyx5lusK1iHG0TWpVtk9+1i+GjrzRffhDg4ovQ7mcidMQ6mj+MhKPmvh7Xwyv5gIS06ns49CA7Sqg7lC22Q==}
    engines: {node: '>=18'}

  is-what@3.14.1:
    resolution: {integrity: sha512-sNxgpk9793nzSs7bA6JQJGeIuRBQhAaNGG77kzYQgMkrID+lS6SlK07K5LaptscDlSaIgH+GPFzf+d75FVxozA==}

  is-what@4.1.16:
    resolution: {integrity: sha512-ZhMwEosbFJkA0YhFnNDgTM4ZxDRsS6HqTo7qsZM08fehyRYIYa0yHu5R6mgo1n/8MgaPBXiPimPD77baVFYg+A==}
    engines: {node: '>=12.13'}

  is-wsl@2.2.0:
    resolution: {integrity: sha512-fKzAra0rGJUUBwGBgNkHZuToZcn+TtXHpeCgmkMJMMYx1sQDYaCSyjJBSCa2nH1DGm7s3n1oBnohoVTBaN7Lww==}
    engines: {node: '>=8'}

  isexe@2.0.0:
    resolution: {integrity: sha512-RHxMLp9lnKHGHRng9QFhRCMbYAcVpn69smSGcq3f36xjgVVWThj4qqLbTLlq7Ssj8B+fIQ1EuCEGI2lKsyQeIw==}

  jackspeak@3.4.3:
    resolution: {integrity: sha512-OGlZQpz2yfahA/Rd1Y8Cd9SIEsqvXkLVoSw/cgwhnhFMDbsQFeZYoJJ7bIZBS9BcamUW96asq/npPWugM+RQBw==}

  jiti@1.21.0:
    resolution: {integrity: sha512-gFqAIbuKyyso/3G2qhiO2OM6shY6EPP/R0+mkDbyspxKazh8BXDC5FiFsUjlczgdNz/vfra0da2y+aHrusLG/Q==}
    hasBin: true

  js-stringify@1.0.2:
    resolution: {integrity: sha512-rtS5ATOo2Q5k1G+DADISilDA6lv79zIiwFd6CcjuIxGKLFm5C+RLImRscVap9k55i+MOZwgliw+NejvkLuGD5g==}

  js-tokens@4.0.0:
    resolution: {integrity: sha512-RdJUflcE3cUzKiMqQgsCu06FPu9UdIJO0beYbPhHN4k6apgJtifcoCtT9bcxOpYBtpD2kCM6Sbzg4CausW/PKQ==}

  js-tokens@9.0.0:
    resolution: {integrity: sha512-WriZw1luRMlmV3LGJaR6QOJjWwgLUTf89OwT2lUOyjX2dJGBwgmIkbcz+7WFZjrZM635JOIR517++e/67CP9dQ==}

  js-yaml@4.1.0:
    resolution: {integrity: sha512-wpxZs9NoxZaJESJGIZTyDEaYpl0FKSA+FB9aJiyemKhMwkxQg63h4T1KJgUGHpTqPDNRcmmYLugrRjJlBtWvRA==}
    hasBin: true

  jsdoc-type-pratt-parser@4.0.0:
    resolution: {integrity: sha512-YtOli5Cmzy3q4dP26GraSOeAhqecewG04hoO8DY56CH4KJ9Fvv5qKWUCCo3HZob7esJQHCv6/+bnTy72xZZaVQ==}
    engines: {node: '>=12.0.0'}

  jsesc@0.5.0:
    resolution: {integrity: sha512-uZz5UnB7u4T9LvwmFqXii7pZSouaRPorGs5who1Ip7VO0wxanFvBL7GkM6dTHlgX+jhBApRetaWpnDabOeTcnA==}
    hasBin: true

  jsesc@2.5.2:
    resolution: {integrity: sha512-OYu7XEzjkCQ3C5Ps3QIZsQfNpqoJyZZA99wd9aWd05NCtC5pWOkShK2mkL6HXQR6/Cy2lbNdPlZBpuQHXE63gA==}
    engines: {node: '>=4'}
    hasBin: true

  json-buffer@3.0.1:
    resolution: {integrity: sha512-4bV5BfR2mqfQTJm+V5tPPdf+ZpuhiIvTuAB5g8kcrXOZpTT/QwwVRWBywX1ozr6lEuPdbHxwaJlm9G6mI2sfSQ==}

  json-parse-even-better-errors@3.0.2:
    resolution: {integrity: sha512-fi0NG4bPjCHunUJffmLd0gxssIgkNmArMvis4iNah6Owg1MCJjWhEcDLmsK6iGkJq3tHwbDkTlce70/tmXN4cQ==}
    engines: {node: ^14.17.0 || ^16.13.0 || >=18.0.0}

  json-schema-traverse@0.4.1:
    resolution: {integrity: sha512-xbbCH5dCYU5T8LcEhhuh7HJ88HXuW3qsI3Y0zOZFKfZEHcpWiHU/Jxzk629Brsab/mMiHQti9wMP+845RPe3Vg==}

  json-stable-stringify-without-jsonify@1.0.1:
    resolution: {integrity: sha512-Bdboy+l7tA3OGW6FjyFHWkP5LuByj1Tk33Ljyq0axyzdk9//JSi2u3fP1QSmd1KNwq6VOKYGlAu87CisVir6Pw==}

  json5@2.2.3:
    resolution: {integrity: sha512-XmOWe7eyHYH14cLdVPoyg+GOH3rYX++KpzrylJwSW98t3Nk+U8XOl8FWKOgwtzdb8lXGf6zYwDUzeHMWfxasyg==}
    engines: {node: '>=6'}
    hasBin: true

  jsonfile@6.1.0:
    resolution: {integrity: sha512-5dgndWOriYSm5cnYaJNhalLNDKOqFwyDB/rr1E9ZsGciGvKPs8R2xYGCacuf3z6K1YKDz182fd+fY3cn3pMqXQ==}

  jstransformer@1.0.0:
    resolution: {integrity: sha512-C9YK3Rf8q6VAPDCCU9fnqo3mAfOH6vUGnMcP4AQAYIEpWtfGLpwOTmZ+igtdK5y+VvI2n3CyYSzy4Qh34eq24A==}

  keyv@4.5.4:
    resolution: {integrity: sha512-oxVHkHR/EJf2CNXnWxRLW6mg7JyCCUcG0DtEGmL2ctUo1PNTin1PUil+r/+4r5MpVgC/fn1kjsx7mjSujKqIpw==}

  kill-port@1.6.1:
    resolution: {integrity: sha512-un0Y55cOM7JKGaLnGja28T38tDDop0AQ8N0KlAdyh+B1nmMoX8AnNmqPNZbS3mUMgiST51DCVqmbFT1gNJpVNw==}
    hasBin: true

  kleur@3.0.3:
    resolution: {integrity: sha512-eTIzlVOSUR+JxdDFepEYcBMtZ9Qqdef+rnzWdRZuMbOywu5tO2w2N7rqjoANZ5k9vywhL6Br1VRjUIgTQx4E8w==}
    engines: {node: '>=6'}

  kolorist@1.8.0:
    resolution: {integrity: sha512-Y+60/zizpJ3HRH8DCss+q95yr6145JXZo46OTpFvDZWLfRCE4qChOyk1b26nMaNpfHHgxagk9dXT5OP0Tfe+dQ==}

  launch-editor-middleware@2.8.0:
    resolution: {integrity: sha512-0Az27jnPR2RgkUoZoLHluM5gg9zHeg7hPsUZESJxcTV8Rs6Fed+Nof7Lb2HmpsE8lN/3YzpU+mvK5exYWSftWw==}

  launch-editor@2.8.0:
    resolution: {integrity: sha512-vJranOAJrI/llyWGRQqiDM+adrw+k83fvmmx3+nV47g3+36xM15jE+zyZ6Ffel02+xSvuM0b2GDRosXZkbb6wA==}

  less@4.2.0:
    resolution: {integrity: sha512-P3b3HJDBtSzsXUl0im2L7gTO5Ubg8mEN6G8qoTS77iXxXX4Hvu4Qj540PZDvQ8V6DmX6iXo98k7Md0Cm1PrLaA==}
    engines: {node: '>=6'}
    hasBin: true

  levn@0.4.1:
    resolution: {integrity: sha512-+bT2uH4E5LGE7h/n3evcS/sQlJXCpIp6ym8OWJ5eV6+67Dsql/LaaT7qJBAt2rzfoa/5QBGBhxDix1dMt2kQKQ==}
    engines: {node: '>= 0.8.0'}

  lightningcss-darwin-arm64@1.25.1:
    resolution: {integrity: sha512-G4Dcvv85bs5NLENcu/s1f7ehzE3D5ThnlWSDwE190tWXRQCQaqwcuHe+MGSVI/slm0XrxnaayXY+cNl3cSricw==}
    engines: {node: '>= 12.0.0'}
    cpu: [arm64]
    os: [darwin]

  lightningcss-darwin-x64@1.25.1:
    resolution: {integrity: sha512-dYWuCzzfqRueDSmto6YU5SoGHvZTMU1Em9xvhcdROpmtOQLorurUZz8+xFxZ51lCO2LnYbfdjZ/gCqWEkwixNg==}
    engines: {node: '>= 12.0.0'}
    cpu: [x64]
    os: [darwin]

  lightningcss-freebsd-x64@1.25.1:
    resolution: {integrity: sha512-hXoy2s9A3KVNAIoKz+Fp6bNeY+h9c3tkcx1J3+pS48CqAt+5bI/R/YY4hxGL57fWAIquRjGKW50arltD6iRt/w==}
    engines: {node: '>= 12.0.0'}
    cpu: [x64]
    os: [freebsd]

  lightningcss-linux-arm-gnueabihf@1.25.1:
    resolution: {integrity: sha512-tWyMgHFlHlp1e5iW3EpqvH5MvsgoN7ZkylBbG2R2LWxnvH3FuWCJOhtGcYx9Ks0Kv0eZOBud789odkYLhyf1ng==}
    engines: {node: '>= 12.0.0'}
    cpu: [arm]
    os: [linux]

  lightningcss-linux-arm64-gnu@1.25.1:
    resolution: {integrity: sha512-Xjxsx286OT9/XSnVLIsFEDyDipqe4BcLeB4pXQ/FEA5+2uWCCuAEarUNQumRucnj7k6ftkAHUEph5r821KBccQ==}
    engines: {node: '>= 12.0.0'}
    cpu: [arm64]
    os: [linux]

  lightningcss-linux-arm64-musl@1.25.1:
    resolution: {integrity: sha512-IhxVFJoTW8wq6yLvxdPvyHv4NjzcpN1B7gjxrY3uaykQNXPHNIpChLB52+wfH+yS58zm1PL4LemUp8u9Cfp6Bw==}
    engines: {node: '>= 12.0.0'}
    cpu: [arm64]
    os: [linux]

  lightningcss-linux-x64-gnu@1.25.1:
    resolution: {integrity: sha512-RXIaru79KrREPEd6WLXfKfIp4QzoppZvD3x7vuTKkDA64PwTzKJ2jaC43RZHRt8BmyIkRRlmywNhTRMbmkPYpA==}
    engines: {node: '>= 12.0.0'}
    cpu: [x64]
    os: [linux]

  lightningcss-linux-x64-musl@1.25.1:
    resolution: {integrity: sha512-TdcNqFsAENEEFr8fJWg0Y4fZ/nwuqTRsIr7W7t2wmDUlA8eSXVepeeONYcb+gtTj1RaXn/WgNLB45SFkz+XBZA==}
    engines: {node: '>= 12.0.0'}
    cpu: [x64]
    os: [linux]

  lightningcss-win32-x64-msvc@1.25.1:
    resolution: {integrity: sha512-9KZZkmmy9oGDSrnyHuxP6iMhbsgChUiu/NSgOx+U1I/wTngBStDf2i2aGRCHvFqj19HqqBEI4WuGVQBa2V6e0A==}
    engines: {node: '>= 12.0.0'}
    cpu: [x64]
    os: [win32]

  lightningcss@1.25.1:
    resolution: {integrity: sha512-V0RMVZzK1+rCHpymRv4URK2lNhIRyO8g7U7zOFwVAhJuat74HtkjIQpQRKNCwFEYkRGpafOpmXXLoaoBcyVtBg==}
    engines: {node: '>= 12.0.0'}

  lilconfig@2.1.0:
    resolution: {integrity: sha512-utWOt/GHzuUxnLKxB6dk81RoOeoNeHgbrXiuGk4yyF5qlRz+iIVWu56E2fqGHFrXz0QNUhLB/8nKqvRH66JKGQ==}
    engines: {node: '>=10'}

  lilconfig@3.1.2:
    resolution: {integrity: sha512-eop+wDAvpItUys0FWkHIKeC9ybYrTGbU41U5K7+bttZZeohvnY7M9dZ5kB21GNWiFT2q1OoPTvncPCgSOVO5ow==}
    engines: {node: '>=14'}

  lines-and-columns@1.2.4:
    resolution: {integrity: sha512-7ylylesZQ/PV29jhEDl3Ufjo6ZX7gCqJr5F7PKrqc93v7fzSymt1BpwEU8nAUXs8qzzvqhbjhK5QZg6Mt/HkBg==}

  lint-staged@15.2.7:
    resolution: {integrity: sha512-+FdVbbCZ+yoh7E/RosSdqKJyUM2OEjTciH0TFNkawKgvFp1zbGlEC39RADg+xKBG1R4mhoH2j85myBQZ5wR+lw==}
    engines: {node: '>=18.12.0'}
    hasBin: true

  listr2@8.2.3:
    resolution: {integrity: sha512-Lllokma2mtoniUOS94CcOErHWAug5iu7HOmDrvWgpw8jyQH2fomgB+7lZS4HWZxytUuQwkGOwe49FvwVaA85Xw==}
    engines: {node: '>=18.0.0'}

  loader-utils@3.2.1:
    resolution: {integrity: sha512-ZvFw1KWS3GVyYBYb7qkmRM/WwL2TQQBxgCK62rlvm4WpVQ23Nb4tYjApUlfjrEGvOs7KHEsmyUn75OHZrJMWPw==}
    engines: {node: '>= 12.13.0'}

  locate-path@6.0.0:
    resolution: {integrity: sha512-iPZK6eYjbxRu3uB4/WZ3EsEIMJFMqAoopl3R+zuq0UjcAm/MO6KCweDgPfP3elTztoKP3KtnVHxTn2NHBSDVUw==}
    engines: {node: '>=10'}

  lodash-es@4.17.21:
    resolution: {integrity: sha512-mKnC+QJ9pWVzv+C4/U3rRsHapFfHvQFoFB92e52xeyGMcX6/OlIl78je1u8vePzYZSkkogMPJ2yjxxsb89cxyw==}

  lodash.camelcase@4.3.0:
    resolution: {integrity: sha512-TwuEnCnxbc3rAvhf/LbG7tJUDzhqXyFnv3dtzLOPgCG/hODL7WFnsbwktkD7yUV0RrreP/l1PALq/YSg6VvjlA==}

  lodash.clonedeep@4.5.0:
    resolution: {integrity: sha512-H5ZhCF25riFd9uB5UCkVKo61m3S/xZk1x4wA6yp/L3RFP6Z/eHH1ymQcGLo7J3GMPfm0V/7m1tryHuGVxpqEBQ==}

  lodash.debounce@4.0.8:
    resolution: {integrity: sha512-FT1yDzDYEoYWhnSGnpE/4Kj1fLZkDFyqRb7fNt6FdYOSxlUWAtp42Eh6Wb0rGIv/m9Bgo7x4GhQbm5Ys4SG5ow==}

  lodash.merge@4.6.2:
    resolution: {integrity: sha512-0KpjqXRVvrYyCsX1swR/XTK0va6VQkQM6MNo7PqW77ByjAhoARA8EfrP1N4+KlKj8YS0ZUCtRT/YUuhyYDujIQ==}

  lodash@4.17.21:
    resolution: {integrity: sha512-v2kDEe57lecTulaDIuNTPy3Ry4gLGJ6Z1O3vE1krgXZNrsQ+LFTGHVxVjcXPs17LhbZVGedAJv8XZ1tvj5FvSg==}

  log-update@6.0.0:
    resolution: {integrity: sha512-niTvB4gqvtof056rRIrTZvjNYE4rCUzO6X/X+kYjd7WFxXeJ0NwEFnRxX6ehkvv3jTwrXnNdtAak5XYZuIyPFw==}
    engines: {node: '>=18'}

  longest-streak@3.1.0:
    resolution: {integrity: sha512-9Ri+o0JYgehTaVBBDoMqIl8GXtbWg711O3srftcHhZ0dqnETqLaoIK0x17fUw9rFSlK/0NlsKe0Ahhyl5pXE2g==}

  loose-envify@1.4.0:
    resolution: {integrity: sha512-lyuxPGr/Wfhrlem2CL/UcnUc1zcqKAImBDzukY7Y5F/yQiNdko6+fRLevlw1HgMySw7f611UIY408EtxRSoK3Q==}
    hasBin: true

  loupe@3.1.1:
    resolution: {integrity: sha512-edNu/8D5MKVfGVFRhFf8aAxiTM6Wumfz5XsaatSxlD3w4R1d/WEKUTydCdPGbl9K7QG/Ca3GnDV2sIKIpXRQcw==}

  lru-cache@10.4.3:
    resolution: {integrity: sha512-JNAzZcXrCt42VGLuYz0zfAzDfAvJWW6AfYlDBQyDV5DClI2m5sAmK+OIO7s59XfsRsWHp02jAJrRadPRGTt6SQ==}

  lru-cache@5.1.1:
    resolution: {integrity: sha512-KpNARQA3Iwv+jTA0utUVVbrh+Jlrr1Fv0e56GGzAFOXN7dk/FviaDW8LHmK52DlcH4WP2n6gI8vN1aesBFgo9w==}

  magic-string@0.27.0:
    resolution: {integrity: sha512-8UnnX2PeRAPZuN12svgR9j7M1uWMovg/CEnIwIG0LFkXSJJe4PdfUGiTGl8V9bsBHFUtfVINcSyYxd7q+kx9fA==}
    engines: {node: '>=12'}

  magic-string@0.30.10:
    resolution: {integrity: sha512-iIRwTIf0QKV3UAnYK4PU8uiEc4SRh5jX0mwpIwETPpHdhVM4f53RSwS/vXvN1JhGX+Cs7B8qIq3d6AH49O5fAQ==}

  magic-string@0.30.11:
    resolution: {integrity: sha512-+Wri9p0QHMy+545hKww7YAu5NyzF8iomPL/RQazugQ9+Ez4Ic3mERMd8ZTX5rfK944j+560ZJi8iAwgak1Ac7A==}

  make-dir@2.1.0:
    resolution: {integrity: sha512-LS9X+dc8KLxXCb8dni79fLIIUA5VyZoyjSMCwTluaXA0o27cCK0bhXkpgw+sTXVpPy/lSO57ilRixqk0vDmtRA==}
    engines: {node: '>=6'}

  make-dir@3.1.0:
    resolution: {integrity: sha512-g3FeP20LNwhALb/6Cz6Dd4F2ngze0jz7tbzrD2wAV+o9FeNHe4rL+yK2md0J/fiSf1sa1ADhXqi5+oVwOM/eGw==}
    engines: {node: '>=8'}

  make-error@1.3.6:
    resolution: {integrity: sha512-s8UhlNe7vPKomQhC1qFelMokr/Sc3AgNbso3n74mVPA5LTZwkB9NlXf4XPamLxJE8h0gh73rM94xvwRT2CVInw==}

  mark.js@8.11.1:
    resolution: {integrity: sha512-1I+1qpDt4idfgLQG+BNWmrqku+7/2bi5nLf4YwF8y8zXvmfiTBY3PV3ZibfrjBueCByROpuBjLLFCajqkgYoLQ==}

  markdown-table@3.0.3:
    resolution: {integrity: sha512-Z1NL3Tb1M9wH4XESsCDEksWoKTdlUafKc4pt0GRwjUyXaCFZ+dc3g2erqB6zm3szA2IUSi7VnPI+o/9jnxh9hw==}

  mdast-util-find-and-replace@3.0.1:
    resolution: {integrity: sha512-SG21kZHGC3XRTSUhtofZkBzZTJNM5ecCi0SK2IMKmSXR8vO3peL+kb1O0z7Zl83jKtutG4k5Wv/W7V3/YHvzPA==}

  mdast-util-from-markdown@2.0.1:
    resolution: {integrity: sha512-aJEUyzZ6TzlsX2s5B4Of7lN7EQtAxvtradMMglCQDyaTFgse6CmtmdJ15ElnVRlCg1vpNyVtbem0PWzlNieZsA==}

  mdast-util-gfm-autolink-literal@2.0.0:
    resolution: {integrity: sha512-FyzMsduZZHSc3i0Px3PQcBT4WJY/X/RCtEJKuybiC6sjPqLv7h1yqAkmILZtuxMSsUyaLUWNp71+vQH2zqp5cg==}

  mdast-util-gfm-footnote@2.0.0:
    resolution: {integrity: sha512-5jOT2boTSVkMnQ7LTrd6n/18kqwjmuYqo7JUPe+tRCY6O7dAuTFMtTPauYYrMPpox9hlN0uOx/FL8XvEfG9/mQ==}

  mdast-util-gfm-strikethrough@2.0.0:
    resolution: {integrity: sha512-mKKb915TF+OC5ptj5bJ7WFRPdYtuHv0yTRxK2tJvi+BDqbkiG7h7u/9SI89nRAYcmap2xHQL9D+QG/6wSrTtXg==}

  mdast-util-gfm-table@2.0.0:
    resolution: {integrity: sha512-78UEvebzz/rJIxLvE7ZtDd/vIQ0RHv+3Mh5DR96p7cS7HsBhYIICDBCu8csTNWNO6tBWfqXPWekRuj2FNOGOZg==}

  mdast-util-gfm-task-list-item@2.0.0:
    resolution: {integrity: sha512-IrtvNvjxC1o06taBAVJznEnkiHxLFTzgonUdy8hzFVeDun0uTjxxrRGVaNFqkU1wJR3RBPEfsxmU6jDWPofrTQ==}

  mdast-util-gfm@3.0.0:
    resolution: {integrity: sha512-dgQEX5Amaq+DuUqf26jJqSK9qgixgd6rYDHAv4aTBuA92cTknZlKpPfa86Z/s8Dj8xsAQpFfBmPUHWJBWqS4Bw==}

  mdast-util-phrasing@4.1.0:
    resolution: {integrity: sha512-TqICwyvJJpBwvGAMZjj4J2n0X8QWp21b9l0o7eXyVJ25YNWYbJDVIyD1bZXE6WtV6RmKJVYmQAKWa0zWOABz2w==}

  mdast-util-to-hast@13.2.0:
    resolution: {integrity: sha512-QGYKEuUsYT9ykKBCMOEDLsU5JRObWQusAolFMeko/tYPufNkRffBAQjIE+99jbA87xv6FgmjLtwjh9wBWajwAA==}

  mdast-util-to-markdown@2.1.0:
    resolution: {integrity: sha512-SR2VnIEdVNCJbP6y7kVTJgPLifdr8WEU440fQec7qHoHOUz/oJ2jmNRqdDQ3rbiStOXb2mCDGTuwsK5OPUgYlQ==}

  mdast-util-to-string@4.0.0:
    resolution: {integrity: sha512-0H44vDimn51F0YwvxSJSm0eCDOJTRlmN0R1yBh4HLj9wiV1Dn0QoXGbvFAWj2hSItVTlCmBF1hqKlIyUBVFLPg==}

  media-typer@0.3.0:
    resolution: {integrity: sha512-dq+qelQ9akHpcOl/gUVRTxVIOkAJ1wR3QAvb4RsVjS8oVoFjDGTc679wJYmUmknUF5HwMLOgb5O+a3KxfWapPQ==}
    engines: {node: '>= 0.6'}

  memorystream@0.3.1:
    resolution: {integrity: sha512-S3UwM3yj5mtUSEfP41UZmt/0SCoVYUcU1rkXv+BQ5Ig8ndL4sPoJNBUJERafdPb5jjHJGuMgytgKvKIf58XNBw==}
    engines: {node: '>= 0.10.0'}

  meow@13.2.0:
    resolution: {integrity: sha512-pxQJQzB6djGPXh08dacEloMFopsOqGVRKFPYvPOt9XDZ1HasbgDZA74CJGreSU4G3Ak7EFJGoiH2auq+yXISgA==}
    engines: {node: '>=18'}

  merge-descriptors@1.0.1:
    resolution: {integrity: sha512-cCi6g3/Zr1iqQi6ySbseM1Xvooa98N0w31jzUYrXPX2xqObmFGHJ0tQ5u74H3mVh7wLouTseZyYIq39g8cNp1w==}

  merge-stream@2.0.0:
    resolution: {integrity: sha512-abv/qOcuPfk3URPfDzmZU1LKmuw8kT+0nIHvKrKgFrwifol/doWcdA4ZqsWQ8ENrFKkd67Mfpo/LovbIUsbt3w==}

  merge2@1.4.1:
    resolution: {integrity: sha512-8q7VEgMJW4J8tcfVPy8g09NcQwZdbwFEqhe/WZkoIzjn/3TGDwtOCYtXGxA3O8tPzpczCCDgv+P2P5y00ZJOOg==}
    engines: {node: '>= 8'}

  methods@1.1.2:
    resolution: {integrity: sha512-iclAHeNqNm68zFtnZ0e+1L2yUIdvzNoauKU4WBA3VvH/vPFieF7qfRlwUZU+DA9P9bPXIS90ulxoUoCH23sV2w==}
    engines: {node: '>= 0.6'}

  micromark-core-commonmark@2.0.0:
    resolution: {integrity: sha512-jThOz/pVmAYUtkroV3D5c1osFXAMv9e0ypGDOIZuCeAe91/sD6BoE2Sjzt30yuXtwOYUmySOhMas/PVyh02itA==}

  micromark-factory-destination@2.0.0:
    resolution: {integrity: sha512-j9DGrQLm/Uhl2tCzcbLhy5kXsgkHUrjJHg4fFAeoMRwJmJerT9aw4FEhIbZStWN8A3qMwOp1uzHr4UL8AInxtA==}

  micromark-factory-label@2.0.0:
    resolution: {integrity: sha512-RR3i96ohZGde//4WSe/dJsxOX6vxIg9TimLAS3i4EhBAFx8Sm5SmqVfR8E87DPSR31nEAjZfbt91OMZWcNgdZw==}

  micromark-factory-space@2.0.0:
    resolution: {integrity: sha512-TKr+LIDX2pkBJXFLzpyPyljzYK3MtmllMUMODTQJIUfDGncESaqB90db9IAUcz4AZAJFdd8U9zOp9ty1458rxg==}

  micromark-factory-title@2.0.0:
    resolution: {integrity: sha512-jY8CSxmpWLOxS+t8W+FG3Xigc0RDQA9bKMY/EwILvsesiRniiVMejYTE4wumNc2f4UbAa4WsHqe3J1QS1sli+A==}

  micromark-factory-whitespace@2.0.0:
    resolution: {integrity: sha512-28kbwaBjc5yAI1XadbdPYHX/eDnqaUFVikLwrO7FDnKG7lpgxnvk/XGRhX/PN0mOZ+dBSZ+LgunHS+6tYQAzhA==}

  micromark-util-character@2.1.0:
    resolution: {integrity: sha512-KvOVV+X1yLBfs9dCBSopq/+G1PcgT3lAK07mC4BzXi5E7ahzMAF8oIupDDJ6mievI6F+lAATkbQQlQixJfT3aQ==}

  micromark-util-chunked@2.0.0:
    resolution: {integrity: sha512-anK8SWmNphkXdaKgz5hJvGa7l00qmcaUQoMYsBwDlSKFKjc6gjGXPDw3FNL3Nbwq5L8gE+RCbGqTw49FK5Qyvg==}

  micromark-util-classify-character@2.0.0:
    resolution: {integrity: sha512-S0ze2R9GH+fu41FA7pbSqNWObo/kzwf8rN/+IGlW/4tC6oACOs8B++bh+i9bVyNnwCcuksbFwsBme5OCKXCwIw==}

  micromark-util-combine-extensions@2.0.0:
    resolution: {integrity: sha512-vZZio48k7ON0fVS3CUgFatWHoKbbLTK/rT7pzpJ4Bjp5JjkZeasRfrS9wsBdDJK2cJLHMckXZdzPSSr1B8a4oQ==}

  micromark-util-decode-numeric-character-reference@2.0.1:
    resolution: {integrity: sha512-bmkNc7z8Wn6kgjZmVHOX3SowGmVdhYS7yBpMnuMnPzDq/6xwVA604DuOXMZTO1lvq01g+Adfa0pE2UKGlxL1XQ==}

  micromark-util-decode-string@2.0.0:
    resolution: {integrity: sha512-r4Sc6leeUTn3P6gk20aFMj2ntPwn6qpDZqWvYmAG6NgvFTIlj4WtrAudLi65qYoaGdXYViXYw2pkmn7QnIFasA==}

  micromark-util-encode@2.0.0:
    resolution: {integrity: sha512-pS+ROfCXAGLWCOc8egcBvT0kf27GoWMqtdarNfDcjb6YLuV5cM3ioG45Ys2qOVqeqSbjaKg72vU+Wby3eddPsA==}

  micromark-util-html-tag-name@2.0.0:
    resolution: {integrity: sha512-xNn4Pqkj2puRhKdKTm8t1YHC/BAjx6CEwRFXntTaRf/x16aqka6ouVoutm+QdkISTlT7e2zU7U4ZdlDLJd2Mcw==}

  micromark-util-normalize-identifier@2.0.0:
    resolution: {integrity: sha512-2xhYT0sfo85FMrUPtHcPo2rrp1lwbDEEzpx7jiH2xXJLqBuy4H0GgXk5ToU8IEwoROtXuL8ND0ttVa4rNqYK3w==}

  micromark-util-resolve-all@2.0.0:
    resolution: {integrity: sha512-6KU6qO7DZ7GJkaCgwBNtplXCvGkJToU86ybBAUdavvgsCiG8lSSvYxr9MhwmQ+udpzywHsl4RpGJsYWG1pDOcA==}

  micromark-util-sanitize-uri@2.0.0:
    resolution: {integrity: sha512-WhYv5UEcZrbAtlsnPuChHUAsu/iBPOVaEVsntLBIdpibO0ddy8OzavZz3iL2xVvBZOpolujSliP65Kq0/7KIYw==}

  micromark-util-subtokenize@2.0.0:
    resolution: {integrity: sha512-vc93L1t+gpR3p8jxeVdaYlbV2jTYteDje19rNSS/H5dlhxUYll5Fy6vJ2cDwP8RnsXi818yGty1ayP55y3W6fg==}

  micromark-util-symbol@2.0.0:
    resolution: {integrity: sha512-8JZt9ElZ5kyTnO94muPxIGS8oyElRJaiJO8EzV6ZSyGQ1Is8xwl4Q45qU5UOg+bGH4AikWziz0iN4sFLWs8PGw==}

  micromark-util-types@2.0.0:
    resolution: {integrity: sha512-oNh6S2WMHWRZrmutsRmDDfkzKtxF+bc2VxLC9dvtrDIRFln627VsFP6fLMgTryGDljgLPjkrzQSDcPrjPyDJ5w==}

  micromark@4.0.0:
    resolution: {integrity: sha512-o/sd0nMof8kYff+TqcDx3VSrgBTcZpSvYcAHIfHhv5VAuNmisCxjhx6YmxS8PFEpb9z5WKWKPdzf0jM23ro3RQ==}

  micromatch@4.0.7:
    resolution: {integrity: sha512-LPP/3KorzCwBxfeUuZmaR6bG2kdeHSbe0P2tY3FLRU4vYrjYz5hI4QZwV0njUx3jeuKe67YukQ1LSPZBKDqO/Q==}
    engines: {node: '>=8.6'}

  mime-db@1.52.0:
    resolution: {integrity: sha512-sPU4uV7dYlvtWJxwwxHD0PuihVNiE7TyAbQ5SWxDCB9mUYvOgroQOwYQQOKPJ8CIbE+1ETVlOoK1UC2nU3gYvg==}
    engines: {node: '>= 0.6'}

  mime-types@2.1.35:
    resolution: {integrity: sha512-ZDY+bPm5zTTF+YpCrAU9nK0UgICYPT0QtT1NZWFv4s++TNkcgVaT0g6+4R2uI4MjQjzysHB1zxuWL50hzaeXiw==}
    engines: {node: '>= 0.6'}

  mime@1.6.0:
    resolution: {integrity: sha512-x0Vn8spI+wuJ1O6S7gnbaQg8Pxh4NNHb7KSINmEWKiPE4RKOplvijn+NkmYmmRgP68mc70j2EbeTFRsrswaQeg==}
    engines: {node: '>=4'}
    hasBin: true

  mimic-fn@2.1.0:
    resolution: {integrity: sha512-OqbOk5oEQeAZ8WXWydlu9HJjz9WVdEIvamMCcXmuqUYjTknH/sqsWvhQ3vgwKFRR1HpjvNBKQ37nbJgYzGqGcg==}
    engines: {node: '>=6'}

  mimic-fn@4.0.0:
    resolution: {integrity: sha512-vqiC06CuhBTUdZH+RYl8sFrL096vA45Ok5ISO6sE/Mr1jRbGH4Csnhi8f3wKVl7x8mO4Au7Ir9D3Oyv1VYMFJw==}
    engines: {node: '>=12'}

  miniflare@3.20240718.1:
    resolution: {integrity: sha512-mn3MjGnpgYvarCRTfz4TQyVyY8yW0zz7f8LOAPVai78IGC/lcVcyskZcuIr7Zovb2i+IERmmsJAiEPeZHIIKbA==}
    engines: {node: '>=16.13'}
    hasBin: true

  minimatch@3.1.2:
    resolution: {integrity: sha512-J7p63hRiAjw1NDEww1W7i37+ByIrOWO5XQQAzZ3VOcL0PNybwpfmV/N05zFAzwQ9USyEcX6t3UO+K5aqBQOIHw==}

  minimatch@5.1.6:
    resolution: {integrity: sha512-lKwV/1brpG6mBUFHtb7NUmtABCb2WZZmm2wNiOA5hAb8VdCS4B3dtMWyvcoViccwAW/COERjXLt0zP1zXUN26g==}
    engines: {node: '>=10'}

  minimatch@9.0.5:
    resolution: {integrity: sha512-G6T0ZX48xgozx7587koeX9Ys2NYy6Gmv//P89sEte9V9whIapMNF4idKxnW2QtCcLiTWlb/wfCabAtAFWhhBow==}
    engines: {node: '>=16 || 14 >=14.17'}

  minimist@1.2.8:
    resolution: {integrity: sha512-2yyAR8qBkN3YuheJanUpWC5U3bb5osDywNB8RzDVlDwDHbocAJveqqj1u8+SVD7jkWT4yvsHCpWqqWqAxb0zCA==}

  minipass@3.1.6:
    resolution: {integrity: sha512-rty5kpw9/z8SX9dmxblFA6edItUmwJgMeYDZRrwlIVN27i8gysGbznJwUggw2V/FVqFSDdWy040ZPS811DYAqQ==}
    engines: {node: '>=8'}

  minipass@7.1.2:
    resolution: {integrity: sha512-qOOzS1cBTWYF4BH8fVePDBOO9iptMnGUEZwNc/cMWnTV2nVLZ7VoNWEPHkYczZA0pdoA7dl6e7FL659nX9S2aw==}
    engines: {node: '>=16 || 14 >=14.17'}

  minisearch@7.0.0:
    resolution: {integrity: sha512-0OIJ3hUE+YBJNruDCqbTMFmk/IoB1CpZzuGfl11khFIel66ew9UoLF/+gfq3bdyrneqr3P7BTjFZApUbmk+9Dg==}

  minizlib@2.1.2:
    resolution: {integrity: sha512-bAxsR8BVfj60DWXHE3u30oHzfl4G7khkSuPW+qvpd7jFRHm7dLxOjUk1EHACJ/hxLY8phGJ0YhYHZo7jil7Qdg==}
    engines: {node: '>= 8'}

  mitt@3.0.1:
    resolution: {integrity: sha512-vKivATfr97l2/QBCYAkXYDbrIWPM2IIKEl7YPhjCvKlG3kE2gm+uBo6nEXK3M5/Ffh/FLpKExzOQ3JJoJGFKBw==}

  mkdirp@1.0.4:
    resolution: {integrity: sha512-vVqVZQyf3WLx2Shd0qJ9xuvqgAyKPLAiqITEtqW0oIUjzo3PePDd6fW9iFz30ef7Ysp/oiWqbhszeGWW2T6Gzw==}
    engines: {node: '>=10'}
    hasBin: true

  mkdist@1.3.0:
    resolution: {integrity: sha512-ZQrUvcL7LkRdzMREpDyg9AT18N9Tl5jc2qeKAUeEw0KGsgykbHbuRvysGAzTuGtwuSg0WQyNit5jh/k+Er3JEg==}
    hasBin: true
    peerDependencies:
      sass: ^1.63.6
      typescript: '>=5.1.6'
    peerDependenciesMeta:
      sass:
        optional: true
      typescript:
        optional: true

  mlly@1.7.1:
    resolution: {integrity: sha512-rrVRZRELyQzrIUAVMHxP97kv+G786pHmOKzuFII8zDYahFBS7qnHh2AlYSl1GAHhaMPCz6/oHjVMcfFYgFYHgA==}

  moment@2.30.1:
    resolution: {integrity: sha512-uEmtNhbDOrWPFS+hdjFCBfy9f2YoyzRpwcl+DqpC6taX21FzsTLQVbMV/W7PzNSX6x/bhC1zA3c2UQ5NzH6how==}

  mri@1.2.0:
    resolution: {integrity: sha512-tzzskb3bG8LvYGFF/mDTpq3jpI6Q9wc3LEmBaghu+DdCssd1FakN7Bc0hVNmEyGq1bq3RgfkCb3cmQLpNPOroA==}
    engines: {node: '>=4'}

  mrmime@2.0.0:
    resolution: {integrity: sha512-eu38+hdgojoyq63s+yTpN4XMBdt5l8HhMhc4VKLO9KM5caLIBvUm4thi7fFaxyTmCKeNnXZ5pAlBwCUnhA09uw==}
    engines: {node: '>=10'}

  ms@2.0.0:
    resolution: {integrity: sha512-Tpp60P6IUJDTuOq/5Z8cdskzJujfwqfOTkrwIwj7IRISpnkJnT6SyJ4PCPnGMoFjC9ddhal5KVIYtAt97ix05A==}

  ms@2.1.2:
    resolution: {integrity: sha512-sGkPx+VjMtmA6MX27oA4FBFELFCZZ4S4XqeGOXCv68tT+jb3vk/RyaKWP0PTKyWtmLSM0b+adUTEvbs1PEaH2w==}

  ms@2.1.3:
    resolution: {integrity: sha512-6FlzubTLZG3J2a/NVCAleEhjzq5oxgHyaCU9yYXvcLsvoVaHJq/s5xXI6/XXP6tz7R9xAOtHnSO/tXtF3WRTlA==}

  muggle-string@0.4.1:
    resolution: {integrity: sha512-VNTrAak/KhO2i8dqqnqnAHOa3cYBwXEZe9h+D5h/1ZqFSTEFHdM65lR7RoIqq3tBBYavsOXV84NoHXZ0AkPyqQ==}

  mustache@4.2.0:
    resolution: {integrity: sha512-71ippSywq5Yb7/tVYyGbkBggbU8H3u5Rz56fH60jGFgr8uHwxs+aSKeqmluIVzM0m0kB7xQjKS6qPfd0b2ZoqQ==}
    hasBin: true

  mz@2.7.0:
    resolution: {integrity: sha512-z81GNO7nnYMEhrGh9LeymoE4+Yr0Wn5McHIZMK5cfQCl+NDX08sCZgUc9/6MHni9IWuFLm1Z3HTCXu2z9fN62Q==}

  nanoid@3.3.7:
    resolution: {integrity: sha512-eSRppjcPIatRIMC1U6UngP8XFcz8MQWGQdt1MTBQ7NaAmvXDfvNxbvWV3x2y6CdEUciCSsDHDQZbhYaB8QEo2g==}
    engines: {node: ^10 || ^12 || ^13.7 || ^14 || >=15.0.1}
    hasBin: true

  natural-compare@1.4.0:
    resolution: {integrity: sha512-OWND8ei3VtNC9h7V60qff3SVobHr996CTwgxubgyQYEpg290h9J0buyECNNJexkFm5sOajh5G116RYA1c8ZMSw==}

  needle@3.3.1:
    resolution: {integrity: sha512-6k0YULvhpw+RoLNiQCRKOl09Rv1dPLr8hHnVjHqdolKwDrdNyk+Hmrthi4lIGPPz3r39dLx0hsF5s40sZ3Us4Q==}
    engines: {node: '>= 4.4.x'}
    hasBin: true

  negotiator@0.6.3:
    resolution: {integrity: sha512-+EUsqGPLsM+j/zdChZjsnX51g4XrHFOIXwfnCVPGlQk/k5giakcKsuxCObBRu6DSm9opw/O6slWbJdghQM4bBg==}
    engines: {node: '>= 0.6'}

  neo-async@2.6.2:
    resolution: {integrity: sha512-Yd3UES5mWCSqR+qNT93S3UoYUkqAZ9lLg8a7g9rimsWmYGK8cVToA4/sF3RrshdyV3sAGMXVUmpMYOw+dLpOuw==}

  nested-external-cjs@file:playground/ssr-deps/nested-external-cjs:
    resolution: {directory: playground/ssr-deps/nested-external-cjs, type: directory}

  next-tick@1.1.0:
    resolution: {integrity: sha512-CXdUiJembsNjuToQvxayPZF9Vqht7hewsvy2sOWafLvi2awflj9mOC6bHIg50orX8IJvWKY9wYQ/zB2kogPslQ==}

  node-addon-api@5.0.0:
    resolution: {integrity: sha512-CvkDw2OEnme7ybCykJpVcKH+uAOLV2qLqiyla128dN9TkEWfrYmxG6C2boDe5KcNQqZF3orkqzGgOMvZ/JNekA==}

  node-domexception@1.0.0:
    resolution: {integrity: sha512-/jKZoMpw0F8GRwl4/eLROPA3cfcXtLApP0QzLmUT/HuPCZWyB7IY9ZrMeKw2O/nFIqPQB3PVM9aYm0F312AXDQ==}
    engines: {node: '>=10.5.0'}

  node-fetch@2.6.7:
    resolution: {integrity: sha512-ZjMPFEfVx5j+y2yF35Kzx5sF7kDzxuDj6ziH4FFbOp87zKDZNx8yExJIb05OGF4Nlt9IHFIMBkRl41VdvcNdbQ==}
    engines: {node: 4.x || >=6.0.0}
    peerDependencies:
      encoding: ^0.1.0
    peerDependenciesMeta:
      encoding:
        optional: true

  node-fetch@3.3.2:
    resolution: {integrity: sha512-dRB78srN/l6gqWulah9SrxeYnxeddIG30+GOqK/9OlLVyLg3HPnr6SqOWTWOXKRwC2eGYCkZ59NNuSgvSrpgOA==}
    engines: {node: ^12.20.0 || ^14.13.1 || >=16.0.0}

  node-releases@2.0.14:
    resolution: {integrity: sha512-y10wOWt8yZpqXmOgRo77WaHEmhYQYGNA6y421PKsKYWEK8aW+cqAphborZDhqfyKrbZEN92CN1X2KbafY2s7Yw==}

  nopt@5.0.0:
    resolution: {integrity: sha512-Tbj67rffqceeLpcRXrT7vKAN8CwfPeIBgM7E6iBkmKLV7bEMwpGgYLGv0jACUsECaa/vuxP0IjEont6umdMgtQ==}
    engines: {node: '>=6'}
    hasBin: true

  normalize-package-data@6.0.2:
    resolution: {integrity: sha512-V6gygoYb/5EmNI+MEGrWkC+e6+Rr7mTmfHrxDbLzxQogBkgzo76rkok0Am6thgSF7Mv2nLOajAJj5vDJZEFn7g==}
    engines: {node: ^16.14.0 || >=18.0.0}

  normalize-path@3.0.0:
    resolution: {integrity: sha512-6eZs5Ls3WtCisHWp9S2GUy8dqkpGi4BVSz3GaqiE6ezub0512ESztXUwUB6C6IKbQkY2Pnb/mD4WYojCRwcwLA==}
    engines: {node: '>=0.10.0'}

  normalize-range@0.1.2:
    resolution: {integrity: sha512-bdok/XvKII3nUpklnV6P2hxtMNrCboOjAcyBuQnWEhO665FwrSNRxU+AqpsyvO6LgGYPspN+lu5CLtw4jPRKNA==}
    engines: {node: '>=0.10.0'}

  normalize.css@8.0.1:
    resolution: {integrity: sha512-qizSNPO93t1YUuUhP22btGOo3chcvDFqFaj2TRybP0DMxkHOCTYwp3n34fel4a31ORXy4m1Xq0Gyqpb5m33qIg==}

  npm-bundled@2.0.1:
    resolution: {integrity: sha512-gZLxXdjEzE/+mOstGDqR6b0EkhJ+kM6fxM6vUuckuctuVPh80Q6pw/rSZj9s4Gex9GxWtIicO1pc8DB9KZWudw==}
    engines: {node: ^12.13.0 || ^14.15.0 || >=16.0.0}

  npm-normalize-package-bin@2.0.0:
    resolution: {integrity: sha512-awzfKUO7v0FscrSpRoogyNm0sajikhBWpU0QMrW09AMi9n1PoKU6WaIqUzuJSQnpciZZmJ/jMZ2Egfmb/9LiWQ==}
    engines: {node: ^12.13.0 || ^14.15.0 || >=16.0.0}

  npm-normalize-package-bin@3.0.1:
    resolution: {integrity: sha512-dMxCf+zZ+3zeQZXKxmyuCKlIDPGuv8EF940xbkC4kQVDTtqoh6rJFO+JTKSA6/Rwi0getWmtuy4Itup0AMcaDQ==}
    engines: {node: ^14.17.0 || ^16.13.0 || >=18.0.0}

  npm-packlist@5.1.3:
    resolution: {integrity: sha512-263/0NGrn32YFYi4J533qzrQ/krmmrWwhKkzwTuM4f/07ug51odoaNjUexxO4vxlzURHcmYMH1QjvHjsNDKLVg==}
    engines: {node: ^12.13.0 || ^14.15.0 || >=16.0.0}
    hasBin: true

  npm-run-all2@6.2.2:
    resolution: {integrity: sha512-Q+alQAGIW7ZhKcxLt8GcSi3h3ryheD6xnmXahkMRVM5LYmajcUrSITm8h+OPC9RYWMV2GR0Q1ntTUCfxaNoOJw==}
    engines: {node: ^14.18.0 || ^16.13.0 || >=18.0.0, npm: '>= 8'}
    hasBin: true

  npm-run-path@5.3.0:
    resolution: {integrity: sha512-ppwTtiJZq0O/ai0z7yfudtBpWIoxM8yE6nHi1X47eFR2EWORqfbu6CnPlNsjeN683eT0qG6H/Pyf9fCcvjnnnQ==}
    engines: {node: ^12.20.0 || ^14.13.1 || >=16.0.0}

  npmlog@5.0.1:
    resolution: {integrity: sha512-AqZtDUWOMKs1G/8lwylVjrdYgqA4d9nu8hc+0gzRxlDb1I10+FHBGMXs6aiQHFdCUUlqH99MUMuLfzWDNDtfxw==}
    deprecated: This package is no longer supported.

  object-assign@4.1.1:
    resolution: {integrity: sha512-rJgTQnkUnH1sFw8yT6VSU3zD3sWmu6sZhIseY8VX+GRu3P6F7Fu+JNDoXfklElbLJSnc3FUQHVe4cU5hj+BcUg==}
    engines: {node: '>=0.10.0'}

  object-hash@3.0.0:
    resolution: {integrity: sha512-RSn9F68PjH9HqtltsSnqYC1XXoWe9Bju5+213R98cNGttag9q9yAOTzdbsqvIa7aNm5WffBZFpWYr2aWrklWAw==}
    engines: {node: '>= 6'}

  object-inspect@1.12.3:
    resolution: {integrity: sha512-geUvdk7c+eizMNUDkRpW1wJwgfOiOeHbxBR/hLXK1aT6zmVSO0jsQcs7fj6MGw89jC/cjGfLcNOrtMYtGqm81g==}

  object-inspect@1.13.2:
    resolution: {integrity: sha512-IRZSRuzJiynemAXPYtPe5BoI/RESNYR7TYm50MC5Mqbd3Jmw5y790sErYw3V6SryFJD64b74qQQs9wn5Bg/k3g==}
    engines: {node: '>= 0.4'}

  on-finished@2.3.0:
    resolution: {integrity: sha512-ikqdkGAAyf/X/gPhXGvfgAytDZtDbr+bkNUJ0N9h5MI/dmdgCs3l6hoHrcUv41sRKew3jIwrp4qQDXiK99Utww==}
    engines: {node: '>= 0.8'}

  on-finished@2.4.1:
    resolution: {integrity: sha512-oVlzkg3ENAhCk2zdv7IJwd/QUD4z2RxRwpkcGY8psCVcCYZNq4wYnVWALHM+brtuJjePWiYF/ClmuDr8Ch5+kg==}
    engines: {node: '>= 0.8'}

  once@1.4.0:
    resolution: {integrity: sha512-lNaJgI+2Q5URQBkccEKHTQOPaXdUxnZZElQTZY0MFUAuaEqe1E+Nyvgdz/aIyNi6Z9MzO5dv1H8n58/GELp3+w==}

  onetime@5.1.2:
    resolution: {integrity: sha512-kbpaSSGJTWdAY5KPVeMOKXSrPtr8C8C7wodJbcsd51jRnmD+GZu8Y0VoU6Dm5Z4vWr0Ig/1NKuWRKf7j5aaYSg==}
    engines: {node: '>=6'}

  onetime@6.0.0:
    resolution: {integrity: sha512-1FlR+gjXK7X+AsAHso35MnyN5KqGwJRi/31ft6x0M194ht7S+rWAvd7PHss9xSKMzE0asv1pyIHaJYq+BbacAQ==}
    engines: {node: '>=12'}

  open@8.4.2:
    resolution: {integrity: sha512-7x81NCL719oNbsq/3mh+hVrAWmFuEYUqrq/Iw3kUzH8ReypT9QQ0BLoJS7/G9k6N81XjW4qHWtjWwe/9eLy1EQ==}
    engines: {node: '>=12'}

  optionator@0.9.4:
    resolution: {integrity: sha512-6IpQ7mKUxRcZNLIObR0hz7lxsapSSIYNZJwXPGeF0mTVqGKFIXj1DQcMoT22S3ROcLyY/rz0PWaWZ9ayWmad9g==}
    engines: {node: '>= 0.8.0'}

  p-limit@3.1.0:
    resolution: {integrity: sha512-TYOanM3wGwNGsZN2cVTYPArw454xnXj5qmWF1bEoAc4+cU/ol7GVh7odevjp1FNHduHc3KZMcFduxU5Xc6uJRQ==}
    engines: {node: '>=10'}

  p-locate@5.0.0:
    resolution: {integrity: sha512-LaNjtRWUBY++zB5nE/NwcaoMylSPk+S+ZHNB1TzdbMJMny6dynpAGt7X/tl/QYq3TIeE6nxHppbo2LGymrG5Pw==}
    engines: {node: '>=10'}

  package-json-from-dist@1.0.0:
    resolution: {integrity: sha512-dATvCeZN/8wQsGywez1mzHtTlP22H8OEfPrVMLNr4/eGa+ijtLn/6M5f0dY8UKNrC2O9UCU6SSoG3qRKnt7STw==}

  package-name-regex@2.0.6:
    resolution: {integrity: sha512-gFL35q7kbE/zBaPA3UKhp2vSzcPYx2ecbYuwv1ucE9Il6IIgBDweBlH8D68UFGZic2MkllKa2KHCfC1IQBQUYA==}
    engines: {node: '>=12'}

  parent-module@1.0.1:
    resolution: {integrity: sha512-GQ2EWRpQV8/o+Aw8YqtfZZPfNRWZYkbidE9k5rpl/hC3vtHHBfGm2Ifi6qWV+coDGkrUKZAxE3Lot5kcsRlh+g==}
    engines: {node: '>=6'}

  parse-json@8.1.0:
    resolution: {integrity: sha512-rum1bPifK5SSar35Z6EKZuYPJx85pkNaFrxBK3mwdfSJ1/WKbYrjoW/zTPSjRRamfmVX1ACBIdFAO0VRErW/EA==}
    engines: {node: '>=18'}

  parse-ms@4.0.0:
    resolution: {integrity: sha512-TXfryirbmq34y8QBwgqCVLi+8oA3oWx2eAnSn62ITyEhEYaWRlVZ2DvMM9eZbMs/RfxPu/PK/aBLyGj4IrqMHw==}
    engines: {node: '>=18'}

  parse-node-version@1.0.1:
    resolution: {integrity: sha512-3YHlOa/JgH6Mnpr05jP9eDG254US9ek25LyIxZlDItp2iJtwyaXQb57lBYLdT3MowkUFYEV2XXNAYIPlESvJlA==}
    engines: {node: '>= 0.10'}

  parse5@7.1.2:
    resolution: {integrity: sha512-Czj1WaSVpaoj0wbhMzLmWD69anp2WH7FXMB9n1Sy8/ZFF9jolSQVMu1Ij5WIyGmcBmhk7EOndpO4mIpihVqAXw==}

  parseurl@1.3.3:
    resolution: {integrity: sha512-CiyeOxFT/JZyN5m0z9PfXw4SCBJ6Sygz1Dpl0wqjlhDEGGBP1GnsUVEL0p63hoG1fcj3fHynXi9NYO4nWOL+qQ==}
    engines: {node: '>= 0.8'}

  path-browserify@1.0.1:
    resolution: {integrity: sha512-b7uo2UCUOYZcnF/3ID0lulOJi/bafxa1xPe7ZPsammBSpjSWQkjNxlt635YGS2MiR9GjvuXCtz2emr3jbsz98g==}

  path-exists@4.0.0:
    resolution: {integrity: sha512-ak9Qy5Q7jYb2Wwcey5Fpvg2KoAc/ZIhLSLOSBmRmygPsGwkVVt0fZa0qrtMz+m6tJTAHfZQ8FnmB4MG4LWy7/w==}
    engines: {node: '>=8'}

  path-is-absolute@1.0.1:
    resolution: {integrity: sha512-AVbw3UJ2e9bq64vSaS9Am0fje1Pa8pbGqTTsmXfaIiMpnr5DlDhfJOuLj9Sf95ZPVDAUerDfEk88MPmPe7UCQg==}
    engines: {node: '>=0.10.0'}

  path-key@3.1.1:
    resolution: {integrity: sha512-ojmeN0qd+y0jszEtoY48r0Peq5dwMEkIlCOu6Q5f41lfkswXuKtYrhgoTpLnyIcHm24Uhqx+5Tqm2InSwLhE6Q==}
    engines: {node: '>=8'}

  path-key@4.0.0:
    resolution: {integrity: sha512-haREypq7xkM7ErfgIyA0z+Bj4AGKlMSdlQE2jvJo6huWD1EdkKYV+G/T4nq0YEF2vgTT8kqMFKo1uHn950r4SQ==}
    engines: {node: '>=12'}

  path-parse@1.0.7:
    resolution: {integrity: sha512-LDJzPVEEEPR+y48z93A0Ed0yXb8pAByGWo/k5YYdYgpY2/2EsOsksJrq7lOHxryrVOn1ejG6oAp8ahvOIQD8sw==}

  path-scurry@1.11.1:
    resolution: {integrity: sha512-Xa4Nw17FS9ApQFJ9umLiJS4orGjm7ZzwUrwamcGQuHSzDyth9boKDaycYdDcZDuqYATXw4HFXgaqWTctW/v1HA==}
    engines: {node: '>=16 || 14 >=14.18'}

  path-to-regexp@0.1.7:
    resolution: {integrity: sha512-5DFkuoqlv1uYQKxy8omFBeJPQcdoE07Kv2sferDCrAq1ohOU+MSDswDIbnx3YAM60qIOnYa53wBhXW0EbMonrQ==}

  path-type@4.0.0:
    resolution: {integrity: sha512-gDKb8aZMDeD/tZWs9P6+q0J9Mwkdl6xMV8TjnGP3qJVJ06bdMgkbBlLU8IdfOsIsFz2BW1rNVT3XuNEl8zPAvw==}
    engines: {node: '>=8'}

  pathe@1.1.2:
    resolution: {integrity: sha512-whLdWMYL2TwI08hn8/ZqAbrVemu0LNaNNJZX73O6qaIdCTfXutsLhMkjdENX0qhsQ9uIimo4/aQOmXkoon2nDQ==}

  pathval@2.0.0:
    resolution: {integrity: sha512-vE7JKRyES09KiunauX7nd2Q9/L7lhok4smP9RZTDeD4MVs72Dp2qNFVz39Nz5a0FVEW0BJR6C0DYrq6unoziZA==}
    engines: {node: '>= 14.16'}

  perfect-debounce@1.0.0:
    resolution: {integrity: sha512-xCy9V055GLEqoFaHoC1SoLIaLmWctgCUaBaWxDZ7/Zx4CTyX7cJQLJOok/orfjZAh9kEYpjJa4d0KcJmCbctZA==}

  periscopic@4.0.2:
    resolution: {integrity: sha512-sqpQDUy8vgB7ycLkendSKS6HnVz1Rneoc3Rc+ZBUCe2pbqlVuCC5vF52l0NJ1aiMg/r1qfYF9/myz8CZeI2rjA==}

  phoenix@1.7.14:
    resolution: {integrity: sha512-3tZ76PiH/2g+Kyzhz8+GIFYrnx3lRnwi/Qt3ZUH04xpMxXL7Guerd5aaxtpWal73X+H8iLAjo2c+AgRy2KYQcQ==}

  picocolors@1.0.1:
    resolution: {integrity: sha512-anP1Z8qwhkbmu7MFP5iTt+wQKXgwzf7zTyGlcdzabySa9vd0Xt392U0rVmz9poOaBj0uHJKyyo9/upk0HrEQew==}

  picomatch@2.3.1:
    resolution: {integrity: sha512-JU3teHTNjmE2VCGFzuY8EXzCDVwEqB2a8fsIvwaStHhAWJEeVd1o1QD80CU6+ZdEXXSLbSsuLwJjkCBWqRQUVA==}
    engines: {node: '>=8.6'}

  pidtree@0.6.0:
    resolution: {integrity: sha512-eG2dWTVw5bzqGRztnHExczNxt5VGsE6OwTeCG3fdUf9KBsZzO3R5OIIIzWR+iZA0NtZ+RDVdaoE2dK1cn6jH4g==}
    engines: {node: '>=0.10'}
    hasBin: true

  pify@2.3.0:
    resolution: {integrity: sha512-udgsAY+fTnvv7kI7aaxbqwWNb0AHiB0qBO89PZKPkoTmGOgdbrHDKD+0B2X4uTfJ/FT1R09r9gTsjUjNJotuog==}
    engines: {node: '>=0.10.0'}

  pify@4.0.1:
    resolution: {integrity: sha512-uB80kBFb/tfd68bVleG9T5GGsGPjJrLAUpR5PZIrhBnIaRTQRjqdJSsIKkOP6OAIFbj7GOrcudc5pNjZ+geV2g==}
    engines: {node: '>=6'}

  pirates@4.0.5:
    resolution: {integrity: sha512-8V9+HQPupnaXMA23c5hvl69zXvTwTzyAYasnkb0Tts4XvO4CliqONMOnvlq26rkhLC3nWDFBJf73LU1e1VZLaQ==}
    engines: {node: '>= 6'}

  pkg-types@1.1.1:
    resolution: {integrity: sha512-ko14TjmDuQJ14zsotODv7dBlwxKhUKQEhuhmbqo1uCi9BB0Z2alo/wAXg6q1dTR5TyuqYyWhjtfe/Tsh+X28jQ==}

  playwright-chromium@1.45.3:
    resolution: {integrity: sha512-GXY/+1HScU5soR06lu8sc7cnXWBnfWDGH2JV+D3wqxApb9qJbSxDK40H8loOok+naxMO7x6yhgPHwpRSCV9dug==}
    engines: {node: '>=18'}
    hasBin: true

  playwright-core@1.45.3:
    resolution: {integrity: sha512-+ym0jNbcjikaOwwSZycFbwkWgfruWvYlJfThKYAlImbxUgdWFO2oW70ojPm4OpE4t6TAo2FY/smM+hpVTtkhDA==}
    engines: {node: '>=18'}
    hasBin: true

  postcss-import@15.1.0:
    resolution: {integrity: sha512-hpr+J05B2FVYUAXHeK1YyI267J/dDDhMU6B6civm8hSY1jYJnBXxzKDKDswzJmtLHryrjhnDjqqp/49t8FALew==}
    engines: {node: '>=14.0.0'}
    peerDependencies:
      postcss: ^8.0.0

  postcss-import@16.1.0:
    resolution: {integrity: sha512-7hsAZ4xGXl4MW+OKEWCnF6T5jqBw80/EE9aXg1r2yyn1RsVEU8EtKXbijEODa+rg7iih4bKf7vlvTGYR4CnPNg==}
    engines: {node: '>=18.0.0'}
    peerDependencies:
      postcss: ^8.0.0

  postcss-js@4.0.1:
    resolution: {integrity: sha512-dDLF8pEO191hJMtlHFPRa8xsizHaM82MLfNkUHdUtVEV3tgTp5oj+8qbEqYM57SLfc74KSbw//4SeJma2LRVIw==}
    engines: {node: ^12 || ^14 || >= 16}
    peerDependencies:
      postcss: ^8.4.21

  postcss-load-config@4.0.2:
    resolution: {integrity: sha512-bSVhyJGL00wMVoPUzAVAnbEoWyqRxkjv64tUl427SKnPrENtq6hJwUojroMz2VB+Q1edmi4IfrAPpami5VVgMQ==}
    engines: {node: '>= 14'}
    peerDependencies:
      postcss: '>=8.0.9'
      ts-node: '>=9.0.0'
    peerDependenciesMeta:
      postcss:
        optional: true
      ts-node:
        optional: true

  postcss-modules-extract-imports@3.0.0:
    resolution: {integrity: sha512-bdHleFnP3kZ4NYDhuGlVK+CMrQ/pqUm8bx/oGL93K6gVwiclvX5x0n76fYMKuIGKzlABOy13zsvqjb0f92TEXw==}
    engines: {node: ^10 || ^12 || >= 14}
    peerDependencies:
      postcss: ^8.1.0

  postcss-modules-local-by-default@4.0.0:
    resolution: {integrity: sha512-sT7ihtmGSF9yhm6ggikHdV0hlziDTX7oFoXtuVWeDd3hHObNkcHRo9V3yg7vCAY7cONyxJC/XXCmmiHHcvX7bQ==}
    engines: {node: ^10 || ^12 || >= 14}
    peerDependencies:
      postcss: ^8.1.0

  postcss-modules-scope@3.0.0:
    resolution: {integrity: sha512-hncihwFA2yPath8oZ15PZqvWGkWf+XUfQgUGamS4LqoP1anQLOsOJw0vr7J7IwLpoY9fatA2qiGUGmuZL0Iqlg==}
    engines: {node: ^10 || ^12 || >= 14}
    peerDependencies:
      postcss: ^8.1.0

  postcss-modules-values@4.0.0:
    resolution: {integrity: sha512-RDxHkAiEGI78gS2ofyvCsu7iycRv7oqw5xMWn9iMoR0N/7mf9D50ecQqUo5BZ9Zh2vH4bCUR/ktCqbB9m8vJjQ==}
    engines: {node: ^10 || ^12 || >= 14}
    peerDependencies:
      postcss: ^8.1.0

  postcss-modules@6.0.0:
    resolution: {integrity: sha512-7DGfnlyi/ju82BRzTIjWS5C4Tafmzl3R79YP/PASiocj+aa6yYphHhhKUOEoXQToId5rgyFgJ88+ccOUydjBXQ==}
    peerDependencies:
      postcss: ^8.0.0

  postcss-nested@6.2.0:
    resolution: {integrity: sha512-HQbt28KulC5AJzG+cZtj9kvKB93CFCdLvog1WFLf1D+xmMvPGlBstkpTEZfK5+AN9hfJocyBFCNiqyS48bpgzQ==}
    engines: {node: '>=12.0'}
    peerDependencies:
      postcss: ^8.2.14

  postcss-selector-parser@6.0.11:
    resolution: {integrity: sha512-zbARubNdogI9j7WY4nQJBiNqQf3sLS3wCP4WfOidu+p28LofJqDH1tcXypGrcmMHhDk2t9wGhCsYe/+szLTy1g==}
    engines: {node: '>=4'}

  postcss-selector-parser@6.1.1:
    resolution: {integrity: sha512-b4dlw/9V8A71rLIDsSwVmak9z2DuBUB7CA1/wSdelNEzqsjoSPeADTWNO09lpH49Diy3/JIZ2bSPB1dI3LJCHg==}
    engines: {node: '>=4'}

  postcss-value-parser@4.2.0:
    resolution: {integrity: sha512-1NNCs6uurfkVbeXG4S8JFT9t19m45ICnif8zWLd5oPSZ50QnwMfK+H3jv408d4jw/7Bttv5axS5IiHoLaVNHeQ==}

  postcss@8.4.40:
    resolution: {integrity: sha512-YF2kKIUzAofPMpfH6hOi2cGnv/HrUlfucspc7pDyvv7kGdqXrfj8SCl/t8owkEgKEuu8ZcRjSOxFxVLqwChZ2Q==}
    engines: {node: ^10 || ^12 || >=14}

  preact@10.7.3:
    resolution: {integrity: sha512-giqJXP8VbtA1tyGa3f1n9wiN7PrHtONrDyE3T+ifjr/tTkg+2N4d/6sjC9WyJKv8wM7rOYDveqy5ZoFmYlwo4w==}

  prelude-ls@1.2.1:
    resolution: {integrity: sha512-vkcDPrRZo1QZLbn5RLGPpg/WmIQ65qoWWhcGKf/b5eplkkarX0m9z8ppCat4mlOqUsWpyNuYgO3VRyrYHSzX5g==}
    engines: {node: '>= 0.8.0'}

  prettier@3.3.3:
    resolution: {integrity: sha512-i2tDNA0O5IrMO757lfrdQZCc2jPNDVntV0m/+4whiDfWaTKfMNgR7Qz0NAeGz/nRqF4m5/6CLzbP4/liHt12Ew==}
    engines: {node: '>=14'}
    hasBin: true

  pretty-bytes@6.1.1:
    resolution: {integrity: sha512-mQUvGU6aUFQ+rNvTIAcZuWGRT9a6f6Yrg9bHs4ImKF+HZCEK+plBvnAZYSIQztknZF2qnzNtr6F8s0+IuptdlQ==}
    engines: {node: ^14.13.1 || >=16.0.0}

  pretty-ms@9.0.0:
    resolution: {integrity: sha512-E9e9HJ9R9NasGOgPaPE8VMeiPKAyWR5jcFpNnwIejslIhWqdqOrb2wShBsncMPUb+BcCd2OPYfh7p2W6oemTng==}
    engines: {node: '>=18'}

  printable-characters@1.0.42:
    resolution: {integrity: sha512-dKp+C4iXWK4vVYZmYSd0KBH5F/h1HoZRsbJ82AVKRO3PEo8L4lBS/vLwhVtpwwuYcoIsVY+1JYKR268yn480uQ==}

  promise@7.3.1:
    resolution: {integrity: sha512-nolQXZ/4L+bP/UGlkfaIujX9BKxGwmQ9OT4mOt5yvy8iK1h3wqTEJCijzGANTCCl9nWjY41juyAn2K3Q1hLLTg==}

  prompts@2.4.2:
    resolution: {integrity: sha512-NxNv/kLguCA7p3jE8oL2aEBsrJWgAakBpgmgK6lpPWV+WuOmY6r2/zbAVnP+T8bQlA0nzHXSJSJW0Hq7ylaD2Q==}
    engines: {node: '>= 6'}

  proxy-addr@2.0.7:
    resolution: {integrity: sha512-llQsMLSUDUPT44jdrU/O37qlnifitDP+ZwrmmZcoSKyLKvtZxpyV0n2/bD/N4tBAAZ/gJEdZU7KMraoK1+XYAg==}
    engines: {node: '>= 0.10'}

  proxy-from-env@1.1.0:
    resolution: {integrity: sha512-D+zkORCbA9f1tdWRK0RaCR3GPv50cMxcrz4X8k5LTSUD1Dkw47mKJEZQNunItRTkWwgtaUSo1RVFRIG9ZXiFYg==}

  prr@1.0.1:
    resolution: {integrity: sha512-yPw4Sng1gWghHQWj0B3ZggWUm4qVbPwPFcRG8KyxiU7J2OHFSoEHKS+EZ3fv5l1t9CyCiop6l/ZYeWbrgoQejw==}

  publint@0.2.8:
    resolution: {integrity: sha512-C5MjGJ7gpanqaDpgBN+6QhjvXcoj0/YpbucoW29oO5729CGTMzfr3wZTIYcpzB1xl9ZfEqj4KL86P2Z50pt/JA==}
    engines: {node: '>=16'}
    hasBin: true

  pug-attrs@3.0.0:
    resolution: {integrity: sha512-azINV9dUtzPMFQktvTXciNAfAuVh/L/JCl0vtPCwvOA21uZrC08K/UnmrL+SXGEVc1FwzjW62+xw5S/uaLj6cA==}

  pug-code-gen@3.0.3:
    resolution: {integrity: sha512-cYQg0JW0w32Ux+XTeZnBEeuWrAY7/HNE6TWnhiHGnnRYlCgyAUPoyh9KzCMa9WhcJlJ1AtQqpEYHc+vbCzA+Aw==}

  pug-error@2.1.0:
    resolution: {integrity: sha512-lv7sU9e5Jk8IeUheHata6/UThZ7RK2jnaaNztxfPYUY+VxZyk/ePVaNZ/vwmH8WqGvDz3LrNYt/+gA55NDg6Pg==}

  pug-filters@4.0.0:
    resolution: {integrity: sha512-yeNFtq5Yxmfz0f9z2rMXGw/8/4i1cCFecw/Q7+D0V2DdtII5UvqE12VaZ2AY7ri6o5RNXiweGH79OCq+2RQU4A==}

  pug-lexer@5.0.1:
    resolution: {integrity: sha512-0I6C62+keXlZPZkOJeVam9aBLVP2EnbeDw3An+k0/QlqdwH6rv8284nko14Na7c0TtqtogfWXcRoFE4O4Ff20w==}

  pug-linker@4.0.0:
    resolution: {integrity: sha512-gjD1yzp0yxbQqnzBAdlhbgoJL5qIFJw78juN1NpTLt/mfPJ5VgC4BvkoD3G23qKzJtIIXBbcCt6FioLSFLOHdw==}

  pug-load@3.0.0:
    resolution: {integrity: sha512-OCjTEnhLWZBvS4zni/WUMjH2YSUosnsmjGBB1An7CsKQarYSWQ0GCVyd4eQPMFJqZ8w9xgs01QdiZXKVjk92EQ==}

  pug-parser@6.0.0:
    resolution: {integrity: sha512-ukiYM/9cH6Cml+AOl5kETtM9NR3WulyVP2y4HOU45DyMim1IeP/OOiyEWRr6qk5I5klpsBnbuHpwKmTx6WURnw==}

  pug-runtime@3.0.1:
    resolution: {integrity: sha512-L50zbvrQ35TkpHwv0G6aLSuueDRwc/97XdY8kL3tOT0FmhgG7UypU3VztfV/LATAvmUfYi4wNxSajhSAeNN+Kg==}

  pug-strip-comments@2.0.0:
    resolution: {integrity: sha512-zo8DsDpH7eTkPHCXFeAk1xZXJbyoTfdPlNR0bK7rpOMuhBYb0f5qUVCO1xlsitYd3w5FQTK7zpNVKb3rZoUrrQ==}

  pug-walk@2.0.0:
    resolution: {integrity: sha512-yYELe9Q5q9IQhuvqsZNwA5hfPkMJ8u92bQLIMcsMxf/VADjNtEYptU+inlufAFYcWdHlwNfZOEnOOQrZrcyJCQ==}

  pug@3.0.3:
    resolution: {integrity: sha512-uBi6kmc9f3SZ3PXxqcHiUZLmIXgfgWooKWXcwSGwQd2Zi5Rb0bT14+8CJjJgI8AB+nndLaNgHGrcc6bPIB665g==}

  punycode@1.4.1:
    resolution: {integrity: sha512-jmYNElW7yvO7TV33CjSmvSiE2yco3bV2czu/OzDKdMNVZQWfxCblURLhf+47syQRBntjfLdd/H0egrzIG+oaFQ==}

  punycode@2.3.1:
    resolution: {integrity: sha512-vYt7UD1U9Wg6138shLtLOvdAu+8DsC/ilFtEVHcH+wydcSpNE20AfSOduf6MkRFahL5FY7X1oU7nKVZFtfq8Fg==}
    engines: {node: '>=6'}

  qs@6.11.0:
    resolution: {integrity: sha512-MvjoMCJwEarSbUYk5O+nmoSzSutSsTwF85zcHPQ9OrlFoZOYIjaqBAJIqIXjptyD5vThxGq52Xu/MaJzRkIk4Q==}
    engines: {node: '>=0.6'}

  qs@6.12.3:
    resolution: {integrity: sha512-AWJm14H1vVaO/iNZ4/hO+HyaTehuy9nRqVdkTqlJt0HWvBiBIEXFmb4C0DGeYo3Xes9rrEW+TxHsaigCbN5ICQ==}
    engines: {node: '>=0.6'}

  queue-microtask@1.2.3:
    resolution: {integrity: sha512-NuaNSa6flKT5JaSYQzJok04JzTL1CA6aGhv5rfLW3PgqA+M2ChpZQnAC8h8i4ZFkBS8X5RqkDBHA7r4hej3K9A==}

  range-parser@1.2.1:
    resolution: {integrity: sha512-Hrgsx+orqoygnmhFbKaHE6c296J+HTAQXoxEF6gNupROmmGJRoyzfG3ccAveqCBrwr/2yxQ5BVd/GTl5agOwSg==}
    engines: {node: '>= 0.6'}

  raw-body@2.5.2:
    resolution: {integrity: sha512-8zGqypfENjCIqGhgXToC8aB2r7YrBX+AQAfIPs/Mlk+BtPTztOvTS01NRW/3Eh60J+a48lt8qsCzirQ6loCVfA==}
    engines: {node: '>= 0.8'}

  react-dom@18.3.1:
    resolution: {integrity: sha512-5m4nQKp+rZRb09LNH59GM4BxTh9251/ylbKIbpe7TpGxfJ+9kv6BLkLBXIjjspbgbnIBNqlI23tRnTWT0snUIw==}
    peerDependencies:
      react: ^18.3.1

  react@18.3.1:
    resolution: {integrity: sha512-wS+hAgJShR0KhEvPJArfuPVN1+Hz1t0Y6n5jLrGQbkb4urgPE/0Rve+1kMB1v/oWgHgm4WIcV+i7F2pTVj+2iQ==}
    engines: {node: '>=0.10.0'}

  read-cache@1.0.0:
    resolution: {integrity: sha512-Owdv/Ft7IjOgm/i0xvNDZ1LrRANRfew4b2prF3OWMQLxLfu3bS8FVhCsrSCMK4lR56Y9ya+AThoTpDCTxCmpRA==}

  read-package-json-fast@3.0.2:
    resolution: {integrity: sha512-0J+Msgym3vrLOUB3hzQCuZHII0xkNGCtz/HJH9xZshwv9DbDwkw1KaE3gx/e2J5rpEY5rtOy6cyhKOPrkP7FZw==}
    engines: {node: ^14.17.0 || ^16.13.0 || >=18.0.0}

  read-package-up@11.0.0:
    resolution: {integrity: sha512-MbgfoNPANMdb4oRBNg5eqLbB2t2r+o5Ua1pNt8BqGp4I0FJZhuVSOj3PaBPni4azWuSzEdNn2evevzVmEk1ohQ==}
    engines: {node: '>=18'}

  read-pkg@9.0.1:
    resolution: {integrity: sha512-9viLL4/n1BJUCT1NXVTdS1jtm80yDEgR5T4yCelII49Mbj0v1rZdKqj7zCiYdbB0CuCgdrvHcNogAKTFPBocFA==}
    engines: {node: '>=18'}

  readable-stream@3.6.0:
    resolution: {integrity: sha512-BViHy7LKeTz4oNnkcLJ+lVSL6vpiFeX6/d3oSH8zCW7UxP2onchk+vTGB143xuFjHS3deTgkKoXXymXqymiIdA==}
    engines: {node: '>= 6'}

  readdirp@3.6.0:
    resolution: {integrity: sha512-hOS089on8RduqdbhvQ5Z37A0ESjsqz6qnRcffsMU3495FuTdqSm+7bhJ29JvIOsBDEEnan5DPu9t3To9VRlMzA==}
    engines: {node: '>=8.10.0'}

  refa@0.12.1:
    resolution: {integrity: sha512-J8rn6v4DBb2nnFqkqwy6/NnTYMcgLA+sLr0iIO41qpv0n+ngb7ksag2tMRl0inb1bbO/esUwzW1vbJi7K0sI0g==}
    engines: {node: ^12.0.0 || ^14.0.0 || >=16.0.0}

  regenerate-unicode-properties@10.1.0:
    resolution: {integrity: sha512-d1VudCLoIGitcU/hEg2QqvyGZQmdC0Lf8BqdOMXGFSvJP4bNV1+XqbPQeHHLD51Jh4QJJ225dlIFvY4Ly6MXmQ==}
    engines: {node: '>=4'}

  regenerate@1.4.2:
    resolution: {integrity: sha512-zrceR/XhGYU/d/opr2EKO7aRHUeiBI8qjtfHqADTwZd6Szfy16la6kqD0MIUs5z5hx6AaKa+PixpPrR289+I0A==}

  regenerator-runtime@0.14.1:
    resolution: {integrity: sha512-dYnhHh0nJoMfnkZs6GmmhFknAGRrLznOu5nc9ML+EJxGvrx6H7teuevqVqCuPcPK//3eDrrjQhehXVx9cnkGdw==}

  regenerator-transform@0.15.2:
    resolution: {integrity: sha512-hfMp2BoF0qOk3uc5V20ALGDS2ddjQaLrdl7xrGXvAIow7qeWRM2VA2HuCHkUKk9slq3VwEwLNK3DFBqDfPGYtg==}

  regexp-ast-analysis@0.7.1:
    resolution: {integrity: sha512-sZuz1dYW/ZsfG17WSAG7eS85r5a0dDsvg+7BiiYR5o6lKCAtUrEwdmRmaGF6rwVj3LcmAeYkOWKEPlbPzN3Y3A==}
    engines: {node: ^12.0.0 || ^14.0.0 || >=16.0.0}

  regexpu-core@5.3.2:
    resolution: {integrity: sha512-RAM5FlZz+Lhmo7db9L298p2vHP5ZywrVXmVXpmAD9GuL5MPH6t9ROw1iA/wfHkQ76Qe7AaPF0nGuim96/IrQMQ==}
    engines: {node: '>=4'}

  regjsparser@0.9.1:
    resolution: {integrity: sha512-dQUtn90WanSNl+7mQKcXAgZxvUe7Z0SqXlgzv0za4LwiUhyzBC58yQO3liFoUgu8GiJVInAhJjkj1N0EtQ5nkQ==}
    hasBin: true

  requires-port@1.0.0:
    resolution: {integrity: sha512-KigOCHcocU3XODJxsu8i/j8T9tzT4adHiecwORRQ0ZZFcp7ahwXuRU1m+yuO90C5ZUyGeGfocHDI14M3L3yDAQ==}

  resolve-from@4.0.0:
    resolution: {integrity: sha512-pb/MYmXstAkysRFx8piNI1tGFNQIFA3vkE3Gq4EuA1dF6gHp/+vgZqsCGJapvy8N3Q+4o7FwvquPJcnZ7RYy4g==}
    engines: {node: '>=4'}

  resolve-pkg-maps@1.0.0:
    resolution: {integrity: sha512-seS2Tj26TBVOC2NIc2rOe2y2ZO7efxITtLZcGSOnHHNOQ7CkiUBfw0Iw2ck6xkIhPwLhKNLS8BO+hEpngQlqzw==}

  resolve.exports@2.0.2:
    resolution: {integrity: sha512-X2UW6Nw3n/aMgDVy+0rSqgHlv39WZAlZrXCdnbyEiKm17DSqHX4MmQMaST3FbeWR5FTuRcUwYAziZajji0Y7mg==}
    engines: {node: '>=10'}

  resolve@1.22.8:
    resolution: {integrity: sha512-oKWePCxqpd6FlLvGV1VU0x7bkPmmCNolxzjMf4NczoDnQcIWrAF+cPtZn5i6n+RfD2d9i0tzpKnG6Yk168yIyw==}
    hasBin: true

  restore-cursor@4.0.0:
    resolution: {integrity: sha512-I9fPXU9geO9bHOt9pHHOhOkYerIMsmVaWB0rA2AI9ERh/+x/i7MV5HKBNrg+ljO5eoPVgCcnFuRjJ9uH6I/3eg==}
    engines: {node: ^12.20.0 || ^14.13.1 || >=16.0.0}

  reusify@1.0.4:
    resolution: {integrity: sha512-U9nH88a3fc/ekCF1l0/UP1IosiuIjyTh7hBvXVMHYgVcfGvt897Xguj2UOLDeI5BG2m7/uwyaLVT6fbtCwTyzw==}
    engines: {iojs: '>=1.0.0', node: '>=0.10.0'}

  rfdc@1.4.1:
    resolution: {integrity: sha512-q1b3N5QkRUWUl7iyylaaj3kOpIT0N2i9MqIEQXP73GVsN9cw3fdx8X63cEmWhJGi2PPCF23Ijp7ktmd39rawIA==}

  rimraf@3.0.2:
    resolution: {integrity: sha512-JZkJMZkAGFFPP2YqXZXPbMlMBgsxzE8ILs4lMIX/2o0L9UBw9O/Y3o6wFw/i9YLapcUJWwqbi3kdxIPdC62TIA==}
    deprecated: Rimraf versions prior to v4 are no longer supported
    hasBin: true

  rimraf@5.0.9:
    resolution: {integrity: sha512-3i7b8OcswU6CpU8Ej89quJD4O98id7TtVM5U4Mybh84zQXdrFmDLouWBEEaD/QfO3gDDfH+AGFCGsR7kngzQnA==}
    engines: {node: 14 >=14.20 || 16 >=16.20 || >=18}
    hasBin: true

  rollup-plugin-dts@6.1.1:
    resolution: {integrity: sha512-aSHRcJ6KG2IHIioYlvAOcEq6U99sVtqDDKVhnwt70rW6tsz3tv5OSjEiWcgzfsHdLyGXZ/3b/7b/+Za3Y6r1XA==}
    engines: {node: '>=16'}
    peerDependencies:
      rollup: ^3.29.4 || ^4
      typescript: ^4.5 || ^5.0

  rollup-plugin-esbuild@6.1.1:
    resolution: {integrity: sha512-CehMY9FAqJD5OUaE/Mi1r5z0kNeYxItmRO2zG4Qnv2qWKF09J2lTy5GUzjJR354ZPrLkCj4fiBN41lo8PzBUhw==}
    engines: {node: '>=14.18.0'}
    peerDependencies:
      esbuild: '>=0.18.0'
      rollup: ^1.20.0 || ^2.0.0 || ^3.0.0 || ^4.0.0

  rollup-plugin-license@3.5.2:
    resolution: {integrity: sha512-NNeXBcE6RyQdZdSC8Vxe8Cheax2aUa/K0Ok6JDZwr9isjkSDer4aMg0sovas1Ua76ojLZX1BrNQ6ZFspztKkZQ==}
    engines: {node: '>=14.0.0'}
    peerDependencies:
      rollup: ^1.0.0 || ^2.0.0 || ^3.0.0 || ^4.0.0

  rollup@3.29.4:
    resolution: {integrity: sha512-oWzmBZwvYrU0iJHtDmhsm662rC15FRXmcjCk1xD771dFDx5jJ02ufAQQTn0etB2emNk4J9EZg/yWKpsn9BWGRw==}
    engines: {node: '>=14.18.0', npm: '>=8.0.0'}
    hasBin: true

  rollup@4.18.1:
    resolution: {integrity: sha512-Elx2UT8lzxxOXMpy5HWQGZqkrQOtrVDDa/bm9l10+U4rQnVzbL/LgZ4NOM1MPIDyHk69W4InuYDF5dzRh4Kw1A==}
    engines: {node: '>=18.0.0', npm: '>=8.0.0'}
    hasBin: true

  run-parallel@1.2.0:
    resolution: {integrity: sha512-5l4VyZR86LZ/lDxZTR6jqL8AFE2S0IFLMP26AbjsLVADxHdhB/c0GUsH+y39UfCi3dzz8OlQuPmnaJOMoDHQBA==}

  sade@1.8.1:
    resolution: {integrity: sha512-xal3CZX1Xlo/k4ApwCFrHVACi9fBqJ7V+mwhBsuf/1IOKbBy098Fex+Wa/5QMubw09pSZ/u8EY8PWgevJsXp1A==}
    engines: {node: '>=6'}

  safe-buffer@5.2.1:
    resolution: {integrity: sha512-rp3So07KcdmmKbGvgaNxQSJr7bGVSVk5S9Eq1F+ppbRo70+YeaDxkw5Dd8NPN+GD6bjnYm2VuPuCXmpuYvmCXQ==}

  safer-buffer@2.1.2:
    resolution: {integrity: sha512-YZo3K82SD7Riyi0E1EQPojLz7kpepnSQI9IyPbHHg1XXXevb5dJI7tpyN2ADxGcQbHG7vcyRHk0cbwqcQriUtg==}

  sass@1.77.8:
    resolution: {integrity: sha512-4UHg6prsrycW20fqLGPShtEvo/WyHRVRHwOP4DzkUrObWoWI05QBSfzU71TVB7PFaL104TwNaHpjlWXAZbQiNQ==}
    engines: {node: '>=14.0.0'}
    hasBin: true

  sax@1.3.0:
    resolution: {integrity: sha512-0s+oAmw9zLl1V1cS9BtZN7JAd0cW5e0QH4W3LWEK6a4LaLEA2OTpGYWDY+6XasBLtz6wkm3u1xRw95mRuJ59WA==}

  scheduler@0.23.2:
    resolution: {integrity: sha512-UOShsPwz7NrMUqhR6t0hWjFduvOzbtv7toDH1/hIrfRNIDBnnBWd0CwJTGvTpngVlmwGCdP9/Zl/tVrDqcuYzQ==}

  scslre@0.3.0:
    resolution: {integrity: sha512-3A6sD0WYP7+QrjbfNA2FN3FsOaGGFoekCVgTyypy53gPxhbkCIjtO6YWgdrfM+n/8sI8JeXZOIxsHjMTNxQ4nQ==}
    engines: {node: ^14.0.0 || >=16.0.0}

  scule@1.0.0:
    resolution: {integrity: sha512-4AsO/FrViE/iDNEPaAQlb77tf0csuq27EsVpy6ett584EcRTp6pTDLoGWVxCD77y5iU5FauOvhsI4o1APwPoSQ==}

  select@1.1.2:
    resolution: {integrity: sha512-OwpTSOfy6xSs1+pwcNrv0RBMOzI39Lp3qQKUTPVVPRjCdNa5JH/oPRiqsesIskK8TVgmRiHwO4KXlV2Li9dANA==}

  semver@5.7.2:
    resolution: {integrity: sha512-cBznnQ9KjJqU67B52RMC65CMarK2600WFnbkcaiwWq3xy/5haFJlshgnpjovMVJ+Hff49d8GEn0b87C5pDQ10g==}
    hasBin: true

  semver@6.3.1:
    resolution: {integrity: sha512-BR7VvDCVHO+q2xBEWskxS6DJE1qRnb7DxzUrogb71CWoSficBxYsiAGd+Kl0mmq/MprG9yArRkyrQxTO6XjMzA==}
    hasBin: true

  semver@7.6.2:
    resolution: {integrity: sha512-FNAIBWCx9qcRhoHcgcJ0gvU7SN1lYU2ZXuSfl04bSC5OpvDHFyJCjdNHomPXxjQlCBU67YW64PzY7/VIEH7F2w==}
    engines: {node: '>=10'}
    hasBin: true

  send@0.18.0:
    resolution: {integrity: sha512-qqWzuOjSFOuqPjFe4NOsMLafToQQwBSOEpS+FwEt3A2V3vKubTquT3vmLTQpFgMXp8AlFWFuP1qKaJZOtPpVXg==}
    engines: {node: '>= 0.8.0'}

  serve-static@1.15.0:
    resolution: {integrity: sha512-XGuRDNjXUijsUL0vl6nSD7cwURuzEgglbOaFuZM9g3kwDXOWVTck0jLzjPzGD+TazWbboZYu52/9/XPdUgne9g==}
    engines: {node: '>= 0.8.0'}

  set-blocking@2.0.0:
    resolution: {integrity: sha512-KiKBS8AnWGEyLzofFfmvKwpdPzqiy16LvQfK3yv/fVH7Bj13/wl3JSR1J+rfgRE9q7xUJK4qvgS8raSOeLUehw==}

  set-function-length@1.2.2:
    resolution: {integrity: sha512-pgRc4hJ4/sNjWCSS9AmnS40x3bNMDTknHgL5UaMBTMyJnU90EgWh1Rz+MC9eFu4BuN/UwZjKQuY/1v3rM7HMfg==}
    engines: {node: '>= 0.4'}

  setprototypeof@1.2.0:
    resolution: {integrity: sha512-E5LDX7Wrp85Kil5bhZv46j8jOeboKq5JMmYM3gVGdGH8xFpPWXUMsNrlODCrkoxMEeNi/XZIwuRvY4XNwYMJpw==}

  shebang-command@2.0.0:
    resolution: {integrity: sha512-kHxr2zZpYtdmrN1qDjrrX/Z1rR1kG8Dx+gkpK1G4eXmvXswmcE1hTWBWYUzlraYw1/yZp6YuDY77YtvbN0dmDA==}
    engines: {node: '>=8'}

  shebang-regex@3.0.0:
    resolution: {integrity: sha512-7++dFhtcx3353uBaq8DDR4NuxBetBzC7ZQOhmTQInHEd6bSrXdiEyzCvG07Z44UYdLShWUyXt5M/yhz8ekcb1A==}
    engines: {node: '>=8'}

  shell-exec@1.0.2:
    resolution: {integrity: sha512-jyVd+kU2X+mWKMmGhx4fpWbPsjvD53k9ivqetutVW/BQ+WIZoDoP4d8vUMGezV6saZsiNoW2f9GIhg9Dondohg==}

  shell-quote@1.8.1:
    resolution: {integrity: sha512-6j1W9l1iAs/4xYBI1SYOVZyFcCis9b4KCLQ8fgAGG07QvzaRLVVRQvAy85yNmmZSjYjg4MWh4gNvlPujU/5LpA==}

  shiki@1.10.3:
    resolution: {integrity: sha512-eneCLncGuvPdTutJuLyUGS8QNPAVFO5Trvld2wgEq1e002mwctAhJKeMGWtWVXOIEzmlcLRqcgPSorR6AVzOmQ==}

  shiki@1.12.0:
    resolution: {integrity: sha512-BuAxWOm5JhRcbSOl7XCei8wGjgJJonnV0oipUupPY58iULxUGyHhW5CF+9FRMuM1pcJ5cGEJGll1LusX6FwpPA==}

  side-channel@1.0.4:
    resolution: {integrity: sha512-q5XPytqFEIKHkGdiMIrY10mvLRvnQh42/+GoBlFW3b2LXLE2xxJpZFdm94we0BaoV3RwJyGqg5wS7epxTv0Zvw==}

  side-channel@1.0.6:
    resolution: {integrity: sha512-fDW/EZ6Q9RiO8eFG8Hj+7u/oW+XrPTIChwCOM2+th2A6OblDtYYIpve9m+KvI9Z4C9qSEXlaGR6bTEYHReuglA==}
    engines: {node: '>= 0.4'}

  siginfo@2.0.0:
    resolution: {integrity: sha512-ybx0WO1/8bSBLEWXZvEd7gMW3Sn3JFlW3TvX1nREbDLRNQNaeNN8WK0meBwPdAaOI7TtRRRJn/Es1zhrrCHu7g==}

  signal-exit@3.0.7:
    resolution: {integrity: sha512-wnD2ZE+l+SPC/uoS0vXeE9L1+0wuaMqKlfz9AMUo38JsyLSBWSFcHR1Rri62LZc12vLr1gb3jl7iwQhgwpAbGQ==}

  signal-exit@4.1.0:
    resolution: {integrity: sha512-bzyZ1e88w9O1iNJbKnOlvYTrWPDl46O1bG0D3XInv+9tkPrxrN8jUUTiFlDkkmKWgn1M6CfIA13SuGqOa9Korw==}
    engines: {node: '>=14'}

  simple-git-hooks@2.11.1:
    resolution: {integrity: sha512-tgqwPUMDcNDhuf1Xf6KTUsyeqGdgKMhzaH4PAZZuzguOgTl5uuyeYe/8mWgAr6IBxB5V06uqEf6Dy37gIWDtDg==}
    hasBin: true

  sirv@2.0.4:
    resolution: {integrity: sha512-94Bdh3cC2PKrbgSOUqTiGPWVZeSiXfKOVZNJniWoqrWrRkB1CJzBU3NEbiTsPcYy1lDsANA/THzS+9WBiy5nfQ==}
    engines: {node: '>= 10'}

  sisteransi@1.0.5:
    resolution: {integrity: sha512-bLGGlR1QxBcynn2d5YmDX4MGjlZvy2MRBDRNHLJ8VI6l6+9FUiyTFNJ0IveOSP0bcXgVDPRcfGqA0pjaqUpfVg==}

  slash@3.0.0:
    resolution: {integrity: sha512-g9Q1haeby36OSStwb4ntCGGGaKsaVSjQ68fBxoQcutl5fS1vuY18H3wSt3jFyFtrkx+Kz0V1G85A4MyAdDMi2Q==}
    engines: {node: '>=8'}

  slash@4.0.0:
    resolution: {integrity: sha512-3dOsAHXXUkQTpOYcoAxLIorMTp4gIQr5IW3iVb7A7lFIp0VHhnynm9izx6TssdrIcVIESAlVjtnO2K8bg+Coew==}
    engines: {node: '>=12'}

  slash@5.1.0:
    resolution: {integrity: sha512-ZA6oR3T/pEyuqwMgAKT0/hAv8oAXckzbkmR0UkUosQ+Mc4RxGoJkRmwHgHufaenlyAgE1Mxgpdcrf75y6XcnDg==}
    engines: {node: '>=14.16'}

  slice-ansi@5.0.0:
    resolution: {integrity: sha512-FC+lgizVPfie0kkhqUScwRu1O/lF6NOgJmlCgK+/LYxDCTk8sGelYaHDhFcDN+Sn3Cv+3VSa4Byeo+IMCzpMgQ==}
    engines: {node: '>=12'}

  slice-ansi@7.1.0:
    resolution: {integrity: sha512-bSiSngZ/jWeX93BqeIAbImyTbEihizcwNjFoRUIY/T1wWQsfsm2Vw1agPKylXvQTU7iASGdHhyqRlqQzfz+Htg==}
    engines: {node: '>=18'}

  source-map-js@1.2.0:
    resolution: {integrity: sha512-itJW8lvSA0TXEphiRoawsCksnlf8SyvmFzIhltqAHluXd88pkCd+cXJVHTDwdCr0IzwptSm035IHQktUu1QUMg==}
    engines: {node: '>=0.10.0'}

  source-map-support@0.5.21:
    resolution: {integrity: sha512-uBHU3L3czsIyYXKX88fdrGovxdSCoTGDRZ6SYXtSRxLZUzHg5P/66Ht6uoUlHu9EZod+inXhKo3qQgwXUT/y1w==}

  source-map@0.6.1:
    resolution: {integrity: sha512-UjgapumWlbMhkBgzT7Ykc5YXUT46F0iKu8SGXq0bcwP5dz/h0Plj6enJqjz1Zbq2l5WaqYnrVbwWOWMyF3F47g==}
    engines: {node: '>=0.10.0'}

  source-map@0.7.3:
    resolution: {integrity: sha512-CkCj6giN3S+n9qrYiBTX5gystlENnRW5jZeNLHpe6aue+SrHcG5VYwujhW9s4dY31mEGsxBDrHR6oI69fTXsaQ==}
    engines: {node: '>= 8'}

  spdx-compare@1.0.0:
    resolution: {integrity: sha512-C1mDZOX0hnu0ep9dfmuoi03+eOdDoz2yvK79RxbcrVEG1NO1Ph35yW102DHWKN4pk80nwCgeMmSY5L25VE4D9A==}

  spdx-correct@3.2.0:
    resolution: {integrity: sha512-kN9dJbvnySHULIluDHy32WHRUu3Og7B9sbY7tsFLctQkIqnMh3hErYgdMjTYuqmcXX+lK5T1lnUt3G7zNswmZA==}

  spdx-exceptions@2.3.0:
    resolution: {integrity: sha512-/tTrYOC7PPI1nUAgx34hUpqXuyJG+DTHJTnIULG4rDygi4xu/tfgmq1e1cIRwRzwZgo4NLySi+ricLkZkw4i5A==}

  spdx-expression-parse@3.0.1:
    resolution: {integrity: sha512-cbqHunsQWnJNE6KhVSMsMeH5H/L9EpymbzqTQ3uLwNCLZ1Q481oWaofqH7nO6V07xlXwY6PhQdQ2IedWx/ZK4Q==}

  spdx-expression-validate@2.0.0:
    resolution: {integrity: sha512-b3wydZLM+Tc6CFvaRDBOF9d76oGIHNCLYFeHbftFXUWjnfZWganmDmvtM5sm1cRwJc/VDBMLyGGrsLFd1vOxbg==}

  spdx-license-ids@3.0.18:
    resolution: {integrity: sha512-xxRs31BqRYHwiMzudOrpSiHtZ8i/GeionCBDSilhYRj+9gIcI8wCZTlXZKu9vZIVqViP3dcp9qE5G6AlIaD+TQ==}

  spdx-ranges@2.1.1:
    resolution: {integrity: sha512-mcdpQFV7UDAgLpXEE/jOMqvK4LBoO0uTQg0uvXUewmEFhpiZx5yJSZITHB8w1ZahKdhfZqP5GPEOKLyEq5p8XA==}

  spdx-satisfies@5.0.1:
    resolution: {integrity: sha512-Nwor6W6gzFp8XX4neaKQ7ChV4wmpSh2sSDemMFSzHxpTw460jxFYeOn+jq4ybnSSw/5sc3pjka9MQPouksQNpw==}

  speakingurl@14.0.1:
    resolution: {integrity: sha512-1POYv7uv2gXoyGFpBCmpDVSNV74IfsWlDW216UPjbWufNf+bSU6GdbDsxdcxtfwb4xlI3yxzOTKClUosxARYrQ==}
    engines: {node: '>=0.10.0'}

  stable-hash@0.0.4:
    resolution: {integrity: sha512-LjdcbuBeLcdETCrPn9i8AYAZ1eCtu4ECAWtP7UleOiZ9LzVxRzzUZEoZ8zB24nhkQnDWyET0I+3sWokSDS3E7g==}

  stackback@0.0.2:
    resolution: {integrity: sha512-1XMJE5fQo1jGH6Y/7ebnwPOBEkIEnT4QF32d5R1+VXdXveM0IBMJt8zfaxX1P3QhVwrYe+576+jkANtSS2mBbw==}

  stacktracey@2.1.8:
    resolution: {integrity: sha512-Kpij9riA+UNg7TnphqjH7/CzctQ/owJGNbFkfEeve4Z4uxT5+JapVLFXcsurIfN34gnTWZNJ/f7NMG0E8JDzTw==}

  statuses@1.5.0:
    resolution: {integrity: sha512-OpZ3zP+jT1PI7I8nemJX4AKmAX070ZkYPVWV/AaKTJl+tXCTGyVdC1a4SL8RUQYEwk/f34ZX8UTykN68FwrqAA==}
    engines: {node: '>= 0.6'}

  statuses@2.0.1:
    resolution: {integrity: sha512-RwNA9Z/7PrK06rYLIzFMlaF+l73iwpzsqRIFgbMLbTcLD6cOao82TaWefPXQvB2fOC4AjuYSEndS7N/mTCbkdQ==}
    engines: {node: '>= 0.8'}

  std-env@3.7.0:
    resolution: {integrity: sha512-JPbdCEQLj1w5GilpiHAx3qJvFndqybBysA3qUOnznweH4QbNYUsW/ea8QzSrnh0vNsezMMw5bcVool8lM0gwzg==}

  stoppable@1.1.0:
    resolution: {integrity: sha512-KXDYZ9dszj6bzvnEMRYvxgeTHU74QBFL54XKtP3nyMuJ81CFYtABZ3bAzL2EdFUaEwJOBOgENyFj3R7oTzDyyw==}
    engines: {node: '>=4', npm: '>=6'}

  string-argv@0.3.2:
    resolution: {integrity: sha512-aqD2Q0144Z+/RqG52NeHEkZauTAUWJO8c6yTftGJKO3Tja5tUgIfmIl6kExvhtxSDP7fXB6DvzkfMpCd/F3G+Q==}
    engines: {node: '>=0.6.19'}

  string-hash@1.1.3:
    resolution: {integrity: sha512-kJUvRUFK49aub+a7T1nNE66EJbZBMnBgoC1UbCZ5n6bsZKBRga4KgBRTMn/pFkeCZSYtNeSyMxPDM0AXWELk2A==}

  string-width@4.2.3:
    resolution: {integrity: sha512-wKyQRQpjJ0sIp62ErSZdGsjMJWsap5oRNihHhu6G7JVO/9jIB6UyevL+tXuOqrng8j/cxKTWyWUwvSTriiZz/g==}
    engines: {node: '>=8'}

  string-width@5.1.2:
    resolution: {integrity: sha512-HnLOCR3vjcY8beoNLtcjZ5/nxn2afmME6lhrDrebokqMap+XbeW8n9TXpPDOqdGK5qcI3oT0GKTW6wC7EMiVqA==}
    engines: {node: '>=12'}

  string-width@7.2.0:
    resolution: {integrity: sha512-tsaTIkKW9b4N+AEj+SVA+WhJzV7/zMhcSu78mLKWSk7cXMOSHsBKFWUs0fWwq8QyK3MgJBQRX6Gbi4kYbdvGkQ==}
    engines: {node: '>=18'}

  string_decoder@1.3.0:
    resolution: {integrity: sha512-hkRX8U1WjJFd8LsDJ2yQ/wWWxaopEsABU1XfkM8A+j0+85JAGppt16cr1Whg6KIbb4okU6Mql6BOj+uup/wKeA==}

  strip-ansi@6.0.1:
    resolution: {integrity: sha512-Y38VPSHcqkFrCpFnQ9vuSXmquuv5oXOKpGeT6aGrr3o3Gc9AlVa6JBfUSOCnbxGGZF+/0ooI7KrPuUSztUdU5A==}
    engines: {node: '>=8'}

  strip-ansi@7.1.0:
    resolution: {integrity: sha512-iq6eVVI64nQQTRYq2KtEg2d2uU7LElhTJwsH4YzIHZshxlgZms/wIc4VoDQTlG/IvVIrBKG06CrZnp0qv7hkcQ==}
    engines: {node: '>=12'}

  strip-final-newline@3.0.0:
    resolution: {integrity: sha512-dOESqjYr96iWYylGObzd39EuNTa5VJxyvVAEm5Jnh7KGo75V43Hk1odPQkNDyXNmUR6k+gEiDVXnjB8HJ3crXw==}
    engines: {node: '>=12'}

  strip-final-newline@4.0.0:
    resolution: {integrity: sha512-aulFJcD6YK8V1G7iRB5tigAP4TsHBZZrOV8pjV++zdUwmeV8uzbY7yn6h9MswN62adStNZFuCIx4haBnRuMDaw==}
    engines: {node: '>=18'}

  strip-json-comments@3.1.1:
    resolution: {integrity: sha512-6fPc+R4ihwqP6N/aIv2f1gMH8lOVtWQHoqC4yK6oSDVVocumAsfCqjkXnqiYMhmMwS/mEHLp7Vehlt3ql6lEig==}
    engines: {node: '>=8'}

  strip-literal@2.1.0:
    resolution: {integrity: sha512-Op+UycaUt/8FbN/Z2TWPBLge3jWrP3xj10f3fnYxf052bKuS3EKs1ZQcVGjnEMdsNVAM+plXRdmjrZ/KgG3Skw==}

  stylus@0.63.0:
    resolution: {integrity: sha512-OMlgrTCPzE/ibtRMoeLVhOY0RcNuNWh0rhAVqeKnk/QwcuUKQbnqhZ1kg2vzD8VU/6h3FoPTq4RJPHgLBvX6Bw==}
    hasBin: true

  sucrase@3.32.0:
    resolution: {integrity: sha512-ydQOU34rpSyj2TGyz4D2p8rbktIOZ8QY9s+DGLvFU1i5pWJE8vkpruCjGCMHsdXwnD7JDcS+noSwM/a7zyNFDQ==}
    engines: {node: '>=8'}
    hasBin: true

  sugarss@4.0.1:
    resolution: {integrity: sha512-WCjS5NfuVJjkQzK10s8WOBY+hhDxxNt/N6ZaGwxFZ+wN3/lKKFSaaKUNecULcTTvE4urLcKaZFQD8vO0mOZujw==}
    engines: {node: '>=12.0'}
    peerDependencies:
      postcss: ^8.3.3

  superjson@2.2.1:
    resolution: {integrity: sha512-8iGv75BYOa0xRJHK5vRLEjE2H/i4lulTjzpUXic3Eg8akftYjkmQDa8JARQ42rlczXyFR3IeRoeFCc7RxHsYZA==}
    engines: {node: '>=16'}

  supports-color@5.5.0:
    resolution: {integrity: sha512-QjVjwdXIt408MIiAqCX4oUKsgU2EqAGzs2Ppkm4aQYbjm+ZEWEcW4SfFNTr4uMNZma0ey4f5lgLrkB0aX0QMow==}
    engines: {node: '>=4'}

  supports-color@7.2.0:
    resolution: {integrity: sha512-qpCAvRl9stuOHveKsn7HncJRvv501qIacKzQlO/+Lwxc9+0q2wLyv4Dfvt80/DPn2pqOBsJdDiogXGR9+OvwRw==}
    engines: {node: '>=8'}

  supports-preserve-symlinks-flag@1.0.0:
    resolution: {integrity: sha512-ot0WnXS9fgdkgIcePe6RHNk1WA8+muPa6cSjeR3V8K27q9BB1rTE3R1p7Hv0z1ZyAc8s6Vvv8DIyWf681MAt0w==}
    engines: {node: '>= 0.4'}

  systemjs@6.15.1:
    resolution: {integrity: sha512-Nk8c4lXvMB98MtbmjX7JwJRgJOL8fluecYCfCeYBznwmpOs8Bf15hLM6z4z71EDAhQVrQrI+wt1aLWSXZq+hXA==}

  tabbable@6.2.0:
    resolution: {integrity: sha512-Cat63mxsVJlzYvN51JmVXIgNoUokrIaT2zLclCXjRd8boZ0004U4KCs/sToJ75C6sdlByWxpYnb5Boif1VSFew==}

  tailwindcss@3.4.7:
    resolution: {integrity: sha512-rxWZbe87YJb4OcSopb7up2Ba4U82BoiSGUdoDr3Ydrg9ckxFS/YWsvhN323GMcddgU65QRy7JndC7ahhInhvlQ==}
    engines: {node: '>=14.0.0'}
    hasBin: true

  tapable@2.2.1:
    resolution: {integrity: sha512-GNzQvQTOIP6RyTfE2Qxb8ZVlNmw0n88vp1szwWRimP02mnTsx3Wtn5qRdqY9w2XduFNUgvOwhNnQsjwCp+kqaQ==}
    engines: {node: '>=6'}

  tar@6.1.11:
    resolution: {integrity: sha512-an/KZQzQUkZCkuoAA64hM92X0Urb6VpRhAFllDzz44U2mcD5scmT3zBc4VgVpkugF580+DQn8eAFSyoQt0tznA==}
    engines: {node: '>= 10'}

  temp-dir@3.0.0:
    resolution: {integrity: sha512-nHc6S/bwIilKHNRgK/3jlhDoIHcp45YgyiwcAk46Tr0LfEqGBVpmiAyuiuxeVE44m3mXnEeVhaipLOEWmH+Njw==}
    engines: {node: '>=14.16'}

  tempfile@5.0.0:
    resolution: {integrity: sha512-bX655WZI/F7EoTDw9JvQURqAXiPHi8o8+yFxPF2lWYyz1aHnmMRuXWqL6YB6GmeO0o4DIYWHLgGNi/X64T+X4Q==}
    engines: {node: '>=14.18'}

  terser@5.31.3:
    resolution: {integrity: sha512-pAfYn3NIZLyZpa83ZKigvj6Rn9c/vd5KfYGX7cN1mnzqgDcxWvrU5ZtAfIKhEXz9nRecw4z3LXkjaq96/qZqAA==}
    engines: {node: '>=10'}
    hasBin: true

  text-table@0.2.0:
    resolution: {integrity: sha512-N+8UisAXDGk8PFXP4HAzVR9nbfmVJ3zYLAWiTIoqC5v5isinhr+r5uaO8+7r3BMfuNIufIsA7RdpVgacC2cSpw==}

  thenify-all@1.6.0:
    resolution: {integrity: sha512-RNxQH/qI8/t3thXJDwcstUO4zeqo64+Uy/+sNVRBx4Xn2OX+OZ9oP+iJnNFqplFra2ZUVeKCSa2oVWi3T4uVmA==}
    engines: {node: '>=0.8'}

  thenify@3.3.1:
    resolution: {integrity: sha512-RVZSIV5IG10Hk3enotrhvz0T9em6cyHBLkH/YAZuKqd8hRkKhSfCGIcP2KUY0EPxndzANBmNllzWPwak+bheSw==}

  tiny-emitter@2.1.0:
    resolution: {integrity: sha512-NB6Dk1A9xgQPMoGqC5CVXn123gWyte215ONT5Pp5a0yt4nlEoO1ZWeCwpncaekPHXO60i47ihFnZPiRPjRMq4Q==}

  tinybench@2.8.0:
    resolution: {integrity: sha512-1/eK7zUnIklz4JUUlL+658n58XO2hHLQfSk1Zf2LKieUjxidN16eKFEoDEfjHc3ohofSSqK3X5yO6VGb6iW8Lw==}

  tinypool@1.0.0:
    resolution: {integrity: sha512-KIKExllK7jp3uvrNtvRBYBWBOAXSX8ZvoaD8T+7KB/QHIuoJW3Pmr60zucywjAlMb5TeXUkcs/MWeWLu0qvuAQ==}
    engines: {node: ^18.0.0 || >=20.0.0}

  tinyrainbow@1.2.0:
    resolution: {integrity: sha512-weEDEq7Z5eTHPDh4xjX789+fHfF+P8boiFB+0vbWzpbnbsEr/GRaohi/uMKxg8RZMXnl1ItAi/IUHWMsjDV7kQ==}
    engines: {node: '>=14.0.0'}

  tinyspy@2.2.0:
    resolution: {integrity: sha512-d2eda04AN/cPOR89F7Xv5bK/jrQEhmcLFe6HFldoeO9AJtps+fqEnh486vnT/8y4bw38pSyxDcTCAq+Ks2aJTg==}
    engines: {node: '>=14.0.0'}

  tinyspy@3.0.0:
    resolution: {integrity: sha512-q5nmENpTHgiPVd1cJDDc9cVoYN5x4vCvwT3FMilvKPKneCBZAxn2YWQjDF0UMcE9k0Cay1gBiDfTMU0g+mPMQA==}
    engines: {node: '>=14.0.0'}

  to-fast-properties@2.0.0:
    resolution: {integrity: sha512-/OaKK0xYrs3DmxRYqL/yDc+FxFUVYhDlXMhRmv3z915w2HF1tnN1omB354j8VUGO/hbRzyD6Y3sA7v7GS/ceog==}
    engines: {node: '>=4'}

  to-regex-range@5.0.1:
    resolution: {integrity: sha512-65P7iz6X5yEr1cwcgvQxbbIw7Uk3gOy5dIdtZ4rDveLqhrdJP+Li/Hx6tyK0NEb+2GCyneCMJiGqrADCSNk8sQ==}
    engines: {node: '>=8.0'}

  toidentifier@1.0.1:
    resolution: {integrity: sha512-o5sSPKEkg/DIQNmH43V0/uerLrpzVedkUh8tGNvaeXpfpuwjKenlSox/2O/BTlZUtEe+JG7s5YhEz608PlAHRA==}
    engines: {node: '>=0.6'}

  token-stream@1.0.0:
    resolution: {integrity: sha512-VSsyNPPW74RpHwR8Fc21uubwHY7wMDeJLys2IX5zJNih+OnAnaifKHo+1LHT7DAdloQ7apeaaWg8l7qnf/TnEg==}

  totalist@3.0.0:
    resolution: {integrity: sha512-eM+pCBxXO/njtF7vdFsHuqb+ElbxqtI4r5EAvk6grfAFyJ6IvWlSkfZ5T9ozC6xWw3Fj1fGoSmrl0gUs46JVIw==}
    engines: {node: '>=6'}

  tr46@0.0.3:
    resolution: {integrity: sha512-N3WMsuqV66lT30CrXNbEjx4GEwlow3v6rr4mCcv6prnfwhS01rkgyFdjPNBYd9br7LpXV1+Emh01fHnq2Gdgrw==}

  trim-lines@3.0.1:
    resolution: {integrity: sha512-kRj8B+YHZCc9kQYdWfJB2/oUl9rA99qbowYYBtr4ui4mZyAQ2JpvVBd/6U2YloATfqBhBTSMhTpgBHtU0Mf3Rg==}

  ts-api-utils@1.3.0:
    resolution: {integrity: sha512-UQMIo7pb8WRomKR1/+MFVLTroIvDVtMX3K6OUir8ynLyzB8Jeriont2bTAtmNPa1ekAgN7YPDyf6V+ygrdU+eQ==}
    engines: {node: '>=16'}
    peerDependencies:
      typescript: '>=4.2.0'

  ts-interface-checker@0.1.13:
    resolution: {integrity: sha512-Y/arvbn+rrz3JCKl9C4kVNfTfSm2/mEp5FSz5EsZSANGPSlQrpRI5M4PKF+mJnE52jOO90PnPSc3Ur3bTQw0gA==}

  ts-node@10.9.2:
    resolution: {integrity: sha512-f0FFpIdcHgn8zcPSbf1dRevwt047YMnaiJM3u2w2RewrB+fob/zePZcrOyQoLMMO7aBIddLcQIEK5dYjkLnGrQ==}
    hasBin: true
    peerDependencies:
      '@swc/core': '>=1.2.50'
      '@swc/wasm': '>=1.2.50'
      '@types/node': '*'
      typescript: '>=2.7'
    peerDependenciesMeta:
      '@swc/core':
        optional: true
      '@swc/wasm':
        optional: true

  tsconfck@3.1.1:
    resolution: {integrity: sha512-00eoI6WY57SvZEVjm13stEVE90VkEdJAFGgpFLTsZbJyW/LwFQ7uQxJHWpZ2hzSWgCPKc9AnBnNP+0X7o3hAmQ==}
    engines: {node: ^18 || >=20}
    hasBin: true
    peerDependencies:
      typescript: ^5.0.0
    peerDependenciesMeta:
      typescript:
        optional: true

  tslib@2.6.3:
    resolution: {integrity: sha512-xNvxJEOUiWPGhUuUdQgAJPKOOJfGnIyKySOc09XkKsgdUV/3E2zvwZYdejjmRgPCgcym1juLH3226yA7sEFJKQ==}

  tsx@4.16.2:
    resolution: {integrity: sha512-C1uWweJDgdtX2x600HjaFaucXTilT7tgUZHbOE4+ypskZ1OP8CRCSDkCxG6Vya9EwaFIVagWwpaVAn5wzypaqQ==}
    engines: {node: '>=18.0.0'}
    hasBin: true

  twoslash-protocol@0.2.9:
    resolution: {integrity: sha512-uKQl8UboT6JU4VAtYaSI3DbNtgaNhFaTpCSMy/n3tRl5lMlMhrjiuNKdqx15xjcviconuGJ9oObkz1h9zJFrJg==}

  twoslash-vue@0.2.9:
    resolution: {integrity: sha512-1f/AMB7jvifOMWjG2xdqnEywmkt+U2xef2TBfXugZasNDkqeTwdHCRGafi37Kk6smyzYYj2JLemMECfdSjWwoQ==}
    peerDependencies:
      typescript: '*'

  twoslash@0.2.9:
    resolution: {integrity: sha512-oj7XY6h8E9nTZBmfRE1gpsSSUqAQo5kcIpFkXyQPp8UCsyCQsUlP2bJ2s32o02c1n5+xl4h9rcCsQ1F97Z6LZg==}
    peerDependencies:
      typescript: '*'

  type-check@0.4.0:
    resolution: {integrity: sha512-XleUoc9uwGXqjWwXaUTZAmzMcFZ5858QA2vvx1Ur5xIcixXIP+8LnFDgRplU30us6teqdlskFfu+ae4K79Ooew==}
    engines: {node: '>= 0.8.0'}

  type-fest@4.21.0:
    resolution: {integrity: sha512-ADn2w7hVPcK6w1I0uWnM//y1rLXZhzB9mr0a3OirzclKF1Wp6VzevUmzz/NRAWunOT6E8HrnpGY7xOfc6K57fA==}
    engines: {node: '>=16'}

  type-is@1.6.18:
    resolution: {integrity: sha512-TkRKr9sUTxEH8MdfuCSP7VizJyzRNMjj2J2do2Jr3Kym598JVdEksuzPQCnlFPW4ky9Q+iA+ma9BGm06XQBy8g==}
    engines: {node: '>= 0.6'}

  type@1.2.0:
    resolution: {integrity: sha512-+5nt5AAniqsCnu2cEQQdpzCAh33kVx8n0VoFidKpB1dVVLAN/F+bgVOqOJqOnEnrhp222clB5p3vUlD+1QAnfg==}

  type@2.7.2:
    resolution: {integrity: sha512-dzlvlNlt6AXU7EBSfpAscydQ7gXB+pPGsPnfJnZpiNJBDj7IaJzQlBZYGdEi4R9HmPdBv2XmWJ6YUtoTa7lmCw==}

  typescript-eslint@7.18.0:
    resolution: {integrity: sha512-PonBkP603E3tt05lDkbOMyaxJjvKqQrXsnow72sVeOFINDE/qNmnnd+f9b4N+U7W6MXnnYyrhtmF2t08QWwUbA==}
    engines: {node: ^18.18.0 || >=20.0.0}
    peerDependencies:
      eslint: ^8.56.0
      typescript: '*'
    peerDependenciesMeta:
      typescript:
        optional: true

  typescript@5.5.3:
    resolution: {integrity: sha512-/hreyEujaB0w76zKo6717l3L0o/qEUtRgdvUBvlkhoWeOVMjMuHNHk0BRBzikzuGDqNmPQbg5ifMEqsHLiIUcQ==}
    engines: {node: '>=14.17'}
    hasBin: true

  ufo@1.5.4:
    resolution: {integrity: sha512-UsUk3byDzKd04EyoZ7U4DOlxQaD14JUKQl6/P7wiX4FNvUfm3XL246n9W5AmqwW5RSFJ27NAuM0iLscAOYUiGQ==}

  uglify-js@3.18.0:
    resolution: {integrity: sha512-SyVVbcNBCk0dzr9XL/R/ySrmYf0s372K6/hFklzgcp2lBFyXtw4I7BOdDjlLhE1aVqaI/SHWXWmYdlZxuyF38A==}
    engines: {node: '>=0.8.0'}
    hasBin: true

  unbuild@2.0.0:
    resolution: {integrity: sha512-JWCUYx3Oxdzvw2J9kTAp+DKE8df/BnH/JTSj6JyA4SH40ECdFu7FoJJcrm8G92B7TjofQ6GZGjJs50TRxoH6Wg==}
    hasBin: true
    peerDependencies:
      typescript: ^5.1.6
    peerDependenciesMeta:
      typescript:
        optional: true

  undici-types@5.26.5:
    resolution: {integrity: sha512-JlCMO+ehdEIKqlFxk6IfVoAUVmgz7cU7zD/h9XZ0qzeosSHmUJVOzSQvvYSYWXkFXC+IfLKSIffhv0sVZup6pA==}

  undici@5.28.4:
    resolution: {integrity: sha512-72RFADWFqKmUb2hmmvNODKL3p9hcB6Gt2DOQMis1SEBaV6a4MH8soBvzg+95CYhCKPFedut2JY9bMfrDl9D23g==}
    engines: {node: '>=14.0'}

  unicode-canonical-property-names-ecmascript@2.0.0:
    resolution: {integrity: sha512-yY5PpDlfVIU5+y/BSCxAJRBIS1Zc2dDG3Ujq+sR0U+JjUevW2JhocOF+soROYDSaAezOzOKuyyixhD6mBknSmQ==}
    engines: {node: '>=4'}

  unicode-match-property-ecmascript@2.0.0:
    resolution: {integrity: sha512-5kaZCrbp5mmbz5ulBkDkbY0SsPOjKqVS35VpL9ulMPfSl0J0Xsm+9Evphv9CoIZFwre7aJoa94AY6seMKGVN5Q==}
    engines: {node: '>=4'}

  unicode-match-property-value-ecmascript@2.1.0:
    resolution: {integrity: sha512-qxkjQt6qjg/mYscYMC0XKRn3Rh0wFPlfxB0xkt9CfyTvpX1Ra0+rAmdX2QyAobptSEvuy4RtpPRui6XkV+8wjA==}
    engines: {node: '>=4'}

  unicode-property-aliases-ecmascript@2.1.0:
    resolution: {integrity: sha512-6t3foTQI9qne+OZoVQB/8x8rk2k1eVy1gRXhV3oFQ5T6R1dqQ1xtin3XqSlx3+ATBkliTaR/hHyJBm+LVPNM8w==}
    engines: {node: '>=4'}

  unicorn-magic@0.1.0:
    resolution: {integrity: sha512-lRfVq8fE8gz6QMBuDM6a+LO3IAzTi05H6gCVaUpir2E1Rwpo4ZUog45KpNXKC/Mn3Yb9UDuHumeFTo9iV/D9FQ==}
    engines: {node: '>=18'}

  unist-util-is@6.0.0:
    resolution: {integrity: sha512-2qCTHimwdxLfz+YzdGfkqNlH0tLi9xjTnHddPmJwtIG9MGsdbutfTc4P+haPD7l7Cjxf/WZj+we5qfVPvvxfYw==}

  unist-util-position@5.0.0:
    resolution: {integrity: sha512-fucsC7HjXvkB5R3kTCO7kUjRdrS0BJt3M/FPxmHMBOm8JQi2BsHAHFsy27E0EolP8rp0NzXsJ+jNPyDWvOJZPA==}

  unist-util-stringify-position@4.0.0:
    resolution: {integrity: sha512-0ASV06AAoKCDkS2+xw5RXJywruurpbC4JZSm7nr7MOt1ojAzvyyaO+UxZf18j8FCF6kmzCZKcAgN/yu2gm2XgQ==}

  unist-util-visit-parents@6.0.1:
    resolution: {integrity: sha512-L/PqWzfTP9lzzEa6CKs0k2nARxTdZduw3zyh8d2NVBnsyvHjSX4TWse388YrrQKbvI8w20fGjGlhgT96WwKykw==}

  unist-util-visit@5.0.0:
    resolution: {integrity: sha512-MR04uvD+07cwl/yhVuVWAtw+3GOR/knlL55Nd/wAdblk27GCVt3lqpTivy/tkJcZoNPzTwS1Y+KMojlLDhoTzg==}

  universalify@2.0.1:
    resolution: {integrity: sha512-gptHNQghINnc/vTGIk0SOFGFNXw7JVrlRUtConJRlvaw6DuX0wO5Jeko9sWrMBhh+PsYAZ7oXAiOnf/UKogyiw==}
    engines: {node: '>= 10.0.0'}

  unpipe@1.0.0:
    resolution: {integrity: sha512-pjy2bYhSsufwWlKwPc+l3cN7+wuJlK6uz0YdJEOlQDbl6jo/YlPi4mb8agUkVC8BF7V8NuzeyPNqRksA3hztKQ==}
    engines: {node: '>= 0.8'}

  untyped@1.4.0:
    resolution: {integrity: sha512-Egkr/s4zcMTEuulcIb7dgURS6QpN7DyqQYdf+jBtiaJvQ+eRsrtWUoX84SbvQWuLkXsOjM+8sJC9u6KoMK/U7Q==}
    hasBin: true

  update-browserslist-db@1.1.0:
    resolution: {integrity: sha512-EdRAaAyk2cUE1wOf2DkEhzxqOQvFOoRJFNS6NeyJ01Gp2beMRpBAINjM2iDXE3KCuKhwnvHIQCJm6ThL2Z+HzQ==}
    hasBin: true
    peerDependencies:
      browserslist: '>= 4.21.0'

  uri-js@4.4.1:
    resolution: {integrity: sha512-7rKUyy33Q1yc98pQ1DAmLtwX109F7TIfWlW1Ydo8Wl1ii1SeHieeh0HHfPeL2fMXK6z0s8ecKs9frCuLJvndBg==}

  url@0.11.4:
    resolution: {integrity: sha512-oCwdVC7mTuWiPyjLUz/COz5TLk6wgp0RCsN+wHZ2Ekneac9w8uuV0njcbbie2ME+Vs+d6duwmYuR3HgQXs1fOg==}
    engines: {node: '>= 0.4'}

  util-deprecate@1.0.2:
    resolution: {integrity: sha512-EPD5q1uXyFxJpCrLnCc1nHnq3gOa6DZBocAIiI2TaSCA7VCJ1UJDMagCzIkXNsUYfD1daK//LTEQ8xiIbrHtcw==}

  utils-merge@1.0.1:
    resolution: {integrity: sha512-pMZTvIkT1d+TFGvDOqodOclx0QWkkgi6Tdoa8gC8ffGAAqz9pzPTZWAybbsHHoED/ztMtkv/VoYTYyShUn81hA==}
    engines: {node: '>= 0.4.0'}

  v8-compile-cache-lib@3.0.1:
    resolution: {integrity: sha512-wa7YjyUGfNZngI/vtK0UHAN+lgDCxBPCylVXGp0zu59Fz5aiGtNXaq3DhIov063MorB+VfufLh3JlF2KdTK3xg==}

  validate-npm-package-license@3.0.4:
    resolution: {integrity: sha512-DpKm2Ui/xN7/HQKCtpZxoRWBhZ9Z0kqtygG8XCgNQ8ZlDnxuQmWhj566j8fN4Cu3/JmbhsDo7fcAJq4s9h27Ew==}

  vary@1.1.2:
    resolution: {integrity: sha512-BNGbWLfd0eUPabhkXUVm0j8uuvREyTh5ovRa/dyow/BqAbZJyC+5fU+IzQOzmAKzYqYRAISoRhdQr3eIZ/PXqg==}
    engines: {node: '>= 0.8'}

  vfile-message@4.0.2:
    resolution: {integrity: sha512-jRDZ1IMLttGj41KcZvlrYAaI3CfqpLpfpf+Mfig13viT6NKvRzWZ+lXz0Y5D60w6uJIBAOGq9mSHf0gktF0duw==}

  vfile@6.0.1:
    resolution: {integrity: sha512-1bYqc7pt6NIADBJ98UiG0Bn/CHIVOoZ/IyEkqIruLg0mE1BKzkOXY2D6CSqQIcKqgadppE5lrxgWXJmXd7zZJw==}

  vite-node@2.0.4:
    resolution: {integrity: sha512-ZpJVkxcakYtig5iakNeL7N3trufe3M6vGuzYAr4GsbCTwobDeyPJpE4cjDhhPluv8OvQCFzu2LWp6GkoKRITXA==}
    engines: {node: ^18.0.0 || >=20.0.0}
    hasBin: true

  vitepress@1.3.1:
    resolution: {integrity: sha512-soZDpg2rRVJNIM/IYMNDPPr+zTHDA5RbLDHAxacRu+Q9iZ2GwSR0QSUlLs+aEZTkG0SOX1dc8RmUYwyuxK8dfQ==}
    hasBin: true
    peerDependencies:
      markdown-it-mathjax3: ^4
      postcss: ^8
    peerDependenciesMeta:
      markdown-it-mathjax3:
        optional: true
      postcss:
        optional: true

  vitest@2.0.4:
    resolution: {integrity: sha512-luNLDpfsnxw5QSW4bISPe6tkxVvv5wn2BBs/PuDRkhXZ319doZyLOBr1sjfB5yCEpTiU7xCAdViM8TNVGPwoog==}
    engines: {node: ^18.0.0 || >=20.0.0}
    hasBin: true
    peerDependencies:
      '@edge-runtime/vm': '*'
      '@types/node': ^18.0.0 || >=20.0.0
      '@vitest/browser': 2.0.4
      '@vitest/ui': 2.0.4
      happy-dom: '*'
      jsdom: '*'
    peerDependenciesMeta:
      '@edge-runtime/vm':
        optional: true
      '@types/node':
        optional: true
      '@vitest/browser':
        optional: true
      '@vitest/ui':
        optional: true
      happy-dom:
        optional: true
      jsdom:
        optional: true

  void-elements@3.1.0:
    resolution: {integrity: sha512-Dhxzh5HZuiHQhbvTW9AMetFfBHDMYpo23Uo9btPXgdYP+3T5S+p+jgNy7spra+veYhBP2dCSgxR/i2Y02h5/6w==}
    engines: {node: '>=0.10.0'}

  vue-demi@0.14.8:
    resolution: {integrity: sha512-Uuqnk9YE9SsWeReYqK2alDI5YzciATE0r2SkA6iMAtuXvNTMNACJLJEXNXaEy94ECuBe4Sk6RzRU80kjdbIo1Q==}
    engines: {node: '>=12'}
    hasBin: true
    peerDependencies:
      '@vue/composition-api': ^1.0.0-rc.1
      vue: ^3.0.0-0 || ^2.6.0
    peerDependenciesMeta:
      '@vue/composition-api':
        optional: true

  vue-resize@2.0.0-alpha.1:
    resolution: {integrity: sha512-7+iqOueLU7uc9NrMfrzbG8hwMqchfVfSzpVlCMeJQe4pyibqyoifDNbKTZvwxZKDvGkB+PdFeKvnGZMoEb8esg==}
    peerDependencies:
      vue: ^3.0.0

  vue-router@4.4.0:
    resolution: {integrity: sha512-HB+t2p611aIZraV2aPSRNXf0Z/oLZFrlygJm+sZbdJaW6lcFqEDQwnzUBXn+DApw+/QzDU/I9TeWx9izEjTmsA==}
    peerDependencies:
      vue: ^3.2.0

  vue-template-compiler@2.7.16:
    resolution: {integrity: sha512-AYbUWAJHLGGQM7+cNTELw+KsOG9nl2CnSv467WobS5Cv9uk3wFcnr1Etsz2sEIHEZvw1U+o9mRlEO6QbZvUPGQ==}

  vue@3.2.0:
    resolution: {integrity: sha512-eMo5yCdkWRmBfqp/acBI/Y1Omgk0NyGqPViaU66eOpKarXNtkdImzDA57+E76jnWVr6MEp/rg1n0vnxaVvALMQ==}

  vue@3.4.34:
    resolution: {integrity: sha512-VZze05HWlA3ItreQ/ka7Sx7PoD0/3St8FEiSlSTVgb6l4hL+RjtP2/8g5WQBzZgyf8WG2f+g1bXzC7zggLhAJA==}
    peerDependencies:
      typescript: '*'
    peerDependenciesMeta:
      typescript:
        optional: true

  vuex@4.1.0:
    resolution: {integrity: sha512-hmV6UerDrPcgbSy9ORAtNXDr9M4wlNP4pEFKye4ujJF8oqgFFuxDCdOLS3eNoRTtq5O3hoBDh9Doj1bQMYHRbQ==}
    peerDependencies:
      vue: ^3.2.0

  web-streams-polyfill@3.2.1:
    resolution: {integrity: sha512-e0MO3wdXWKrLbL0DgGnUV7WHVuw9OUvL4hjgnPkIeEvESk74gAITi5G606JtZPp39cd8HA9VQzCIvA49LpPN5Q==}
    engines: {node: '>= 8'}

  webidl-conversions@3.0.1:
    resolution: {integrity: sha512-2JAn3z8AR6rjK8Sm8orRC0h/bcl/DqL7tRPdGZ4I1CjdF+EaMLmYxBHyXuKL849eucPFhvBoxMsflfOb8kxaeQ==}

  whatwg-url@5.0.0:
    resolution: {integrity: sha512-saE57nupxk6v3HY35+jzBwYa0rKSy0XR8JSxZPwgLr7ys0IBzhGviA1/TUGJLmSVqs8pb9AnvICXEuOHLprYTw==}

  which@2.0.2:
    resolution: {integrity: sha512-BLI3Tl1TW3Pvl70l3yq3Y64i+awpwXqsGBYWkkqMtnbXgrMD+yj7rhW0kuEDxzJaYXGjEW5ogapKNMEKNMjibA==}
    engines: {node: '>= 8'}
    hasBin: true

  why-is-node-running@2.3.0:
    resolution: {integrity: sha512-hUrmaWBdVDcxvYqnyh09zunKzROWjbZTiNy8dBEjkS7ehEDQibXJ7XvlmtbwuTclUiIyN+CyXQD4Vmko8fNm8w==}
    engines: {node: '>=8'}
    hasBin: true

  wide-align@1.1.5:
    resolution: {integrity: sha512-eDMORYaPNZ4sQIuuYPDHdQvf4gyCF9rEEV/yPxGfwPkRodwEgiMUUXTx/dex+Me0wxx53S+NgUHaP7y3MGlDmg==}

  with@7.0.2:
    resolution: {integrity: sha512-RNGKj82nUPg3g5ygxkQl0R937xLyho1J24ItRCBTr/m1YnZkzJy1hUiHUJrc/VlsDQzsCnInEGSg3bci0Lmd4w==}
    engines: {node: '>= 10.0.0'}

  word-wrap@1.2.5:
    resolution: {integrity: sha512-BN22B5eaMMI9UMtjrGd5g5eCYPpCPDUy0FJXbYsaT5zYxjFOckS53SQDE3pWkVoWpHXVb3BrYcEN4Twa55B5cA==}
    engines: {node: '>=0.10.0'}

  wordwrap@1.0.0:
    resolution: {integrity: sha512-gvVzJFlPycKc5dZN4yPkP8w7Dc37BtP1yczEneOb4uq34pXZcvrtRTmWV8W+Ume+XCxKgbjM+nevkyFPMybd4Q==}

  workerd@1.20240718.0:
    resolution: {integrity: sha512-w7lOLRy0XecQTg/ujTLWBiJJuoQvzB3CdQ6/8Wgex3QxFhV9Pbnh3UbwIuUfMw3OCCPQc4o7y+1P+mISAgp6yg==}
    engines: {node: '>=16'}
    hasBin: true

  wrap-ansi@7.0.0:
    resolution: {integrity: sha512-YVGIj2kamLSTxw6NsZjoBxfSwsn0ycdesmc4p+Q21c5zPuZ1pl+NfxVdxPtdHvmNVOQ6XSYG4AUtyt/Fi7D16Q==}
    engines: {node: '>=10'}

  wrap-ansi@8.1.0:
    resolution: {integrity: sha512-si7QWI6zUMq56bESFvagtmzMdGOtoxfR+Sez11Mobfc7tm+VkUckk9bW2UeffTGVUbOksxmSw0AA2gs8g71NCQ==}
    engines: {node: '>=12'}

  wrap-ansi@9.0.0:
    resolution: {integrity: sha512-G8ura3S+3Z2G+mkgNRq8dqaFZAuxfsxpBB8OCTGRTCtp+l/v9nbFNmCUP1BZMts3G1142MsZfn6eeUKrr4PD1Q==}
    engines: {node: '>=18'}

  wrappy@1.0.2:
    resolution: {integrity: sha512-l4Sp/DRseor9wL6EvV2+TuQn63dMkPjZ/sp9XkghTEbV9KlPS1xUsZ3u7/IQO4wxtcFB4bgpQPRcR3QCvezPcQ==}

  ws@8.18.0:
    resolution: {integrity: sha512-8VbfWfHLbbwu3+N6OKsOMpBdT4kXPDDB9cJk2bJ6mh9ucxdlnNvH1e+roYkKmN9Nxw2yjz7VzeO9oOz2zJ04Pw==}
    engines: {node: '>=10.0.0'}
    peerDependencies:
      bufferutil: ^4.0.1
      utf-8-validate: '>=5.0.2'
    peerDependenciesMeta:
      bufferutil:
        optional: true
      utf-8-validate:
        optional: true

  xml-js@1.6.11:
    resolution: {integrity: sha512-7rVi2KMfwfWFl+GpPg6m80IVMWXLRjO+PxTq7V2CDhoGak0wzYzFgUY2m4XJ47OGdXd8eLE8EmwfAmdjw7lC1g==}
    hasBin: true

  yallist@3.1.1:
    resolution: {integrity: sha512-a4UGQaWPH59mOXUYnAG2ewncQS4i4F43Tv3JoAM+s2VDAmS9NsK8GpDMLrCHPksFT7h3K6TOoUNn2pb7RoXx4g==}

  yallist@4.0.0:
    resolution: {integrity: sha512-3wdGidZyq5PB084XLES5TpOSRA3wjXAlIWMhum2kRcv/41Sn2emQ0dycQW4uZXLejwKvg6EsvbdlVL+FYEct7A==}

  yaml@2.4.5:
    resolution: {integrity: sha512-aBx2bnqDzVOyNKfsysjA2ms5ZlnjSAW2eG3/L5G/CSujfjLJTJsEw1bGw8kCf04KodQWk1pxlGnZ56CRxiawmg==}
    engines: {node: '>= 14'}
    hasBin: true

  yn@3.1.1:
    resolution: {integrity: sha512-Ux4ygGWsu2c7isFWe8Yu1YluJmqVhxqK2cLXNQA5AcC3QfbGNpM7fu0Y8b/z16pXLnFxZYvWhd3fhBY9DLmC6Q==}
    engines: {node: '>=6'}

  yocto-queue@0.1.0:
    resolution: {integrity: sha512-rVksvsnNCdJ/ohGc6xgPwyN8eheCxsiLM8mxuE/t/mOVqJewPuO1miLpTHQiRgTKCLexL4MeAFVagts7HmNZ2Q==}
    engines: {node: '>=10'}

  yoctocolors@2.1.1:
    resolution: {integrity: sha512-GQHQqAopRhwU8Kt1DDM8NjibDXHC8eoh1erhGAJPEyveY9qqVeXvVikNKrDz69sHowPMorbPUrH/mx8c50eiBQ==}
    engines: {node: '>=18'}

  youch@3.2.3:
    resolution: {integrity: sha512-ZBcWz/uzZaQVdCvfV4uk616Bbpf2ee+F/AvuKDR5EwX/Y4v06xWdtMluqTD7+KlZdM93lLm9gMZYo0sKBS0pgw==}

  zimmerframe@1.0.0:
    resolution: {integrity: sha512-H6qQ6LtjP+kDQwDgol18fPi4OCo7F+73ZBYt2U9c1D3V74bIMKxXvyrN0x+1I7/RYh5YsausflQxQR/qwDLHPQ==}

  zod@3.22.4:
    resolution: {integrity: sha512-iC+8Io04lddc+mVqQ9AZ7OQ2MrUKGN+oIQyq1vemgt46jwCwLfhq7/pwnBnNXXXZb8VTVLKwp9EDkx+ryxIWmg==}

  zwitch@2.0.4:
    resolution: {integrity: sha512-bXE4cR/kVZhKZX/RjPEflHaKVhUVl85noU3v6b8apfQEc1x4A+zBxjZ4lN8LqGd6WZ3dl98pY4o717VFmoPp+A==}

snapshots:

  '@adobe/css-tools@4.3.3': {}

  '@algolia/autocomplete-core@1.9.3(@algolia/client-search@4.20.0)(algoliasearch@4.20.0)':
    dependencies:
      '@algolia/autocomplete-plugin-algolia-insights': 1.9.3(@algolia/client-search@4.20.0)(algoliasearch@4.20.0)
      '@algolia/autocomplete-shared': 1.9.3(@algolia/client-search@4.20.0)(algoliasearch@4.20.0)
    transitivePeerDependencies:
      - '@algolia/client-search'
      - algoliasearch
      - search-insights

  '@algolia/autocomplete-plugin-algolia-insights@1.9.3(@algolia/client-search@4.20.0)(algoliasearch@4.20.0)':
    dependencies:
      '@algolia/autocomplete-shared': 1.9.3(@algolia/client-search@4.20.0)(algoliasearch@4.20.0)
    transitivePeerDependencies:
      - '@algolia/client-search'
      - algoliasearch

  '@algolia/autocomplete-preset-algolia@1.9.3(@algolia/client-search@4.20.0)(algoliasearch@4.20.0)':
    dependencies:
      '@algolia/autocomplete-shared': 1.9.3(@algolia/client-search@4.20.0)(algoliasearch@4.20.0)
      '@algolia/client-search': 4.20.0
      algoliasearch: 4.20.0

  '@algolia/autocomplete-shared@1.9.3(@algolia/client-search@4.20.0)(algoliasearch@4.20.0)':
    dependencies:
      '@algolia/client-search': 4.20.0
      algoliasearch: 4.20.0

  '@algolia/cache-browser-local-storage@4.20.0':
    dependencies:
      '@algolia/cache-common': 4.20.0

  '@algolia/cache-common@4.20.0': {}

  '@algolia/cache-in-memory@4.20.0':
    dependencies:
      '@algolia/cache-common': 4.20.0

  '@algolia/client-account@4.20.0':
    dependencies:
      '@algolia/client-common': 4.20.0
      '@algolia/client-search': 4.20.0
      '@algolia/transporter': 4.20.0

  '@algolia/client-analytics@4.20.0':
    dependencies:
      '@algolia/client-common': 4.20.0
      '@algolia/client-search': 4.20.0
      '@algolia/requester-common': 4.20.0
      '@algolia/transporter': 4.20.0

  '@algolia/client-common@4.20.0':
    dependencies:
      '@algolia/requester-common': 4.20.0
      '@algolia/transporter': 4.20.0

  '@algolia/client-personalization@4.20.0':
    dependencies:
      '@algolia/client-common': 4.20.0
      '@algolia/requester-common': 4.20.0
      '@algolia/transporter': 4.20.0

  '@algolia/client-search@4.20.0':
    dependencies:
      '@algolia/client-common': 4.20.0
      '@algolia/requester-common': 4.20.0
      '@algolia/transporter': 4.20.0

  '@algolia/logger-common@4.20.0': {}

  '@algolia/logger-console@4.20.0':
    dependencies:
      '@algolia/logger-common': 4.20.0

  '@algolia/requester-browser-xhr@4.20.0':
    dependencies:
      '@algolia/requester-common': 4.20.0

  '@algolia/requester-common@4.20.0': {}

  '@algolia/requester-node-http@4.20.0':
    dependencies:
      '@algolia/requester-common': 4.20.0

  '@algolia/transporter@4.20.0':
    dependencies:
      '@algolia/cache-common': 4.20.0
      '@algolia/logger-common': 4.20.0
      '@algolia/requester-common': 4.20.0

  '@alloc/quick-lru@5.2.0': {}

  '@ampproject/remapping@2.3.0':
    dependencies:
      '@jridgewell/gen-mapping': 0.3.5
      '@jridgewell/trace-mapping': 0.3.25

  '@babel/code-frame@7.24.7':
    dependencies:
      '@babel/highlight': 7.24.7
      picocolors: 1.0.1

  '@babel/compat-data@7.25.2': {}

  '@babel/core@7.25.2':
    dependencies:
      '@ampproject/remapping': 2.3.0
      '@babel/code-frame': 7.24.7
      '@babel/generator': 7.25.0
      '@babel/helper-compilation-targets': 7.25.2
      '@babel/helper-module-transforms': 7.25.2(@babel/core@7.25.2)
      '@babel/helpers': 7.25.0
      '@babel/parser': 7.25.0
      '@babel/template': 7.25.0
      '@babel/traverse': 7.25.2
      '@babel/types': 7.25.2
      convert-source-map: 2.0.0
      debug: 4.3.6
      gensync: 1.0.0-beta.2
      json5: 2.2.3
      semver: 6.3.1
    transitivePeerDependencies:
      - supports-color

  '@babel/generator@7.24.9':
    dependencies:
      '@babel/types': 7.24.9
      '@jridgewell/gen-mapping': 0.3.5
      '@jridgewell/trace-mapping': 0.3.25
      jsesc: 2.5.2

  '@babel/generator@7.25.0':
    dependencies:
      '@babel/types': 7.25.2
      '@jridgewell/gen-mapping': 0.3.5
      '@jridgewell/trace-mapping': 0.3.25
      jsesc: 2.5.2

  '@babel/helper-annotate-as-pure@7.24.7':
    dependencies:
      '@babel/types': 7.24.9

  '@babel/helper-builder-binary-assignment-operator-visitor@7.24.7':
    dependencies:
      '@babel/traverse': 7.24.8
      '@babel/types': 7.24.9
    transitivePeerDependencies:
      - supports-color

  '@babel/helper-compilation-targets@7.25.2':
    dependencies:
      '@babel/compat-data': 7.25.2
      '@babel/helper-validator-option': 7.24.8
      browserslist: 4.23.2
      lru-cache: 5.1.1
      semver: 6.3.1

  '@babel/helper-create-class-features-plugin@7.24.7(@babel/core@7.25.2)':
    dependencies:
      '@babel/core': 7.25.2
      '@babel/helper-annotate-as-pure': 7.24.7
      '@babel/helper-environment-visitor': 7.24.7
      '@babel/helper-function-name': 7.24.7
      '@babel/helper-member-expression-to-functions': 7.24.7
      '@babel/helper-optimise-call-expression': 7.24.7
      '@babel/helper-replace-supers': 7.24.7(@babel/core@7.25.2)
      '@babel/helper-skip-transparent-expression-wrappers': 7.24.7
      '@babel/helper-split-export-declaration': 7.24.7
      semver: 6.3.1
    transitivePeerDependencies:
      - supports-color

  '@babel/helper-create-regexp-features-plugin@7.24.7(@babel/core@7.25.2)':
    dependencies:
      '@babel/core': 7.25.2
      '@babel/helper-annotate-as-pure': 7.24.7
      regexpu-core: 5.3.2
      semver: 6.3.1

  '@babel/helper-create-regexp-features-plugin@7.25.2(@babel/core@7.25.2)':
    dependencies:
      '@babel/core': 7.25.2
      '@babel/helper-annotate-as-pure': 7.24.7
      regexpu-core: 5.3.2
      semver: 6.3.1

  '@babel/helper-define-polyfill-provider@0.6.1(@babel/core@7.25.2)':
    dependencies:
      '@babel/core': 7.25.2
      '@babel/helper-compilation-targets': 7.25.2
      '@babel/helper-plugin-utils': 7.24.8
      debug: 4.3.6
      lodash.debounce: 4.0.8
      resolve: 1.22.8
    transitivePeerDependencies:
      - supports-color

  '@babel/helper-environment-visitor@7.24.7':
    dependencies:
      '@babel/types': 7.24.9

  '@babel/helper-function-name@7.24.7':
    dependencies:
      '@babel/template': 7.24.7
      '@babel/types': 7.24.9

  '@babel/helper-hoist-variables@7.24.7':
    dependencies:
      '@babel/types': 7.24.9

  '@babel/helper-member-expression-to-functions@7.24.7':
    dependencies:
      '@babel/traverse': 7.24.8
      '@babel/types': 7.24.9
    transitivePeerDependencies:
      - supports-color

  '@babel/helper-member-expression-to-functions@7.24.8':
    dependencies:
      '@babel/traverse': 7.25.2
      '@babel/types': 7.24.9
    transitivePeerDependencies:
      - supports-color

  '@babel/helper-module-imports@7.24.7':
    dependencies:
      '@babel/traverse': 7.25.2
      '@babel/types': 7.25.2
    transitivePeerDependencies:
      - supports-color

  '@babel/helper-module-transforms@7.24.9(@babel/core@7.25.2)':
    dependencies:
      '@babel/core': 7.25.2
      '@babel/helper-environment-visitor': 7.24.7
      '@babel/helper-module-imports': 7.24.7
      '@babel/helper-simple-access': 7.24.7
      '@babel/helper-split-export-declaration': 7.24.7
      '@babel/helper-validator-identifier': 7.24.7
    transitivePeerDependencies:
      - supports-color

  '@babel/helper-module-transforms@7.25.2(@babel/core@7.25.2)':
    dependencies:
      '@babel/core': 7.25.2
      '@babel/helper-module-imports': 7.24.7
      '@babel/helper-simple-access': 7.24.7
      '@babel/helper-validator-identifier': 7.24.7
      '@babel/traverse': 7.25.2
    transitivePeerDependencies:
      - supports-color

  '@babel/helper-optimise-call-expression@7.24.7':
    dependencies:
      '@babel/types': 7.24.9

  '@babel/helper-plugin-utils@7.24.8': {}

  '@babel/helper-remap-async-to-generator@7.24.7(@babel/core@7.25.2)':
    dependencies:
      '@babel/core': 7.25.2
      '@babel/helper-annotate-as-pure': 7.24.7
      '@babel/helper-environment-visitor': 7.24.7
      '@babel/helper-wrap-function': 7.24.7
    transitivePeerDependencies:
      - supports-color

  '@babel/helper-remap-async-to-generator@7.25.0(@babel/core@7.25.2)':
    dependencies:
      '@babel/core': 7.25.2
      '@babel/helper-annotate-as-pure': 7.24.7
      '@babel/helper-wrap-function': 7.25.0
      '@babel/traverse': 7.25.2
    transitivePeerDependencies:
      - supports-color

  '@babel/helper-replace-supers@7.24.7(@babel/core@7.25.2)':
    dependencies:
      '@babel/core': 7.25.2
      '@babel/helper-environment-visitor': 7.24.7
      '@babel/helper-member-expression-to-functions': 7.24.7
      '@babel/helper-optimise-call-expression': 7.24.7
    transitivePeerDependencies:
      - supports-color

  '@babel/helper-replace-supers@7.25.0(@babel/core@7.25.2)':
    dependencies:
      '@babel/core': 7.25.2
      '@babel/helper-member-expression-to-functions': 7.24.8
      '@babel/helper-optimise-call-expression': 7.24.7
      '@babel/traverse': 7.25.2
    transitivePeerDependencies:
      - supports-color

  '@babel/helper-simple-access@7.24.7':
    dependencies:
      '@babel/traverse': 7.25.2
      '@babel/types': 7.25.2
    transitivePeerDependencies:
      - supports-color

  '@babel/helper-skip-transparent-expression-wrappers@7.24.7':
    dependencies:
      '@babel/traverse': 7.24.8
      '@babel/types': 7.24.9
    transitivePeerDependencies:
      - supports-color

  '@babel/helper-split-export-declaration@7.24.7':
    dependencies:
      '@babel/types': 7.24.9

  '@babel/helper-string-parser@7.24.8': {}

  '@babel/helper-validator-identifier@7.24.7': {}

  '@babel/helper-validator-option@7.24.8': {}

  '@babel/helper-wrap-function@7.24.7':
    dependencies:
      '@babel/helper-function-name': 7.24.7
      '@babel/template': 7.24.7
      '@babel/traverse': 7.24.8
      '@babel/types': 7.24.9
    transitivePeerDependencies:
      - supports-color

  '@babel/helper-wrap-function@7.25.0':
    dependencies:
      '@babel/template': 7.25.0
      '@babel/traverse': 7.25.2
      '@babel/types': 7.25.2
    transitivePeerDependencies:
      - supports-color

  '@babel/helpers@7.25.0':
    dependencies:
      '@babel/template': 7.25.0
      '@babel/types': 7.25.2

  '@babel/highlight@7.24.7':
    dependencies:
      '@babel/helper-validator-identifier': 7.24.7
      chalk: 2.4.2
      js-tokens: 4.0.0
      picocolors: 1.0.1

  '@babel/parser@7.25.0':
    dependencies:
      '@babel/types': 7.24.9

  '@babel/plugin-bugfix-firefox-class-in-computed-class-key@7.25.0(@babel/core@7.25.2)':
    dependencies:
      '@babel/core': 7.25.2
      '@babel/helper-plugin-utils': 7.24.8
      '@babel/traverse': 7.25.2
    transitivePeerDependencies:
      - supports-color

  '@babel/plugin-bugfix-safari-class-field-initializer-scope@7.25.0(@babel/core@7.25.2)':
    dependencies:
      '@babel/core': 7.25.2
      '@babel/helper-plugin-utils': 7.24.8

  '@babel/plugin-bugfix-safari-id-destructuring-collision-in-function-expression@7.25.0(@babel/core@7.25.2)':
    dependencies:
      '@babel/core': 7.25.2
      '@babel/helper-plugin-utils': 7.24.8

  '@babel/plugin-bugfix-v8-spread-parameters-in-optional-chaining@7.24.7(@babel/core@7.25.2)':
    dependencies:
      '@babel/core': 7.25.2
      '@babel/helper-plugin-utils': 7.24.8
      '@babel/helper-skip-transparent-expression-wrappers': 7.24.7
      '@babel/plugin-transform-optional-chaining': 7.24.8(@babel/core@7.25.2)
    transitivePeerDependencies:
      - supports-color

  '@babel/plugin-bugfix-v8-static-class-fields-redefine-readonly@7.25.0(@babel/core@7.25.2)':
    dependencies:
      '@babel/core': 7.25.2
      '@babel/helper-plugin-utils': 7.24.8
      '@babel/traverse': 7.25.2
    transitivePeerDependencies:
      - supports-color

  '@babel/plugin-proposal-private-property-in-object@7.21.0-placeholder-for-preset-env.2(@babel/core@7.25.2)':
    dependencies:
      '@babel/core': 7.25.2

  '@babel/plugin-syntax-async-generators@7.8.4(@babel/core@7.25.2)':
    dependencies:
      '@babel/core': 7.25.2
      '@babel/helper-plugin-utils': 7.24.8

  '@babel/plugin-syntax-class-properties@7.12.13(@babel/core@7.25.2)':
    dependencies:
      '@babel/core': 7.25.2
      '@babel/helper-plugin-utils': 7.24.8

  '@babel/plugin-syntax-class-static-block@7.14.5(@babel/core@7.25.2)':
    dependencies:
      '@babel/core': 7.25.2
      '@babel/helper-plugin-utils': 7.24.8

  '@babel/plugin-syntax-dynamic-import@7.8.3(@babel/core@7.25.2)':
    dependencies:
      '@babel/core': 7.25.2
      '@babel/helper-plugin-utils': 7.24.8

  '@babel/plugin-syntax-export-namespace-from@7.8.3(@babel/core@7.25.2)':
    dependencies:
      '@babel/core': 7.25.2
      '@babel/helper-plugin-utils': 7.24.8

  '@babel/plugin-syntax-import-assertions@7.24.7(@babel/core@7.25.2)':
    dependencies:
      '@babel/core': 7.25.2
      '@babel/helper-plugin-utils': 7.24.8

  '@babel/plugin-syntax-import-attributes@7.24.7(@babel/core@7.25.2)':
    dependencies:
      '@babel/core': 7.25.2
      '@babel/helper-plugin-utils': 7.24.8

  '@babel/plugin-syntax-import-meta@7.10.4(@babel/core@7.25.2)':
    dependencies:
      '@babel/core': 7.25.2
      '@babel/helper-plugin-utils': 7.24.8

  '@babel/plugin-syntax-json-strings@7.8.3(@babel/core@7.25.2)':
    dependencies:
      '@babel/core': 7.25.2
      '@babel/helper-plugin-utils': 7.24.8

  '@babel/plugin-syntax-logical-assignment-operators@7.10.4(@babel/core@7.25.2)':
    dependencies:
      '@babel/core': 7.25.2
      '@babel/helper-plugin-utils': 7.24.8

  '@babel/plugin-syntax-nullish-coalescing-operator@7.8.3(@babel/core@7.25.2)':
    dependencies:
      '@babel/core': 7.25.2
      '@babel/helper-plugin-utils': 7.24.8

  '@babel/plugin-syntax-numeric-separator@7.10.4(@babel/core@7.25.2)':
    dependencies:
      '@babel/core': 7.25.2
      '@babel/helper-plugin-utils': 7.24.8

  '@babel/plugin-syntax-object-rest-spread@7.8.3(@babel/core@7.25.2)':
    dependencies:
      '@babel/core': 7.25.2
      '@babel/helper-plugin-utils': 7.24.8

  '@babel/plugin-syntax-optional-catch-binding@7.8.3(@babel/core@7.25.2)':
    dependencies:
      '@babel/core': 7.25.2
      '@babel/helper-plugin-utils': 7.24.8

  '@babel/plugin-syntax-optional-chaining@7.8.3(@babel/core@7.25.2)':
    dependencies:
      '@babel/core': 7.25.2
      '@babel/helper-plugin-utils': 7.24.8

  '@babel/plugin-syntax-private-property-in-object@7.14.5(@babel/core@7.25.2)':
    dependencies:
      '@babel/core': 7.25.2
      '@babel/helper-plugin-utils': 7.24.8

  '@babel/plugin-syntax-top-level-await@7.14.5(@babel/core@7.25.2)':
    dependencies:
      '@babel/core': 7.25.2
      '@babel/helper-plugin-utils': 7.24.8

  '@babel/plugin-syntax-unicode-sets-regex@7.18.6(@babel/core@7.25.2)':
    dependencies:
      '@babel/core': 7.25.2
      '@babel/helper-create-regexp-features-plugin': 7.24.7(@babel/core@7.25.2)
      '@babel/helper-plugin-utils': 7.24.8

  '@babel/plugin-transform-arrow-functions@7.24.7(@babel/core@7.25.2)':
    dependencies:
      '@babel/core': 7.25.2
      '@babel/helper-plugin-utils': 7.24.8

  '@babel/plugin-transform-async-generator-functions@7.25.0(@babel/core@7.25.2)':
    dependencies:
      '@babel/core': 7.25.2
      '@babel/helper-plugin-utils': 7.24.8
      '@babel/helper-remap-async-to-generator': 7.25.0(@babel/core@7.25.2)
      '@babel/plugin-syntax-async-generators': 7.8.4(@babel/core@7.25.2)
      '@babel/traverse': 7.25.2
    transitivePeerDependencies:
      - supports-color

  '@babel/plugin-transform-async-to-generator@7.24.7(@babel/core@7.25.2)':
    dependencies:
      '@babel/core': 7.25.2
      '@babel/helper-module-imports': 7.24.7
      '@babel/helper-plugin-utils': 7.24.8
      '@babel/helper-remap-async-to-generator': 7.24.7(@babel/core@7.25.2)
    transitivePeerDependencies:
      - supports-color

  '@babel/plugin-transform-block-scoped-functions@7.24.7(@babel/core@7.25.2)':
    dependencies:
      '@babel/core': 7.25.2
      '@babel/helper-plugin-utils': 7.24.8

  '@babel/plugin-transform-block-scoping@7.25.0(@babel/core@7.25.2)':
    dependencies:
      '@babel/core': 7.25.2
      '@babel/helper-plugin-utils': 7.24.8

  '@babel/plugin-transform-class-properties@7.24.7(@babel/core@7.25.2)':
    dependencies:
      '@babel/core': 7.25.2
      '@babel/helper-create-class-features-plugin': 7.24.7(@babel/core@7.25.2)
      '@babel/helper-plugin-utils': 7.24.8
    transitivePeerDependencies:
      - supports-color

  '@babel/plugin-transform-class-static-block@7.24.7(@babel/core@7.25.2)':
    dependencies:
      '@babel/core': 7.25.2
      '@babel/helper-create-class-features-plugin': 7.24.7(@babel/core@7.25.2)
      '@babel/helper-plugin-utils': 7.24.8
      '@babel/plugin-syntax-class-static-block': 7.14.5(@babel/core@7.25.2)
    transitivePeerDependencies:
      - supports-color

  '@babel/plugin-transform-classes@7.25.0(@babel/core@7.25.2)':
    dependencies:
      '@babel/core': 7.25.2
      '@babel/helper-annotate-as-pure': 7.24.7
      '@babel/helper-compilation-targets': 7.25.2
      '@babel/helper-plugin-utils': 7.24.8
      '@babel/helper-replace-supers': 7.25.0(@babel/core@7.25.2)
      '@babel/traverse': 7.25.2
      globals: 11.12.0
    transitivePeerDependencies:
      - supports-color

  '@babel/plugin-transform-computed-properties@7.24.7(@babel/core@7.25.2)':
    dependencies:
      '@babel/core': 7.25.2
      '@babel/helper-plugin-utils': 7.24.8
      '@babel/template': 7.24.7

  '@babel/plugin-transform-destructuring@7.24.8(@babel/core@7.25.2)':
    dependencies:
      '@babel/core': 7.25.2
      '@babel/helper-plugin-utils': 7.24.8

  '@babel/plugin-transform-dotall-regex@7.24.7(@babel/core@7.25.2)':
    dependencies:
      '@babel/core': 7.25.2
      '@babel/helper-create-regexp-features-plugin': 7.24.7(@babel/core@7.25.2)
      '@babel/helper-plugin-utils': 7.24.8

  '@babel/plugin-transform-duplicate-keys@7.24.7(@babel/core@7.25.2)':
    dependencies:
      '@babel/core': 7.25.2
      '@babel/helper-plugin-utils': 7.24.8

  '@babel/plugin-transform-duplicate-named-capturing-groups-regex@7.25.0(@babel/core@7.25.2)':
    dependencies:
      '@babel/core': 7.25.2
      '@babel/helper-create-regexp-features-plugin': 7.25.2(@babel/core@7.25.2)
      '@babel/helper-plugin-utils': 7.24.8

  '@babel/plugin-transform-dynamic-import@7.24.7(@babel/core@7.25.2)':
    dependencies:
      '@babel/core': 7.25.2
      '@babel/helper-plugin-utils': 7.24.8
      '@babel/plugin-syntax-dynamic-import': 7.8.3(@babel/core@7.25.2)

  '@babel/plugin-transform-exponentiation-operator@7.24.7(@babel/core@7.25.2)':
    dependencies:
      '@babel/core': 7.25.2
      '@babel/helper-builder-binary-assignment-operator-visitor': 7.24.7
      '@babel/helper-plugin-utils': 7.24.8
    transitivePeerDependencies:
      - supports-color

  '@babel/plugin-transform-export-namespace-from@7.24.7(@babel/core@7.25.2)':
    dependencies:
      '@babel/core': 7.25.2
      '@babel/helper-plugin-utils': 7.24.8
      '@babel/plugin-syntax-export-namespace-from': 7.8.3(@babel/core@7.25.2)

  '@babel/plugin-transform-for-of@7.24.7(@babel/core@7.25.2)':
    dependencies:
      '@babel/core': 7.25.2
      '@babel/helper-plugin-utils': 7.24.8
      '@babel/helper-skip-transparent-expression-wrappers': 7.24.7
    transitivePeerDependencies:
      - supports-color

  '@babel/plugin-transform-function-name@7.25.1(@babel/core@7.25.2)':
    dependencies:
      '@babel/core': 7.25.2
      '@babel/helper-compilation-targets': 7.25.2
      '@babel/helper-plugin-utils': 7.24.8
      '@babel/traverse': 7.25.2
    transitivePeerDependencies:
      - supports-color

  '@babel/plugin-transform-json-strings@7.24.7(@babel/core@7.25.2)':
    dependencies:
      '@babel/core': 7.25.2
      '@babel/helper-plugin-utils': 7.24.8
      '@babel/plugin-syntax-json-strings': 7.8.3(@babel/core@7.25.2)

  '@babel/plugin-transform-literals@7.25.2(@babel/core@7.25.2)':
    dependencies:
      '@babel/core': 7.25.2
      '@babel/helper-plugin-utils': 7.24.8

  '@babel/plugin-transform-logical-assignment-operators@7.24.7(@babel/core@7.25.2)':
    dependencies:
      '@babel/core': 7.25.2
      '@babel/helper-plugin-utils': 7.24.8
      '@babel/plugin-syntax-logical-assignment-operators': 7.10.4(@babel/core@7.25.2)

  '@babel/plugin-transform-member-expression-literals@7.24.7(@babel/core@7.25.2)':
    dependencies:
      '@babel/core': 7.25.2
      '@babel/helper-plugin-utils': 7.24.8

  '@babel/plugin-transform-modules-amd@7.24.7(@babel/core@7.25.2)':
    dependencies:
      '@babel/core': 7.25.2
      '@babel/helper-module-transforms': 7.24.9(@babel/core@7.25.2)
      '@babel/helper-plugin-utils': 7.24.8
    transitivePeerDependencies:
      - supports-color

  '@babel/plugin-transform-modules-commonjs@7.24.8(@babel/core@7.25.2)':
    dependencies:
      '@babel/core': 7.25.2
      '@babel/helper-module-transforms': 7.24.9(@babel/core@7.25.2)
      '@babel/helper-plugin-utils': 7.24.8
      '@babel/helper-simple-access': 7.24.7
    transitivePeerDependencies:
      - supports-color

  '@babel/plugin-transform-modules-systemjs@7.25.0(@babel/core@7.25.2)':
    dependencies:
      '@babel/core': 7.25.2
      '@babel/helper-module-transforms': 7.25.2(@babel/core@7.25.2)
      '@babel/helper-plugin-utils': 7.24.8
      '@babel/helper-validator-identifier': 7.24.7
      '@babel/traverse': 7.25.2
    transitivePeerDependencies:
      - supports-color

  '@babel/plugin-transform-modules-umd@7.24.7(@babel/core@7.25.2)':
    dependencies:
      '@babel/core': 7.25.2
      '@babel/helper-module-transforms': 7.24.9(@babel/core@7.25.2)
      '@babel/helper-plugin-utils': 7.24.8
    transitivePeerDependencies:
      - supports-color

  '@babel/plugin-transform-named-capturing-groups-regex@7.24.7(@babel/core@7.25.2)':
    dependencies:
      '@babel/core': 7.25.2
      '@babel/helper-create-regexp-features-plugin': 7.24.7(@babel/core@7.25.2)
      '@babel/helper-plugin-utils': 7.24.8

  '@babel/plugin-transform-new-target@7.24.7(@babel/core@7.25.2)':
    dependencies:
      '@babel/core': 7.25.2
      '@babel/helper-plugin-utils': 7.24.8

  '@babel/plugin-transform-nullish-coalescing-operator@7.24.7(@babel/core@7.25.2)':
    dependencies:
      '@babel/core': 7.25.2
      '@babel/helper-plugin-utils': 7.24.8
      '@babel/plugin-syntax-nullish-coalescing-operator': 7.8.3(@babel/core@7.25.2)

  '@babel/plugin-transform-numeric-separator@7.24.7(@babel/core@7.25.2)':
    dependencies:
      '@babel/core': 7.25.2
      '@babel/helper-plugin-utils': 7.24.8
      '@babel/plugin-syntax-numeric-separator': 7.10.4(@babel/core@7.25.2)

  '@babel/plugin-transform-object-rest-spread@7.24.7(@babel/core@7.25.2)':
    dependencies:
      '@babel/core': 7.25.2
      '@babel/helper-compilation-targets': 7.25.2
      '@babel/helper-plugin-utils': 7.24.8
      '@babel/plugin-syntax-object-rest-spread': 7.8.3(@babel/core@7.25.2)
      '@babel/plugin-transform-parameters': 7.24.7(@babel/core@7.25.2)

  '@babel/plugin-transform-object-super@7.24.7(@babel/core@7.25.2)':
    dependencies:
      '@babel/core': 7.25.2
      '@babel/helper-plugin-utils': 7.24.8
      '@babel/helper-replace-supers': 7.24.7(@babel/core@7.25.2)
    transitivePeerDependencies:
      - supports-color

  '@babel/plugin-transform-optional-catch-binding@7.24.7(@babel/core@7.25.2)':
    dependencies:
      '@babel/core': 7.25.2
      '@babel/helper-plugin-utils': 7.24.8
      '@babel/plugin-syntax-optional-catch-binding': 7.8.3(@babel/core@7.25.2)

  '@babel/plugin-transform-optional-chaining@7.24.8(@babel/core@7.25.2)':
    dependencies:
      '@babel/core': 7.25.2
      '@babel/helper-plugin-utils': 7.24.8
      '@babel/helper-skip-transparent-expression-wrappers': 7.24.7
      '@babel/plugin-syntax-optional-chaining': 7.8.3(@babel/core@7.25.2)
    transitivePeerDependencies:
      - supports-color

  '@babel/plugin-transform-parameters@7.24.7(@babel/core@7.25.2)':
    dependencies:
      '@babel/core': 7.25.2
      '@babel/helper-plugin-utils': 7.24.8

  '@babel/plugin-transform-private-methods@7.24.7(@babel/core@7.25.2)':
    dependencies:
      '@babel/core': 7.25.2
      '@babel/helper-create-class-features-plugin': 7.24.7(@babel/core@7.25.2)
      '@babel/helper-plugin-utils': 7.24.8
    transitivePeerDependencies:
      - supports-color

  '@babel/plugin-transform-private-property-in-object@7.24.7(@babel/core@7.25.2)':
    dependencies:
      '@babel/core': 7.25.2
      '@babel/helper-annotate-as-pure': 7.24.7
      '@babel/helper-create-class-features-plugin': 7.24.7(@babel/core@7.25.2)
      '@babel/helper-plugin-utils': 7.24.8
      '@babel/plugin-syntax-private-property-in-object': 7.14.5(@babel/core@7.25.2)
    transitivePeerDependencies:
      - supports-color

  '@babel/plugin-transform-property-literals@7.24.7(@babel/core@7.25.2)':
    dependencies:
      '@babel/core': 7.25.2
      '@babel/helper-plugin-utils': 7.24.8

  '@babel/plugin-transform-regenerator@7.24.7(@babel/core@7.25.2)':
    dependencies:
      '@babel/core': 7.25.2
      '@babel/helper-plugin-utils': 7.24.8
      regenerator-transform: 0.15.2

  '@babel/plugin-transform-reserved-words@7.24.7(@babel/core@7.25.2)':
    dependencies:
      '@babel/core': 7.25.2
      '@babel/helper-plugin-utils': 7.24.8

  '@babel/plugin-transform-shorthand-properties@7.24.7(@babel/core@7.25.2)':
    dependencies:
      '@babel/core': 7.25.2
      '@babel/helper-plugin-utils': 7.24.8

  '@babel/plugin-transform-spread@7.24.7(@babel/core@7.25.2)':
    dependencies:
      '@babel/core': 7.25.2
      '@babel/helper-plugin-utils': 7.24.8
      '@babel/helper-skip-transparent-expression-wrappers': 7.24.7
    transitivePeerDependencies:
      - supports-color

  '@babel/plugin-transform-sticky-regex@7.24.7(@babel/core@7.25.2)':
    dependencies:
      '@babel/core': 7.25.2
      '@babel/helper-plugin-utils': 7.24.8

  '@babel/plugin-transform-template-literals@7.24.7(@babel/core@7.25.2)':
    dependencies:
      '@babel/core': 7.25.2
      '@babel/helper-plugin-utils': 7.24.8

  '@babel/plugin-transform-typeof-symbol@7.24.8(@babel/core@7.25.2)':
    dependencies:
      '@babel/core': 7.25.2
      '@babel/helper-plugin-utils': 7.24.8

  '@babel/plugin-transform-unicode-escapes@7.24.7(@babel/core@7.25.2)':
    dependencies:
      '@babel/core': 7.25.2
      '@babel/helper-plugin-utils': 7.24.8

  '@babel/plugin-transform-unicode-property-regex@7.24.7(@babel/core@7.25.2)':
    dependencies:
      '@babel/core': 7.25.2
      '@babel/helper-create-regexp-features-plugin': 7.24.7(@babel/core@7.25.2)
      '@babel/helper-plugin-utils': 7.24.8

  '@babel/plugin-transform-unicode-regex@7.24.7(@babel/core@7.25.2)':
    dependencies:
      '@babel/core': 7.25.2
      '@babel/helper-create-regexp-features-plugin': 7.24.7(@babel/core@7.25.2)
      '@babel/helper-plugin-utils': 7.24.8

  '@babel/plugin-transform-unicode-sets-regex@7.24.7(@babel/core@7.25.2)':
    dependencies:
      '@babel/core': 7.25.2
      '@babel/helper-create-regexp-features-plugin': 7.24.7(@babel/core@7.25.2)
      '@babel/helper-plugin-utils': 7.24.8

  '@babel/preset-env@7.25.2(@babel/core@7.25.2)':
    dependencies:
      '@babel/compat-data': 7.25.2
      '@babel/core': 7.25.2
      '@babel/helper-compilation-targets': 7.25.2
      '@babel/helper-plugin-utils': 7.24.8
      '@babel/helper-validator-option': 7.24.8
      '@babel/plugin-bugfix-firefox-class-in-computed-class-key': 7.25.0(@babel/core@7.25.2)
      '@babel/plugin-bugfix-safari-class-field-initializer-scope': 7.25.0(@babel/core@7.25.2)
      '@babel/plugin-bugfix-safari-id-destructuring-collision-in-function-expression': 7.25.0(@babel/core@7.25.2)
      '@babel/plugin-bugfix-v8-spread-parameters-in-optional-chaining': 7.24.7(@babel/core@7.25.2)
      '@babel/plugin-bugfix-v8-static-class-fields-redefine-readonly': 7.25.0(@babel/core@7.25.2)
      '@babel/plugin-proposal-private-property-in-object': 7.21.0-placeholder-for-preset-env.2(@babel/core@7.25.2)
      '@babel/plugin-syntax-async-generators': 7.8.4(@babel/core@7.25.2)
      '@babel/plugin-syntax-class-properties': 7.12.13(@babel/core@7.25.2)
      '@babel/plugin-syntax-class-static-block': 7.14.5(@babel/core@7.25.2)
      '@babel/plugin-syntax-dynamic-import': 7.8.3(@babel/core@7.25.2)
      '@babel/plugin-syntax-export-namespace-from': 7.8.3(@babel/core@7.25.2)
      '@babel/plugin-syntax-import-assertions': 7.24.7(@babel/core@7.25.2)
      '@babel/plugin-syntax-import-attributes': 7.24.7(@babel/core@7.25.2)
      '@babel/plugin-syntax-import-meta': 7.10.4(@babel/core@7.25.2)
      '@babel/plugin-syntax-json-strings': 7.8.3(@babel/core@7.25.2)
      '@babel/plugin-syntax-logical-assignment-operators': 7.10.4(@babel/core@7.25.2)
      '@babel/plugin-syntax-nullish-coalescing-operator': 7.8.3(@babel/core@7.25.2)
      '@babel/plugin-syntax-numeric-separator': 7.10.4(@babel/core@7.25.2)
      '@babel/plugin-syntax-object-rest-spread': 7.8.3(@babel/core@7.25.2)
      '@babel/plugin-syntax-optional-catch-binding': 7.8.3(@babel/core@7.25.2)
      '@babel/plugin-syntax-optional-chaining': 7.8.3(@babel/core@7.25.2)
      '@babel/plugin-syntax-private-property-in-object': 7.14.5(@babel/core@7.25.2)
      '@babel/plugin-syntax-top-level-await': 7.14.5(@babel/core@7.25.2)
      '@babel/plugin-syntax-unicode-sets-regex': 7.18.6(@babel/core@7.25.2)
      '@babel/plugin-transform-arrow-functions': 7.24.7(@babel/core@7.25.2)
      '@babel/plugin-transform-async-generator-functions': 7.25.0(@babel/core@7.25.2)
      '@babel/plugin-transform-async-to-generator': 7.24.7(@babel/core@7.25.2)
      '@babel/plugin-transform-block-scoped-functions': 7.24.7(@babel/core@7.25.2)
      '@babel/plugin-transform-block-scoping': 7.25.0(@babel/core@7.25.2)
      '@babel/plugin-transform-class-properties': 7.24.7(@babel/core@7.25.2)
      '@babel/plugin-transform-class-static-block': 7.24.7(@babel/core@7.25.2)
      '@babel/plugin-transform-classes': 7.25.0(@babel/core@7.25.2)
      '@babel/plugin-transform-computed-properties': 7.24.7(@babel/core@7.25.2)
      '@babel/plugin-transform-destructuring': 7.24.8(@babel/core@7.25.2)
      '@babel/plugin-transform-dotall-regex': 7.24.7(@babel/core@7.25.2)
      '@babel/plugin-transform-duplicate-keys': 7.24.7(@babel/core@7.25.2)
      '@babel/plugin-transform-duplicate-named-capturing-groups-regex': 7.25.0(@babel/core@7.25.2)
      '@babel/plugin-transform-dynamic-import': 7.24.7(@babel/core@7.25.2)
      '@babel/plugin-transform-exponentiation-operator': 7.24.7(@babel/core@7.25.2)
      '@babel/plugin-transform-export-namespace-from': 7.24.7(@babel/core@7.25.2)
      '@babel/plugin-transform-for-of': 7.24.7(@babel/core@7.25.2)
      '@babel/plugin-transform-function-name': 7.25.1(@babel/core@7.25.2)
      '@babel/plugin-transform-json-strings': 7.24.7(@babel/core@7.25.2)
      '@babel/plugin-transform-literals': 7.25.2(@babel/core@7.25.2)
      '@babel/plugin-transform-logical-assignment-operators': 7.24.7(@babel/core@7.25.2)
      '@babel/plugin-transform-member-expression-literals': 7.24.7(@babel/core@7.25.2)
      '@babel/plugin-transform-modules-amd': 7.24.7(@babel/core@7.25.2)
      '@babel/plugin-transform-modules-commonjs': 7.24.8(@babel/core@7.25.2)
      '@babel/plugin-transform-modules-systemjs': 7.25.0(@babel/core@7.25.2)
      '@babel/plugin-transform-modules-umd': 7.24.7(@babel/core@7.25.2)
      '@babel/plugin-transform-named-capturing-groups-regex': 7.24.7(@babel/core@7.25.2)
      '@babel/plugin-transform-new-target': 7.24.7(@babel/core@7.25.2)
      '@babel/plugin-transform-nullish-coalescing-operator': 7.24.7(@babel/core@7.25.2)
      '@babel/plugin-transform-numeric-separator': 7.24.7(@babel/core@7.25.2)
      '@babel/plugin-transform-object-rest-spread': 7.24.7(@babel/core@7.25.2)
      '@babel/plugin-transform-object-super': 7.24.7(@babel/core@7.25.2)
      '@babel/plugin-transform-optional-catch-binding': 7.24.7(@babel/core@7.25.2)
      '@babel/plugin-transform-optional-chaining': 7.24.8(@babel/core@7.25.2)
      '@babel/plugin-transform-parameters': 7.24.7(@babel/core@7.25.2)
      '@babel/plugin-transform-private-methods': 7.24.7(@babel/core@7.25.2)
      '@babel/plugin-transform-private-property-in-object': 7.24.7(@babel/core@7.25.2)
      '@babel/plugin-transform-property-literals': 7.24.7(@babel/core@7.25.2)
      '@babel/plugin-transform-regenerator': 7.24.7(@babel/core@7.25.2)
      '@babel/plugin-transform-reserved-words': 7.24.7(@babel/core@7.25.2)
      '@babel/plugin-transform-shorthand-properties': 7.24.7(@babel/core@7.25.2)
      '@babel/plugin-transform-spread': 7.24.7(@babel/core@7.25.2)
      '@babel/plugin-transform-sticky-regex': 7.24.7(@babel/core@7.25.2)
      '@babel/plugin-transform-template-literals': 7.24.7(@babel/core@7.25.2)
      '@babel/plugin-transform-typeof-symbol': 7.24.8(@babel/core@7.25.2)
      '@babel/plugin-transform-unicode-escapes': 7.24.7(@babel/core@7.25.2)
      '@babel/plugin-transform-unicode-property-regex': 7.24.7(@babel/core@7.25.2)
      '@babel/plugin-transform-unicode-regex': 7.24.7(@babel/core@7.25.2)
      '@babel/plugin-transform-unicode-sets-regex': 7.24.7(@babel/core@7.25.2)
      '@babel/preset-modules': 0.1.6-no-external-plugins(@babel/core@7.25.2)
      babel-plugin-polyfill-corejs2: 0.4.10(@babel/core@7.25.2)
      babel-plugin-polyfill-corejs3: 0.10.4(@babel/core@7.25.2)
      babel-plugin-polyfill-regenerator: 0.6.1(@babel/core@7.25.2)
      core-js-compat: 3.37.1
      semver: 6.3.1
    transitivePeerDependencies:
      - supports-color

  '@babel/preset-modules@0.1.6-no-external-plugins(@babel/core@7.25.2)':
    dependencies:
      '@babel/core': 7.25.2
      '@babel/helper-plugin-utils': 7.24.8
      '@babel/types': 7.24.9
      esutils: 2.0.3

  '@babel/regjsgen@0.8.0': {}

  '@babel/runtime@7.25.0':
    dependencies:
      regenerator-runtime: 0.14.1

  '@babel/standalone@7.22.20': {}

  '@babel/template@7.24.7':
    dependencies:
      '@babel/code-frame': 7.24.7
      '@babel/parser': 7.25.0
      '@babel/types': 7.24.9

  '@babel/template@7.25.0':
    dependencies:
      '@babel/code-frame': 7.24.7
      '@babel/parser': 7.25.0
      '@babel/types': 7.25.2

  '@babel/traverse@7.24.8':
    dependencies:
      '@babel/code-frame': 7.24.7
      '@babel/generator': 7.24.9
      '@babel/helper-environment-visitor': 7.24.7
      '@babel/helper-function-name': 7.24.7
      '@babel/helper-hoist-variables': 7.24.7
      '@babel/helper-split-export-declaration': 7.24.7
      '@babel/parser': 7.25.0
      '@babel/types': 7.24.9
      debug: 4.3.6
      globals: 11.12.0
    transitivePeerDependencies:
      - supports-color

  '@babel/traverse@7.25.2':
    dependencies:
      '@babel/code-frame': 7.24.7
      '@babel/generator': 7.25.0
      '@babel/parser': 7.25.0
      '@babel/template': 7.25.0
      '@babel/types': 7.25.2
      debug: 4.3.6
      globals: 11.12.0
    transitivePeerDependencies:
      - supports-color

  '@babel/types@7.24.9':
    dependencies:
      '@babel/helper-string-parser': 7.24.8
      '@babel/helper-validator-identifier': 7.24.7
      to-fast-properties: 2.0.0

  '@babel/types@7.25.2':
    dependencies:
      '@babel/helper-string-parser': 7.24.8
      '@babel/helper-validator-identifier': 7.24.7
      to-fast-properties: 2.0.0

  '@cloudflare/workerd-darwin-64@1.20240718.0':
    optional: true

  '@cloudflare/workerd-darwin-arm64@1.20240718.0':
    optional: true

  '@cloudflare/workerd-linux-64@1.20240718.0':
    optional: true

  '@cloudflare/workerd-linux-arm64@1.20240718.0':
    optional: true

  '@cloudflare/workerd-windows-64@1.20240718.0':
    optional: true

  '@conventional-changelog/git-client@1.0.1(conventional-commits-filter@5.0.0)(conventional-commits-parser@6.0.0)':
    dependencies:
      '@types/semver': 7.5.8
      semver: 7.6.2
    optionalDependencies:
      conventional-commits-filter: 5.0.0
      conventional-commits-parser: 6.0.0

  '@cspotcode/source-map-support@0.8.1':
    dependencies:
      '@jridgewell/trace-mapping': 0.3.9

  '@docsearch/css@3.6.0': {}

  '@docsearch/js@3.6.0(@algolia/client-search@4.20.0)(@types/react@18.3.3)(react-dom@18.3.1(react@18.3.1))(react@18.3.1)':
    dependencies:
      '@docsearch/react': 3.6.0(@algolia/client-search@4.20.0)(@types/react@18.3.3)(react-dom@18.3.1(react@18.3.1))(react@18.3.1)
      preact: 10.7.3
    transitivePeerDependencies:
      - '@algolia/client-search'
      - '@types/react'
      - react
      - react-dom
      - search-insights

  '@docsearch/react@3.6.0(@algolia/client-search@4.20.0)(@types/react@18.3.3)(react-dom@18.3.1(react@18.3.1))(react@18.3.1)':
    dependencies:
      '@algolia/autocomplete-core': 1.9.3(@algolia/client-search@4.20.0)(algoliasearch@4.20.0)
      '@algolia/autocomplete-preset-algolia': 1.9.3(@algolia/client-search@4.20.0)(algoliasearch@4.20.0)
      '@docsearch/css': 3.6.0
      algoliasearch: 4.20.0
    optionalDependencies:
      '@types/react': 18.3.3
      react: 18.3.1
      react-dom: 18.3.1(react@18.3.1)
    transitivePeerDependencies:
      - '@algolia/client-search'

  '@esbuild/aix-ppc64@0.19.11':
    optional: true

  '@esbuild/aix-ppc64@0.21.5':
    optional: true

  '@esbuild/android-arm64@0.18.20':
    optional: true

  '@esbuild/android-arm64@0.19.11':
    optional: true

  '@esbuild/android-arm64@0.21.5':
    optional: true

  '@esbuild/android-arm@0.18.20':
    optional: true

  '@esbuild/android-arm@0.19.11':
    optional: true

  '@esbuild/android-arm@0.21.5':
    optional: true

  '@esbuild/android-x64@0.18.20':
    optional: true

  '@esbuild/android-x64@0.19.11':
    optional: true

  '@esbuild/android-x64@0.21.5':
    optional: true

  '@esbuild/darwin-arm64@0.18.20':
    optional: true

  '@esbuild/darwin-arm64@0.19.11':
    optional: true

  '@esbuild/darwin-arm64@0.21.5':
    optional: true

  '@esbuild/darwin-x64@0.18.20':
    optional: true

  '@esbuild/darwin-x64@0.19.11':
    optional: true

  '@esbuild/darwin-x64@0.21.5':
    optional: true

  '@esbuild/freebsd-arm64@0.18.20':
    optional: true

  '@esbuild/freebsd-arm64@0.19.11':
    optional: true

  '@esbuild/freebsd-arm64@0.21.5':
    optional: true

  '@esbuild/freebsd-x64@0.18.20':
    optional: true

  '@esbuild/freebsd-x64@0.19.11':
    optional: true

  '@esbuild/freebsd-x64@0.21.5':
    optional: true

  '@esbuild/linux-arm64@0.18.20':
    optional: true

  '@esbuild/linux-arm64@0.19.11':
    optional: true

  '@esbuild/linux-arm64@0.21.5':
    optional: true

  '@esbuild/linux-arm@0.18.20':
    optional: true

  '@esbuild/linux-arm@0.19.11':
    optional: true

  '@esbuild/linux-arm@0.21.5':
    optional: true

  '@esbuild/linux-ia32@0.18.20':
    optional: true

  '@esbuild/linux-ia32@0.19.11':
    optional: true

  '@esbuild/linux-ia32@0.21.5':
    optional: true

  '@esbuild/linux-loong64@0.18.20':
    optional: true

  '@esbuild/linux-loong64@0.19.11':
    optional: true

  '@esbuild/linux-loong64@0.21.5':
    optional: true

  '@esbuild/linux-mips64el@0.18.20':
    optional: true

  '@esbuild/linux-mips64el@0.19.11':
    optional: true

  '@esbuild/linux-mips64el@0.21.5':
    optional: true

  '@esbuild/linux-ppc64@0.18.20':
    optional: true

  '@esbuild/linux-ppc64@0.19.11':
    optional: true

  '@esbuild/linux-ppc64@0.21.5':
    optional: true

  '@esbuild/linux-riscv64@0.18.20':
    optional: true

  '@esbuild/linux-riscv64@0.19.11':
    optional: true

  '@esbuild/linux-riscv64@0.21.5':
    optional: true

  '@esbuild/linux-s390x@0.18.20':
    optional: true

  '@esbuild/linux-s390x@0.19.11':
    optional: true

  '@esbuild/linux-s390x@0.21.5':
    optional: true

  '@esbuild/linux-x64@0.18.20':
    optional: true

  '@esbuild/linux-x64@0.19.11':
    optional: true

  '@esbuild/linux-x64@0.21.5':
    optional: true

  '@esbuild/netbsd-x64@0.18.20':
    optional: true

  '@esbuild/netbsd-x64@0.19.11':
    optional: true

  '@esbuild/netbsd-x64@0.21.5':
    optional: true

  '@esbuild/openbsd-x64@0.18.20':
    optional: true

  '@esbuild/openbsd-x64@0.19.11':
    optional: true

  '@esbuild/openbsd-x64@0.21.5':
    optional: true

  '@esbuild/sunos-x64@0.18.20':
    optional: true

  '@esbuild/sunos-x64@0.19.11':
    optional: true

  '@esbuild/sunos-x64@0.21.5':
    optional: true

  '@esbuild/win32-arm64@0.18.20':
    optional: true

  '@esbuild/win32-arm64@0.19.11':
    optional: true

  '@esbuild/win32-arm64@0.21.5':
    optional: true

  '@esbuild/win32-ia32@0.18.20':
    optional: true

  '@esbuild/win32-ia32@0.19.11':
    optional: true

  '@esbuild/win32-ia32@0.21.5':
    optional: true

  '@esbuild/win32-x64@0.18.20':
    optional: true

  '@esbuild/win32-x64@0.19.11':
    optional: true

  '@esbuild/win32-x64@0.21.5':
    optional: true

  '@eslint-community/eslint-utils@4.4.0(eslint@9.8.0)':
    dependencies:
      eslint: 9.8.0
      eslint-visitor-keys: 3.4.3

  '@eslint-community/regexpp@4.11.0': {}

  '@eslint/config-array@0.17.1':
    dependencies:
      '@eslint/object-schema': 2.1.4
      debug: 4.3.6
      minimatch: 3.1.2
    transitivePeerDependencies:
      - supports-color

  '@eslint/eslintrc@3.1.0':
    dependencies:
      ajv: 6.12.6
      debug: 4.3.6
      espree: 10.1.0
      globals: 14.0.0
      ignore: 5.3.1
      import-fresh: 3.3.0
      js-yaml: 4.1.0
      minimatch: 3.1.2
      strip-json-comments: 3.1.1
    transitivePeerDependencies:
      - supports-color

  '@eslint/js@9.8.0': {}

  '@eslint/object-schema@2.1.4': {}

  '@fastify/busboy@2.1.0': {}

  '@floating-ui/core@1.6.0':
    dependencies:
      '@floating-ui/utils': 0.2.1

  '@floating-ui/dom@1.1.1':
    dependencies:
      '@floating-ui/core': 1.6.0

  '@floating-ui/utils@0.2.1': {}

  '@humanwhocodes/module-importer@1.0.1': {}

  '@humanwhocodes/retry@0.3.0': {}

  '@hutson/parse-repository-url@5.0.0': {}

  '@isaacs/cliui@8.0.2':
    dependencies:
      string-width: 5.1.2
      string-width-cjs: string-width@4.2.3
      strip-ansi: 7.1.0
      strip-ansi-cjs: strip-ansi@6.0.1
      wrap-ansi: 8.1.0
      wrap-ansi-cjs: wrap-ansi@7.0.0

  '@jridgewell/gen-mapping@0.3.5':
    dependencies:
      '@jridgewell/set-array': 1.2.1
      '@jridgewell/sourcemap-codec': 1.4.15
      '@jridgewell/trace-mapping': 0.3.25

  '@jridgewell/resolve-uri@3.1.2': {}

  '@jridgewell/set-array@1.2.1': {}

  '@jridgewell/source-map@0.3.3':
    dependencies:
      '@jridgewell/gen-mapping': 0.3.5
      '@jridgewell/trace-mapping': 0.3.25

  '@jridgewell/sourcemap-codec@1.4.15': {}

  '@jridgewell/sourcemap-codec@1.5.0': {}

  '@jridgewell/trace-mapping@0.3.25':
    dependencies:
      '@jridgewell/resolve-uri': 3.1.2
      '@jridgewell/sourcemap-codec': 1.4.15

  '@jridgewell/trace-mapping@0.3.9':
    dependencies:
      '@jridgewell/resolve-uri': 3.1.2
      '@jridgewell/sourcemap-codec': 1.4.15

  '@mapbox/node-pre-gyp@1.0.11':
    dependencies:
      detect-libc: 2.0.1
      https-proxy-agent: 5.0.1
      make-dir: 3.1.0
      node-fetch: 2.6.7
      nopt: 5.0.0
      npmlog: 5.0.1
      rimraf: 3.0.2
      semver: 7.6.2
      tar: 6.1.11
    transitivePeerDependencies:
      - encoding
      - supports-color

  '@nodelib/fs.scandir@2.1.5':
    dependencies:
      '@nodelib/fs.stat': 2.0.5
      run-parallel: 1.2.0

  '@nodelib/fs.stat@2.0.5': {}

  '@nodelib/fs.walk@1.2.8':
    dependencies:
      '@nodelib/fs.scandir': 2.1.5
      fastq: 1.17.1

  '@pkgjs/parseargs@0.11.0':
    optional: true

  '@polka/compression@1.0.0-next.25': {}

  '@polka/url@1.0.0-next.24': {}

  '@rollup/plugin-alias@5.1.0(rollup@3.29.4)':
    dependencies:
      slash: 4.0.0
    optionalDependencies:
      rollup: 3.29.4

  '@rollup/plugin-alias@5.1.0(rollup@4.18.1)':
    dependencies:
      slash: 4.0.0
    optionalDependencies:
      rollup: 4.18.1

  '@rollup/plugin-commonjs@25.0.4(rollup@3.29.4)':
    dependencies:
      '@rollup/pluginutils': 5.1.0(rollup@3.29.4)
      commondir: 1.0.1
      estree-walker: 2.0.2
      glob: 8.1.0
      is-reference: 1.2.1
      magic-string: 0.27.0
    optionalDependencies:
      rollup: 3.29.4

  '@rollup/plugin-commonjs@26.0.1(rollup@4.18.1)':
    dependencies:
      '@rollup/pluginutils': 5.1.0(rollup@4.18.1)
      commondir: 1.0.1
      estree-walker: 2.0.2
      glob: 10.4.5
      is-reference: 1.2.1
      magic-string: 0.30.11
    optionalDependencies:
      rollup: 4.18.1

  '@rollup/plugin-dynamic-import-vars@2.1.2(rollup@4.18.1)':
    dependencies:
      '@rollup/pluginutils': 5.1.0(rollup@4.18.1)
      astring: 1.8.6
      estree-walker: 2.0.2
      fast-glob: 3.3.2
      magic-string: 0.30.11
    optionalDependencies:
      rollup: 4.18.1

  '@rollup/plugin-json@6.1.0(rollup@3.29.4)':
    dependencies:
      '@rollup/pluginutils': 5.1.0(rollup@3.29.4)
    optionalDependencies:
      rollup: 3.29.4

  '@rollup/plugin-json@6.1.0(rollup@4.18.1)':
    dependencies:
      '@rollup/pluginutils': 5.1.0(rollup@4.18.1)
    optionalDependencies:
      rollup: 4.18.1

  '@rollup/plugin-node-resolve@15.2.3(rollup@3.29.4)':
    dependencies:
      '@rollup/pluginutils': 5.1.0(rollup@3.29.4)
      '@types/resolve': 1.20.2
      deepmerge: 4.2.2
      is-builtin-module: 3.2.1
      is-module: 1.0.0
      resolve: 1.22.8
    optionalDependencies:
      rollup: 3.29.4

  '@rollup/plugin-node-resolve@15.2.3(rollup@4.18.1)':
    dependencies:
      '@rollup/pluginutils': 5.1.0(rollup@4.18.1)
      '@types/resolve': 1.20.2
      deepmerge: 4.2.2
      is-builtin-module: 3.2.1
      is-module: 1.0.0
      resolve: 1.22.8
    optionalDependencies:
      rollup: 4.18.1

  '@rollup/plugin-replace@5.0.2(rollup@3.29.4)':
    dependencies:
      '@rollup/pluginutils': 5.1.0(rollup@3.29.4)
      magic-string: 0.27.0
    optionalDependencies:
      rollup: 3.29.4

  '@rollup/pluginutils@5.1.0(rollup@3.29.4)':
    dependencies:
      '@types/estree': 1.0.5
      estree-walker: 2.0.2
      picomatch: 2.3.1
    optionalDependencies:
      rollup: 3.29.4

  '@rollup/pluginutils@5.1.0(rollup@4.18.1)':
    dependencies:
      '@types/estree': 1.0.5
      estree-walker: 2.0.2
      picomatch: 2.3.1
    optionalDependencies:
      rollup: 4.18.1

  '@rollup/rollup-android-arm-eabi@4.18.1':
    optional: true

  '@rollup/rollup-android-arm64@4.18.1':
    optional: true

  '@rollup/rollup-darwin-arm64@4.18.1':
    optional: true

  '@rollup/rollup-darwin-x64@4.18.1':
    optional: true

  '@rollup/rollup-linux-arm-gnueabihf@4.18.1':
    optional: true

  '@rollup/rollup-linux-arm-musleabihf@4.18.1':
    optional: true

  '@rollup/rollup-linux-arm64-gnu@4.18.1':
    optional: true

  '@rollup/rollup-linux-arm64-musl@4.18.1':
    optional: true

  '@rollup/rollup-linux-powerpc64le-gnu@4.18.1':
    optional: true

  '@rollup/rollup-linux-riscv64-gnu@4.18.1':
    optional: true

  '@rollup/rollup-linux-s390x-gnu@4.18.1':
    optional: true

  '@rollup/rollup-linux-x64-gnu@4.18.1':
    optional: true

  '@rollup/rollup-linux-x64-musl@4.18.1':
    optional: true

  '@rollup/rollup-win32-arm64-msvc@4.18.1':
    optional: true

  '@rollup/rollup-win32-ia32-msvc@4.18.1':
    optional: true

  '@rollup/rollup-win32-x64-msvc@4.18.1':
    optional: true

  '@sec-ant/readable-stream@0.4.1': {}

  '@shikijs/core@1.10.3':
    dependencies:
      '@types/hast': 3.0.4

  '@shikijs/core@1.12.0':
    dependencies:
      '@types/hast': 3.0.4

  '@shikijs/transformers@1.10.3':
    dependencies:
      shiki: 1.10.3

  '@shikijs/twoslash@1.12.0(typescript@5.5.3)':
    dependencies:
      '@shikijs/core': 1.12.0
      twoslash: 0.2.9(typescript@5.5.3)
    transitivePeerDependencies:
      - supports-color
      - typescript

  '@shikijs/vitepress-twoslash@1.12.0(typescript@5.5.3)':
    dependencies:
      '@shikijs/twoslash': 1.12.0(typescript@5.5.3)
      floating-vue: 5.2.2(vue@3.4.34(typescript@5.5.3))
      mdast-util-from-markdown: 2.0.1
      mdast-util-gfm: 3.0.0
      mdast-util-to-hast: 13.2.0
      shiki: 1.12.0
      twoslash: 0.2.9(typescript@5.5.3)
      twoslash-vue: 0.2.9(typescript@5.5.3)
      vue: 3.4.34(typescript@5.5.3)
    transitivePeerDependencies:
      - '@nuxt/kit'
      - supports-color
      - typescript

  '@sindresorhus/merge-streams@4.0.0': {}

  '@tsconfig/node10@1.0.8': {}

  '@tsconfig/node12@1.0.9': {}

  '@tsconfig/node14@1.0.1': {}

  '@tsconfig/node16@1.0.2': {}

  '@type-challenges/utils@0.1.1': {}

  '@types/babel__core@7.20.5':
    dependencies:
      '@babel/parser': 7.25.0
      '@babel/types': 7.24.9
      '@types/babel__generator': 7.6.8
      '@types/babel__template': 7.4.4
      '@types/babel__traverse': 7.20.6

  '@types/babel__generator@7.6.8':
    dependencies:
      '@babel/types': 7.24.9

  '@types/babel__preset-env@7.9.7': {}

  '@types/babel__template@7.4.4':
    dependencies:
      '@babel/parser': 7.25.0
      '@babel/types': 7.24.9

  '@types/babel__traverse@7.20.6':
    dependencies:
      '@babel/types': 7.24.9

  '@types/body-parser@1.19.5':
    dependencies:
      '@types/connect': 3.4.38
      '@types/node': 20.14.13

  '@types/braces@3.0.4': {}

  '@types/connect@3.4.38':
    dependencies:
      '@types/node': 20.14.13

  '@types/convert-source-map@2.0.3': {}

  '@types/cross-spawn@6.0.6':
    dependencies:
      '@types/node': 20.14.13

  '@types/debug@4.1.12':
    dependencies:
      '@types/ms': 0.7.34

  '@types/escape-html@1.0.4': {}

  '@types/estree@1.0.5': {}

  '@types/etag@1.8.3':
    dependencies:
      '@types/node': 20.14.13

  '@types/express-serve-static-core@4.17.43':
    dependencies:
      '@types/node': 20.14.13
      '@types/qs': 6.9.12
      '@types/range-parser': 1.2.7
      '@types/send': 0.17.4

  '@types/express@4.17.21':
    dependencies:
      '@types/body-parser': 1.19.5
      '@types/express-serve-static-core': 4.17.43
      '@types/qs': 6.9.12
      '@types/serve-static': 1.15.5

  '@types/hast@3.0.4':
    dependencies:
      '@types/unist': 3.0.2

  '@types/http-errors@2.0.4': {}

  '@types/less@3.0.6': {}

  '@types/linkify-it@5.0.0': {}

  '@types/lodash@4.17.7': {}

  '@types/markdown-it@14.1.1':
    dependencies:
      '@types/linkify-it': 5.0.0
      '@types/mdurl': 2.0.0

  '@types/mdast@4.0.3':
    dependencies:
      '@types/unist': 3.0.2

  '@types/mdurl@2.0.0': {}

  '@types/micromatch@4.0.9':
    dependencies:
      '@types/braces': 3.0.4

  '@types/mime@1.3.5': {}

  '@types/mime@3.0.4': {}

  '@types/minimist@1.2.5': {}

  '@types/ms@0.7.34': {}

  '@types/node@20.14.10':
    dependencies:
      undici-types: 5.26.5

  '@types/node@20.14.13':
    dependencies:
      undici-types: 5.26.5

  '@types/normalize-package-data@2.4.4': {}

  '@types/picomatch@3.0.0': {}

  '@types/pnpapi@0.0.5': {}

  '@types/prompts@2.4.9':
    dependencies:
      '@types/node': 20.14.10
      kleur: 3.0.3

  '@types/prop-types@15.7.12': {}

  '@types/qs@6.9.12': {}

  '@types/range-parser@1.2.7': {}

  '@types/react-dom@18.3.0':
    dependencies:
      '@types/react': 18.3.3

  '@types/react@18.3.3':
    dependencies:
      '@types/prop-types': 15.7.12
      csstype: 3.1.3

  '@types/resolve@1.20.2': {}

  '@types/semver@7.5.8': {}

  '@types/send@0.17.4':
    dependencies:
      '@types/mime': 1.3.5
      '@types/node': 20.14.13

  '@types/serve-static@1.15.5':
    dependencies:
      '@types/http-errors': 2.0.4
      '@types/mime': 3.0.4
      '@types/node': 20.14.13

  '@types/stylus@0.48.42':
    dependencies:
      '@types/node': 20.14.13

  '@types/unist@3.0.2': {}

  '@types/web-bluetooth@0.0.20': {}

  '@types/ws@8.5.12':
    dependencies:
      '@types/node': 20.14.13

  '@typescript-eslint/eslint-plugin@7.18.0(@typescript-eslint/parser@7.18.0(eslint@9.8.0)(typescript@5.5.3))(eslint@9.8.0)(typescript@5.5.3)':
    dependencies:
      '@eslint-community/regexpp': 4.11.0
      '@typescript-eslint/parser': 7.18.0(eslint@9.8.0)(typescript@5.5.3)
      '@typescript-eslint/scope-manager': 7.18.0
      '@typescript-eslint/type-utils': 7.18.0(eslint@9.8.0)(typescript@5.5.3)
      '@typescript-eslint/utils': 7.18.0(eslint@9.8.0)(typescript@5.5.3)
      '@typescript-eslint/visitor-keys': 7.18.0
      eslint: 9.8.0
      graphemer: 1.4.0
      ignore: 5.3.1
      natural-compare: 1.4.0
      ts-api-utils: 1.3.0(typescript@5.5.3)
    optionalDependencies:
      typescript: 5.5.3
    transitivePeerDependencies:
      - supports-color

  '@typescript-eslint/parser@7.18.0(eslint@9.8.0)(typescript@5.5.3)':
    dependencies:
      '@typescript-eslint/scope-manager': 7.18.0
      '@typescript-eslint/types': 7.18.0
      '@typescript-eslint/typescript-estree': 7.18.0(typescript@5.5.3)
      '@typescript-eslint/visitor-keys': 7.18.0
      debug: 4.3.6
      eslint: 9.8.0
    optionalDependencies:
      typescript: 5.5.3
    transitivePeerDependencies:
      - supports-color

  '@typescript-eslint/scope-manager@7.17.0':
    dependencies:
      '@typescript-eslint/types': 7.17.0
      '@typescript-eslint/visitor-keys': 7.17.0

  '@typescript-eslint/scope-manager@7.18.0':
    dependencies:
      '@typescript-eslint/types': 7.18.0
      '@typescript-eslint/visitor-keys': 7.18.0

  '@typescript-eslint/type-utils@7.18.0(eslint@9.8.0)(typescript@5.5.3)':
    dependencies:
      '@typescript-eslint/typescript-estree': 7.18.0(typescript@5.5.3)
      '@typescript-eslint/utils': 7.18.0(eslint@9.8.0)(typescript@5.5.3)
      debug: 4.3.6
      eslint: 9.8.0
      ts-api-utils: 1.3.0(typescript@5.5.3)
    optionalDependencies:
      typescript: 5.5.3
    transitivePeerDependencies:
      - supports-color

  '@typescript-eslint/types@7.17.0': {}

  '@typescript-eslint/types@7.18.0': {}

  '@typescript-eslint/typescript-estree@7.17.0(typescript@5.5.3)':
    dependencies:
      '@typescript-eslint/types': 7.17.0
      '@typescript-eslint/visitor-keys': 7.17.0
      debug: 4.3.6
      globby: 11.1.0
      is-glob: 4.0.3
      minimatch: 9.0.5
      semver: 7.6.2
      ts-api-utils: 1.3.0(typescript@5.5.3)
    optionalDependencies:
      typescript: 5.5.3
    transitivePeerDependencies:
      - supports-color

  '@typescript-eslint/typescript-estree@7.18.0(typescript@5.5.3)':
    dependencies:
      '@typescript-eslint/types': 7.18.0
      '@typescript-eslint/visitor-keys': 7.18.0
      debug: 4.3.6
      globby: 11.1.0
      is-glob: 4.0.3
      minimatch: 9.0.5
      semver: 7.6.2
      ts-api-utils: 1.3.0(typescript@5.5.3)
    optionalDependencies:
      typescript: 5.5.3
    transitivePeerDependencies:
      - supports-color

  '@typescript-eslint/utils@7.17.0(eslint@9.8.0)(typescript@5.5.3)':
    dependencies:
      '@eslint-community/eslint-utils': 4.4.0(eslint@9.8.0)
      '@typescript-eslint/scope-manager': 7.17.0
      '@typescript-eslint/types': 7.17.0
      '@typescript-eslint/typescript-estree': 7.17.0(typescript@5.5.3)
      eslint: 9.8.0
    transitivePeerDependencies:
      - supports-color
      - typescript

  '@typescript-eslint/utils@7.18.0(eslint@9.8.0)(typescript@5.5.3)':
    dependencies:
      '@eslint-community/eslint-utils': 4.4.0(eslint@9.8.0)
      '@typescript-eslint/scope-manager': 7.18.0
      '@typescript-eslint/types': 7.18.0
      '@typescript-eslint/typescript-estree': 7.18.0(typescript@5.5.3)
      eslint: 9.8.0
    transitivePeerDependencies:
      - supports-color
      - typescript

  '@typescript-eslint/visitor-keys@7.17.0':
    dependencies:
      '@typescript-eslint/types': 7.17.0
      eslint-visitor-keys: 3.4.3

  '@typescript-eslint/visitor-keys@7.18.0':
    dependencies:
      '@typescript-eslint/types': 7.18.0
      eslint-visitor-keys: 3.4.3

  '@typescript/vfs@1.5.0':
    dependencies:
      debug: 4.3.6
    transitivePeerDependencies:
      - supports-color

  '@ungap/structured-clone@1.2.0': {}

  '@vitejs/longfilename-aaaaaaaaaaaaaaaaaaaaaaaaaaaaaaaaaaaaaaaaaaaaaaaaaaaaaaaaaaaaaaaaaaaaaaaaaaaaaaaaaaaaaaaaaaaaaaaaaaaaaaaaaaaaaaaaaaaaaaaaaaaaaaaaaaaaaaaaaaaaaaaaaaaaaaaaaaaaaaaaaaaaaaaaaaaaaaaaaaaaaaaaaaaa@file:playground/optimize-deps/longfilename': {}

  '@vitejs/plugin-vue@5.0.5(vite@packages+vite)(vue@3.4.34(typescript@5.5.3))':
    dependencies:
      vite: link:packages/vite
      vue: 3.4.34(typescript@5.5.3)

  '@vitejs/release-scripts@1.3.1':
    dependencies:
      execa: 8.0.1
      mri: 1.2.0
      picocolors: 1.0.1
      prompts: 2.4.2
      publint: 0.2.8
      semver: 7.6.2

  '@vitejs/test-added-in-entries@file:playground/optimize-deps/added-in-entries': {}

  '@vitejs/test-alias-original@file:playground/ssr-alias/alias-original': {}

  '@vitejs/test-aliased-module@file:playground/alias/dir/module': {}

  '@vitejs/test-browser-exports@file:playground/ssr-webworker/browser-exports': {}

  '@vitejs/test-commonjs-dep@file:playground/define/commonjs-dep': {}

  '@vitejs/test-css-js-dep@file:playground/css/css-js-dep': {}

  '@vitejs/test-css-lib@file:playground/ssr-deps/css-lib': {}

  '@vitejs/test-css-proxy-dep-nested@file:playground/css/css-proxy-dep-nested': {}

  '@vitejs/test-css-proxy-dep@file:playground/css/css-proxy-dep':
    dependencies:
      '@vitejs/test-css-proxy-dep-nested': file:playground/css/css-proxy-dep-nested

  '@vitejs/test-deep-import@file:playground/ssr-resolve/deep-import': {}

  '@vitejs/test-define-properties-exports@file:playground/ssr-deps/define-properties-exports': {}

  '@vitejs/test-define-property-exports@file:playground/ssr-deps/define-property-exports': {}

  '@vitejs/test-dep-a@file:playground/preload/dep-a': {}

  '@vitejs/test-dep-alias-using-absolute-path@file:playground/optimize-deps/dep-alias-using-absolute-path':
    dependencies:
      lodash: 4.17.21

  '@vitejs/test-dep-cjs-browser-field-bare@file:playground/optimize-deps/dep-cjs-browser-field-bare': {}

  '@vitejs/test-dep-cjs-compiled-from-cjs@file:playground/optimize-deps/dep-cjs-compiled-from-cjs': {}

  '@vitejs/test-dep-cjs-compiled-from-esm@file:playground/optimize-deps/dep-cjs-compiled-from-esm': {}

  '@vitejs/test-dep-cjs-external-package-omit-js-suffix@file:playground/optimize-deps/dep-cjs-external-package-omit-js-suffix': {}

  '@vitejs/test-dep-cjs-with-assets@file:playground/optimize-deps/dep-cjs-with-assets': {}

  '@vitejs/test-dep-css-require@file:playground/optimize-deps/dep-css-require': {}

  '@vitejs/test-dep-esbuild-plugin-transform@file:playground/optimize-deps/dep-esbuild-plugin-transform': {}

  '@vitejs/test-dep-including-a@file:playground/preload/dep-including-a':
    dependencies:
      '@vitejs/test-dep-a': file:playground/preload/dep-a

  '@vitejs/test-dep-incompatible@file:playground/optimize-deps/dep-incompatible': {}

  '@vitejs/test-dep-no-discovery@file:playground/optimize-deps-no-discovery/dep-no-discovery': {}

  '@vitejs/test-dep-node-env@file:playground/optimize-deps/dep-node-env': {}

  '@vitejs/test-dep-non-optimized@file:playground/optimize-deps/dep-non-optimized': {}

  '@vitejs/test-dep-not-js@file:playground/optimize-deps/dep-not-js': {}

  '@vitejs/test-dep-optimize-exports-with-glob@file:playground/optimize-deps/dep-optimize-exports-with-glob': {}

  '@vitejs/test-dep-optimize-exports-with-root-glob@file:playground/optimize-deps/dep-optimize-exports-with-root-glob': {}

  '@vitejs/test-dep-optimize-with-glob@file:playground/optimize-deps/dep-optimize-with-glob': {}

  '@vitejs/test-dep-relative-to-main@file:playground/optimize-deps/dep-relative-to-main': {}

  '@vitejs/test-dep-that-imports@file:playground/external/dep-that-imports(typescript@5.5.3)':
    dependencies:
      slash3: slash@3.0.0
      slash5: slash@5.1.0
      vue: 3.4.34(typescript@5.5.3)
    transitivePeerDependencies:
      - typescript

  '@vitejs/test-dep-that-requires@file:playground/external/dep-that-requires(typescript@5.5.3)':
    dependencies:
      slash3: slash@3.0.0
      slash5: slash@5.1.0
      vue: 3.4.34(typescript@5.5.3)
    transitivePeerDependencies:
      - typescript

  '@vitejs/test-dep-to-optimize@file:playground/worker/dep-to-optimize': {}

  '@vitejs/test-dep-with-builtin-module-cjs@file:playground/optimize-deps/dep-with-builtin-module-cjs': {}

  '@vitejs/test-dep-with-builtin-module-esm@file:playground/optimize-deps/dep-with-builtin-module-esm': {}

  '@vitejs/test-dep-with-dynamic-import@file:playground/optimize-deps/dep-with-dynamic-import': {}

  '@vitejs/test-dep-with-optional-peer-dep-submodule@file:playground/optimize-deps/dep-with-optional-peer-dep-submodule': {}

  '@vitejs/test-dep-with-optional-peer-dep@file:playground/optimize-deps/dep-with-optional-peer-dep': {}

  '@vitejs/test-entries@file:playground/ssr-resolve/entries': {}

  '@vitejs/test-external-cjs@file:playground/ssr-noexternal/external-cjs': {}

  '@vitejs/test-external-entry@file:playground/ssr-deps/external-entry': {}

  '@vitejs/test-external-using-external-entry@file:playground/ssr-deps/external-using-external-entry':
    dependencies:
      external-entry: '@vitejs/test-external-entry@file:playground/ssr-deps/external-entry'

  '@vitejs/test-forwarded-export@file:playground/ssr-deps/forwarded-export':
    dependencies:
      object-assigned-exports: '@vitejs/test-object-assigned-exports@file:playground/ssr-deps/object-assigned-exports'

  '@vitejs/test-import-assertion-dep@file:playground/import-assertion/import-assertion-dep': {}

  '@vitejs/test-import-builtin@file:playground/ssr-deps/import-builtin-cjs': {}

  '@vitejs/test-import-meta-glob-pkg@file:playground/glob-import/import-meta-glob-pkg': {}

  '@vitejs/test-importee-pkg@file:playground/js-sourcemap/importee-pkg': {}

  '@vitejs/test-json-module@file:playground/json/json-module': {}

  '@vitejs/test-minify@file:playground/minify/dir/module': {}

  '@vitejs/test-missing-dep@file:playground/optimize-missing-deps/missing-dep':
    dependencies:
      '@vitejs/test-multi-entry-dep': file:playground/optimize-missing-deps/multi-entry-dep

  '@vitejs/test-module-condition@file:playground/ssr-deps/module-condition': {}

  '@vitejs/test-multi-entry-dep@file:playground/optimize-missing-deps/multi-entry-dep': {}

  '@vitejs/test-nested-exclude@file:playground/optimize-deps/nested-exclude':
    dependencies:
      '@vitejs/test-nested-include': file:playground/optimize-deps/nested-include

  '@vitejs/test-nested-external@file:playground/ssr-deps/nested-external': {}

  '@vitejs/test-nested-include@file:playground/optimize-deps/nested-include': {}

  '@vitejs/test-no-external-cjs@file:playground/ssr-deps/no-external-cjs': {}

  '@vitejs/test-no-external-css@file:playground/ssr-deps/no-external-css': {}

  '@vitejs/test-object-assigned-exports@file:playground/ssr-deps/object-assigned-exports': {}

  '@vitejs/test-only-object-assigned-exports@file:playground/ssr-deps/only-object-assigned-exports': {}

  '@vitejs/test-optimized-with-nested-external@file:playground/ssr-deps/optimized-with-nested-external':
    dependencies:
      nested-external: '@vitejs/test-nested-external@file:playground/ssr-deps/nested-external'

  '@vitejs/test-pkg-exports@file:playground/ssr-deps/pkg-exports': {}

  '@vitejs/test-pkg@file:playground/dynamic-import/pkg': {}

  '@vitejs/test-primitive-export@file:playground/ssr-deps/primitive-export': {}

  '@vitejs/test-read-file-content@file:playground/ssr-deps/read-file-content': {}

  '@vitejs/test-require-absolute@file:playground/ssr-deps/require-absolute': {}

  '@vitejs/test-require-external-cjs@file:playground/ssr-noexternal/require-external-cjs':
    dependencies:
      '@vitejs/test-external-cjs': file:playground/ssr-noexternal/external-cjs

  '@vitejs/test-resolve-pkg-exports@file:playground/ssr-resolve/pkg-exports': {}

  '@vitejs/test-scss-proxy-dep-nested@file:playground/css/scss-proxy-dep-nested': {}

  '@vitejs/test-scss-proxy-dep@file:playground/css/scss-proxy-dep':
    dependencies:
      '@vitejs/test-scss-proxy-dep-nested': file:playground/css/scss-proxy-dep-nested

  '@vitejs/test-ssr-conditions-external@file:playground/ssr-conditions/external': {}

  '@vitejs/test-ssr-conditions-no-external@file:playground/ssr-conditions/no-external': {}

  '@vitejs/test-ts-transpiled-exports@file:playground/ssr-deps/ts-transpiled-exports': {}

  '@vitejs/test-worker-exports@file:playground/ssr-webworker/worker-exports': {}

  '@vitest/expect@2.0.4':
    dependencies:
      '@vitest/spy': 2.0.4
      '@vitest/utils': 2.0.4
      chai: 5.1.1
      tinyrainbow: 1.2.0

  '@vitest/pretty-format@2.0.4':
    dependencies:
      tinyrainbow: 1.2.0

  '@vitest/runner@2.0.4':
    dependencies:
      '@vitest/utils': 2.0.4
      pathe: 1.1.2

  '@vitest/snapshot@2.0.4':
    dependencies:
      '@vitest/pretty-format': 2.0.4
      magic-string: 0.30.11
      pathe: 1.1.2

  '@vitest/spy@2.0.4':
    dependencies:
      tinyspy: 3.0.0

  '@vitest/utils@2.0.4':
    dependencies:
      '@vitest/pretty-format': 2.0.4
      estree-walker: 3.0.3
      loupe: 3.1.1
      tinyrainbow: 1.2.0

  '@volar/language-core@2.4.0-alpha.12':
    dependencies:
      '@volar/source-map': 2.4.0-alpha.12

  '@volar/source-map@2.4.0-alpha.12': {}

  '@vue/compiler-core@3.2.0':
    dependencies:
      '@babel/parser': 7.25.0
      '@babel/types': 7.24.9
      '@vue/shared': 3.2.0
      estree-walker: 2.0.2
      source-map: 0.6.1

  '@vue/compiler-core@3.4.33':
    dependencies:
      '@babel/parser': 7.25.0
      '@vue/shared': 3.4.33
      entities: 4.5.0
      estree-walker: 2.0.2
      source-map-js: 1.2.0

  '@vue/compiler-core@3.4.34':
    dependencies:
      '@babel/parser': 7.25.0
      '@vue/shared': 3.4.34
      entities: 4.5.0
      estree-walker: 2.0.2
      source-map-js: 1.2.0

  '@vue/compiler-dom@3.2.0':
    dependencies:
      '@vue/compiler-core': 3.2.0
      '@vue/shared': 3.2.0

  '@vue/compiler-dom@3.4.33':
    dependencies:
      '@vue/compiler-core': 3.4.33
      '@vue/shared': 3.4.33

  '@vue/compiler-dom@3.4.34':
    dependencies:
      '@vue/compiler-core': 3.4.34
      '@vue/shared': 3.4.34

  '@vue/compiler-sfc@3.4.34':
    dependencies:
      '@babel/parser': 7.25.0
      '@vue/compiler-core': 3.4.34
      '@vue/compiler-dom': 3.4.34
      '@vue/compiler-ssr': 3.4.34
      '@vue/shared': 3.4.34
      estree-walker: 2.0.2
      magic-string: 0.30.11
      postcss: 8.4.40
      source-map-js: 1.2.0

  '@vue/compiler-ssr@3.4.34':
    dependencies:
      '@vue/compiler-dom': 3.4.34
      '@vue/shared': 3.4.34

  '@vue/devtools-api@6.6.1': {}

  '@vue/devtools-api@7.3.6':
    dependencies:
      '@vue/devtools-kit': 7.3.6

  '@vue/devtools-kit@7.3.6':
    dependencies:
      '@vue/devtools-shared': 7.3.6
      birpc: 0.2.17
      hookable: 5.5.3
      mitt: 3.0.1
      perfect-debounce: 1.0.0
      speakingurl: 14.0.1
      superjson: 2.2.1

  '@vue/devtools-shared@7.3.6':
    dependencies:
      rfdc: 1.4.1

  '@vue/language-core@2.0.24(typescript@5.5.3)':
    dependencies:
      '@volar/language-core': 2.4.0-alpha.12
      '@vue/compiler-dom': 3.4.33
      '@vue/shared': 3.4.34
      computeds: 0.0.1
      minimatch: 9.0.5
      muggle-string: 0.4.1
      path-browserify: 1.0.1
      vue-template-compiler: 2.7.16
    optionalDependencies:
      typescript: 5.5.3

  '@vue/reactivity@3.2.0':
    dependencies:
      '@vue/shared': 3.2.0

  '@vue/reactivity@3.4.34':
    dependencies:
      '@vue/shared': 3.4.34

  '@vue/runtime-core@3.2.0':
    dependencies:
      '@vue/reactivity': 3.2.0
      '@vue/shared': 3.2.0

  '@vue/runtime-core@3.4.34':
    dependencies:
      '@vue/reactivity': 3.4.34
      '@vue/shared': 3.4.34

  '@vue/runtime-dom@3.2.0':
    dependencies:
      '@vue/runtime-core': 3.2.0
      '@vue/shared': 3.2.0
      csstype: 2.6.21

  '@vue/runtime-dom@3.4.34':
    dependencies:
      '@vue/reactivity': 3.4.34
      '@vue/runtime-core': 3.4.34
      '@vue/shared': 3.4.34
      csstype: 3.1.3

  '@vue/server-renderer@3.4.34(vue@3.4.34(typescript@5.5.3))':
    dependencies:
      '@vue/compiler-ssr': 3.4.34
      '@vue/shared': 3.4.34
      vue: 3.4.34(typescript@5.5.3)

  '@vue/shared@3.2.0': {}

  '@vue/shared@3.4.31': {}

  '@vue/shared@3.4.33': {}

  '@vue/shared@3.4.34': {}

  '@vueuse/core@10.11.0(vue@3.4.34(typescript@5.5.3))':
    dependencies:
      '@types/web-bluetooth': 0.0.20
      '@vueuse/metadata': 10.11.0
      '@vueuse/shared': 10.11.0(vue@3.4.34(typescript@5.5.3))
      vue-demi: 0.14.8(vue@3.4.34(typescript@5.5.3))
    transitivePeerDependencies:
      - '@vue/composition-api'
      - vue

  '@vueuse/integrations@10.11.0(axios@1.7.2)(focus-trap@7.5.4)(vue@3.4.34(typescript@5.5.3))':
    dependencies:
      '@vueuse/core': 10.11.0(vue@3.4.34(typescript@5.5.3))
      '@vueuse/shared': 10.11.0(vue@3.4.34(typescript@5.5.3))
      vue-demi: 0.14.8(vue@3.4.34(typescript@5.5.3))
    optionalDependencies:
      axios: 1.7.2
      focus-trap: 7.5.4
    transitivePeerDependencies:
      - '@vue/composition-api'
      - vue

  '@vueuse/metadata@10.11.0': {}

  '@vueuse/shared@10.11.0(vue@3.4.34(typescript@5.5.3))':
    dependencies:
      vue-demi: 0.14.8(vue@3.4.34(typescript@5.5.3))
    transitivePeerDependencies:
      - '@vue/composition-api'
      - vue

  abbrev@1.1.1: {}

  accepts@1.3.8:
    dependencies:
      mime-types: 2.1.35
      negotiator: 0.6.3

  acorn-jsx@5.3.2(acorn@8.12.1(patch_hash=i6svphyqbutfresqjorapmeqfu)):
    dependencies:
      acorn: 8.12.1(patch_hash=i6svphyqbutfresqjorapmeqfu)

  acorn-walk@8.3.2: {}

  acorn@7.4.1: {}

  acorn@8.12.1(patch_hash=i6svphyqbutfresqjorapmeqfu): {}

  add-stream@1.0.0: {}

  agent-base@6.0.2:
    dependencies:
      debug: 4.3.6
    transitivePeerDependencies:
      - supports-color

  ajv@6.12.6:
    dependencies:
      fast-deep-equal: 3.1.3
      fast-json-stable-stringify: 2.1.0
      json-schema-traverse: 0.4.1
      uri-js: 4.4.1

  algoliasearch@4.20.0:
    dependencies:
      '@algolia/cache-browser-local-storage': 4.20.0
      '@algolia/cache-common': 4.20.0
      '@algolia/cache-in-memory': 4.20.0
      '@algolia/client-account': 4.20.0
      '@algolia/client-analytics': 4.20.0
      '@algolia/client-common': 4.20.0
      '@algolia/client-personalization': 4.20.0
      '@algolia/client-search': 4.20.0
      '@algolia/logger-common': 4.20.0
      '@algolia/logger-console': 4.20.0
      '@algolia/requester-browser-xhr': 4.20.0
      '@algolia/requester-common': 4.20.0
      '@algolia/requester-node-http': 4.20.0
      '@algolia/transporter': 4.20.0

  ansi-escapes@6.2.1: {}

  ansi-regex@5.0.1: {}

  ansi-regex@6.0.1: {}

  ansi-styles@3.2.1:
    dependencies:
      color-convert: 1.9.3

  ansi-styles@4.3.0:
    dependencies:
      color-convert: 2.0.1

  ansi-styles@6.2.1: {}

  any-promise@1.3.0: {}

  anymatch@3.1.2:
    dependencies:
      normalize-path: 3.0.0
      picomatch: 2.3.1

  aproba@2.0.0: {}

  are-we-there-yet@2.0.0:
    dependencies:
      delegates: 1.0.0
      readable-stream: 3.6.0

  arg@4.1.3: {}

  arg@5.0.2: {}

  argparse@2.0.1: {}

  array-find-index@1.0.2: {}

  array-flatten@1.1.1: {}

  array-ify@1.0.0: {}

  array-union@2.1.0: {}

  artichokie@0.2.1: {}

  as-table@1.0.55:
    dependencies:
      printable-characters: 1.0.42

  asap@2.0.6: {}

  assert-never@1.2.1: {}

  assertion-error@2.0.1: {}

  astring@1.8.6: {}

  asynckit@0.4.0: {}

  autoprefixer@10.4.19(postcss@8.4.40):
    dependencies:
      browserslist: 4.23.2
      caniuse-lite: 1.0.30001642
      fraction.js: 4.3.7
      normalize-range: 0.1.2
      picocolors: 1.0.1
      postcss: 8.4.40
      postcss-value-parser: 4.2.0

  axios@1.7.2:
    dependencies:
      follow-redirects: 1.15.6(debug@4.3.6)
      form-data: 4.0.0
      proxy-from-env: 1.1.0
    transitivePeerDependencies:
      - debug

  babel-plugin-polyfill-corejs2@0.4.10(@babel/core@7.25.2):
    dependencies:
      '@babel/compat-data': 7.25.2
      '@babel/core': 7.25.2
      '@babel/helper-define-polyfill-provider': 0.6.1(@babel/core@7.25.2)
      semver: 6.3.1
    transitivePeerDependencies:
      - supports-color

  babel-plugin-polyfill-corejs3@0.10.4(@babel/core@7.25.2):
    dependencies:
      '@babel/core': 7.25.2
      '@babel/helper-define-polyfill-provider': 0.6.1(@babel/core@7.25.2)
      core-js-compat: 3.37.1
    transitivePeerDependencies:
      - supports-color

  babel-plugin-polyfill-regenerator@0.6.1(@babel/core@7.25.2):
    dependencies:
      '@babel/core': 7.25.2
      '@babel/helper-define-polyfill-provider': 0.6.1(@babel/core@7.25.2)
    transitivePeerDependencies:
      - supports-color

  babel-walk@3.0.0-canary-5:
    dependencies:
      '@babel/types': 7.24.9

  balanced-match@1.0.2: {}

  bcrypt@5.1.1:
    dependencies:
      '@mapbox/node-pre-gyp': 1.0.11
      node-addon-api: 5.0.0
    transitivePeerDependencies:
      - encoding
      - supports-color

  bignumber.js@9.1.2: {}

  binary-extensions@2.2.0: {}

  birpc@0.2.17: {}

  body-parser@1.20.2:
    dependencies:
      bytes: 3.1.2
      content-type: 1.0.5
      debug: 2.6.9
      depd: 2.0.0
      destroy: 1.2.0
      http-errors: 2.0.0
      iconv-lite: 0.4.24
      on-finished: 2.4.1
      qs: 6.11.0
      raw-body: 2.5.2
      type-is: 1.6.18
      unpipe: 1.0.0
    transitivePeerDependencies:
      - supports-color

  brace-expansion@1.1.11:
    dependencies:
      balanced-match: 1.0.2
      concat-map: 0.0.1

  brace-expansion@2.0.1:
    dependencies:
      balanced-match: 1.0.2

  braces@3.0.3:
    dependencies:
      fill-range: 7.1.1

  browserslist-to-esbuild@2.1.1(browserslist@4.23.2):
    dependencies:
      browserslist: 4.23.2
      meow: 13.2.0

  browserslist@4.23.2:
    dependencies:
      caniuse-lite: 1.0.30001642
      electron-to-chromium: 1.4.828
      node-releases: 2.0.14
      update-browserslist-db: 1.1.0(browserslist@4.23.2)

  buffer-from@1.1.2: {}

  builtin-modules@3.3.0: {}

  bytes@3.1.2: {}

  cac@6.7.14: {}

  call-bind@1.0.2:
    dependencies:
      function-bind: 1.1.2
      get-intrinsic: 1.2.1

  call-bind@1.0.7:
    dependencies:
      es-define-property: 1.0.0
      es-errors: 1.3.0
      function-bind: 1.1.2
      get-intrinsic: 1.2.4
      set-function-length: 1.2.2

  callsites@3.1.0: {}

  camelcase-css@2.0.1: {}

  caniuse-lite@1.0.30001642: {}

  capnp-ts@0.7.0:
    dependencies:
      debug: 4.3.6
      tslib: 2.6.3
    transitivePeerDependencies:
      - supports-color

  ccount@2.0.1: {}

  chai@5.1.1:
    dependencies:
      assertion-error: 2.0.1
      check-error: 2.1.1
      deep-eql: 5.0.2
      loupe: 3.1.1
      pathval: 2.0.0

  chalk@2.4.2:
    dependencies:
      ansi-styles: 3.2.1
      escape-string-regexp: 1.0.5
      supports-color: 5.5.0

  chalk@4.1.2:
    dependencies:
      ansi-styles: 4.3.0
      supports-color: 7.2.0

  chalk@5.3.0: {}

  character-entities@2.0.2: {}

  character-parser@2.2.0:
    dependencies:
      is-regex: 1.1.4

  check-error@2.1.1: {}

  chokidar@3.6.0(patch_hash=bckcfsslxcffppz65mxcq6naau):
    dependencies:
      anymatch: 3.1.2
      braces: 3.0.3
      glob-parent: 5.1.2
      is-binary-path: 2.1.0
      is-glob: 4.0.3
      normalize-path: 3.0.0
      readdirp: 3.6.0
    optionalDependencies:
      fsevents: 2.3.3

  chownr@2.0.0: {}

  citty@0.1.4:
    dependencies:
      consola: 3.2.3

  cli-cursor@4.0.0:
    dependencies:
      restore-cursor: 4.0.0

  cli-truncate@4.0.0:
    dependencies:
      slice-ansi: 5.0.0
      string-width: 7.2.0

  clipboard@2.0.11:
    dependencies:
      good-listener: 1.2.2
      select: 1.1.2
      tiny-emitter: 2.1.0

  color-convert@1.9.3:
    dependencies:
      color-name: 1.1.3

  color-convert@2.0.1:
    dependencies:
      color-name: 1.1.4

  color-name@1.1.3: {}

  color-name@1.1.4: {}

  color-support@1.1.3: {}

  colorette@2.0.20: {}

  combined-stream@1.0.8:
    dependencies:
      delayed-stream: 1.0.0

  commander@12.1.0: {}

  commander@2.20.3: {}

  commander@4.1.1: {}

  comment-parser@1.4.1: {}

  commenting@1.1.0: {}

  commondir@1.0.1: {}

  compare-func@2.0.0:
    dependencies:
      array-ify: 1.0.0
      dot-prop: 5.3.0

  computeds@0.0.1: {}

  concat-map@0.0.1: {}

  confbox@0.1.7: {}

  connect@3.7.0:
    dependencies:
      debug: 2.6.9
      finalhandler: 1.1.2
      parseurl: 1.3.3
      utils-merge: 1.0.1
    transitivePeerDependencies:
      - supports-color

  consola@3.2.3: {}

  console-control-strings@1.1.0: {}

  constantinople@4.0.1:
    dependencies:
      '@babel/parser': 7.25.0
      '@babel/types': 7.24.9

  content-disposition@0.5.4:
    dependencies:
      safe-buffer: 5.2.1

  content-type@1.0.5: {}

  conventional-changelog-angular@8.0.0:
    dependencies:
      compare-func: 2.0.0

  conventional-changelog-atom@5.0.0: {}

  conventional-changelog-cli@5.0.0(conventional-commits-filter@5.0.0):
    dependencies:
      add-stream: 1.0.0
      conventional-changelog: 6.0.0(conventional-commits-filter@5.0.0)
      meow: 13.2.0
      tempfile: 5.0.0
    transitivePeerDependencies:
      - conventional-commits-filter

  conventional-changelog-codemirror@5.0.0: {}

  conventional-changelog-conventionalcommits@8.0.0:
    dependencies:
      compare-func: 2.0.0

  conventional-changelog-core@8.0.0(conventional-commits-filter@5.0.0):
    dependencies:
      '@hutson/parse-repository-url': 5.0.0
      add-stream: 1.0.0
      conventional-changelog-writer: 8.0.0
      conventional-commits-parser: 6.0.0
      git-raw-commits: 5.0.0(conventional-commits-filter@5.0.0)(conventional-commits-parser@6.0.0)
      git-semver-tags: 8.0.0(conventional-commits-filter@5.0.0)(conventional-commits-parser@6.0.0)
      hosted-git-info: 7.0.2
      normalize-package-data: 6.0.2
      read-package-up: 11.0.0
      read-pkg: 9.0.1
    transitivePeerDependencies:
      - conventional-commits-filter

  conventional-changelog-ember@5.0.0: {}

  conventional-changelog-eslint@6.0.0: {}

  conventional-changelog-express@5.0.0: {}

  conventional-changelog-jquery@6.0.0: {}

  conventional-changelog-jshint@5.0.0:
    dependencies:
      compare-func: 2.0.0

  conventional-changelog-preset-loader@5.0.0: {}

  conventional-changelog-writer@8.0.0:
    dependencies:
      '@types/semver': 7.5.8
      conventional-commits-filter: 5.0.0
      handlebars: 4.7.8
      meow: 13.2.0
      semver: 7.6.2

  conventional-changelog@6.0.0(conventional-commits-filter@5.0.0):
    dependencies:
      conventional-changelog-angular: 8.0.0
      conventional-changelog-atom: 5.0.0
      conventional-changelog-codemirror: 5.0.0
      conventional-changelog-conventionalcommits: 8.0.0
      conventional-changelog-core: 8.0.0(conventional-commits-filter@5.0.0)
      conventional-changelog-ember: 5.0.0
      conventional-changelog-eslint: 6.0.0
      conventional-changelog-express: 5.0.0
      conventional-changelog-jquery: 6.0.0
      conventional-changelog-jshint: 5.0.0
      conventional-changelog-preset-loader: 5.0.0
    transitivePeerDependencies:
      - conventional-commits-filter

  conventional-commits-filter@5.0.0: {}

  conventional-commits-parser@6.0.0:
    dependencies:
      meow: 13.2.0

  convert-source-map@2.0.0: {}

  cookie-signature@1.0.6: {}

  cookie@0.5.0: {}

  cookie@0.6.0: {}

  copy-anything@2.0.6:
    dependencies:
      is-what: 3.14.1

  copy-anything@3.0.5:
    dependencies:
      is-what: 4.1.16

  core-js-compat@3.37.1:
    dependencies:
      browserslist: 4.23.2

  core-js@3.37.1: {}

  cors@2.8.5:
    dependencies:
      object-assign: 4.1.1
      vary: 1.1.2

  create-require@1.1.1: {}

  cross-spawn@7.0.3:
    dependencies:
      path-key: 3.1.1
      shebang-command: 2.0.0
      which: 2.0.2

  css-color-names@1.0.1: {}

  cssesc@3.0.0: {}

  csstype@2.6.21: {}

  csstype@3.1.3: {}

  d@1.0.1:
    dependencies:
      es5-ext: 0.10.64
      type: 1.2.0

  data-uri-to-buffer@2.0.2: {}

  data-uri-to-buffer@4.0.0: {}

  de-indent@1.0.2: {}

  debug@2.6.9:
    dependencies:
      ms: 2.0.0

  debug@3.2.7:
    dependencies:
      ms: 2.1.3

  debug@4.3.6:
    dependencies:
      ms: 2.1.2

  decode-named-character-reference@1.0.2:
    dependencies:
      character-entities: 2.0.2

  deep-eql@5.0.2: {}

  deep-is@0.1.4: {}

  deepmerge@4.2.2: {}

  define-data-property@1.1.4:
    dependencies:
      es-define-property: 1.0.0
      es-errors: 1.3.0
      gopd: 1.0.1

  define-lazy-prop@2.0.0: {}

  defu@6.1.2: {}

  delayed-stream@1.0.0: {}

  delegate@3.2.0: {}

  delegates@1.0.0: {}

  depd@2.0.0: {}

  dequal@2.0.3: {}

  destroy@1.2.0: {}

  detect-libc@1.0.3: {}

  detect-libc@2.0.1: {}

  devlop@1.1.0:
    dependencies:
      dequal: 2.0.3

  didyoumean@1.2.2: {}

  diff@4.0.2: {}

  dir-glob@3.0.1:
    dependencies:
      path-type: 4.0.0

  dlv@1.1.3: {}

  doctrine@3.0.0:
    dependencies:
      esutils: 2.0.3

  doctypes@1.1.0: {}

  dot-prop@5.3.0:
    dependencies:
      is-obj: 2.0.0

  dotenv-expand@11.0.6:
    dependencies:
      dotenv: 16.4.5

  dotenv@16.4.5: {}

  eastasianwidth@0.2.0: {}

  ee-first@1.1.1: {}

  electron-to-chromium@1.4.828: {}

  emoji-regex@10.3.0: {}

  emoji-regex@8.0.0: {}

  emoji-regex@9.2.2: {}

  encodeurl@1.0.2: {}

  enhanced-resolve@5.17.0:
    dependencies:
      graceful-fs: 4.2.11
      tapable: 2.2.1

  entities@4.5.0: {}

  errno@0.1.8:
    dependencies:
      prr: 1.0.1
    optional: true

  es-define-property@1.0.0:
    dependencies:
      get-intrinsic: 1.2.4

  es-errors@1.3.0: {}

  es-module-lexer@1.5.4: {}

  es5-ext@0.10.64:
    dependencies:
      es6-iterator: 2.0.3
      es6-symbol: 3.1.3
      esniff: 2.0.1
      next-tick: 1.1.0

  es6-iterator@2.0.3:
    dependencies:
      d: 1.0.1
      es5-ext: 0.10.64
      es6-symbol: 3.1.3

  es6-symbol@3.1.3:
    dependencies:
      d: 1.0.1
      ext: 1.6.0

  esbuild@0.18.20:
    optionalDependencies:
      '@esbuild/android-arm': 0.18.20
      '@esbuild/android-arm64': 0.18.20
      '@esbuild/android-x64': 0.18.20
      '@esbuild/darwin-arm64': 0.18.20
      '@esbuild/darwin-x64': 0.18.20
      '@esbuild/freebsd-arm64': 0.18.20
      '@esbuild/freebsd-x64': 0.18.20
      '@esbuild/linux-arm': 0.18.20
      '@esbuild/linux-arm64': 0.18.20
      '@esbuild/linux-ia32': 0.18.20
      '@esbuild/linux-loong64': 0.18.20
      '@esbuild/linux-mips64el': 0.18.20
      '@esbuild/linux-ppc64': 0.18.20
      '@esbuild/linux-riscv64': 0.18.20
      '@esbuild/linux-s390x': 0.18.20
      '@esbuild/linux-x64': 0.18.20
      '@esbuild/netbsd-x64': 0.18.20
      '@esbuild/openbsd-x64': 0.18.20
      '@esbuild/sunos-x64': 0.18.20
      '@esbuild/win32-arm64': 0.18.20
      '@esbuild/win32-ia32': 0.18.20
      '@esbuild/win32-x64': 0.18.20

  esbuild@0.19.11:
    optionalDependencies:
      '@esbuild/aix-ppc64': 0.19.11
      '@esbuild/android-arm': 0.19.11
      '@esbuild/android-arm64': 0.19.11
      '@esbuild/android-x64': 0.19.11
      '@esbuild/darwin-arm64': 0.19.11
      '@esbuild/darwin-x64': 0.19.11
      '@esbuild/freebsd-arm64': 0.19.11
      '@esbuild/freebsd-x64': 0.19.11
      '@esbuild/linux-arm': 0.19.11
      '@esbuild/linux-arm64': 0.19.11
      '@esbuild/linux-ia32': 0.19.11
      '@esbuild/linux-loong64': 0.19.11
      '@esbuild/linux-mips64el': 0.19.11
      '@esbuild/linux-ppc64': 0.19.11
      '@esbuild/linux-riscv64': 0.19.11
      '@esbuild/linux-s390x': 0.19.11
      '@esbuild/linux-x64': 0.19.11
      '@esbuild/netbsd-x64': 0.19.11
      '@esbuild/openbsd-x64': 0.19.11
      '@esbuild/sunos-x64': 0.19.11
      '@esbuild/win32-arm64': 0.19.11
      '@esbuild/win32-ia32': 0.19.11
      '@esbuild/win32-x64': 0.19.11

  esbuild@0.21.5:
    optionalDependencies:
      '@esbuild/aix-ppc64': 0.21.5
      '@esbuild/android-arm': 0.21.5
      '@esbuild/android-arm64': 0.21.5
      '@esbuild/android-x64': 0.21.5
      '@esbuild/darwin-arm64': 0.21.5
      '@esbuild/darwin-x64': 0.21.5
      '@esbuild/freebsd-arm64': 0.21.5
      '@esbuild/freebsd-x64': 0.21.5
      '@esbuild/linux-arm': 0.21.5
      '@esbuild/linux-arm64': 0.21.5
      '@esbuild/linux-ia32': 0.21.5
      '@esbuild/linux-loong64': 0.21.5
      '@esbuild/linux-mips64el': 0.21.5
      '@esbuild/linux-ppc64': 0.21.5
      '@esbuild/linux-riscv64': 0.21.5
      '@esbuild/linux-s390x': 0.21.5
      '@esbuild/linux-x64': 0.21.5
      '@esbuild/netbsd-x64': 0.21.5
      '@esbuild/openbsd-x64': 0.21.5
      '@esbuild/sunos-x64': 0.21.5
      '@esbuild/win32-arm64': 0.21.5
      '@esbuild/win32-ia32': 0.21.5
      '@esbuild/win32-x64': 0.21.5

  escalade@3.1.2: {}

  escape-html@1.0.3: {}

  escape-string-regexp@1.0.5: {}

  escape-string-regexp@4.0.0: {}

  escape-string-regexp@5.0.0: {}

  eslint-compat-utils@0.5.1(eslint@9.8.0):
    dependencies:
      eslint: 9.8.0
      semver: 7.6.2

  eslint-import-resolver-node@0.3.9:
    dependencies:
      debug: 3.2.7
      is-core-module: 2.14.0
      resolve: 1.22.8
    transitivePeerDependencies:
      - supports-color

  eslint-plugin-es-x@7.8.0(eslint@9.8.0):
    dependencies:
      '@eslint-community/eslint-utils': 4.4.0(eslint@9.8.0)
      '@eslint-community/regexpp': 4.11.0
      eslint: 9.8.0
      eslint-compat-utils: 0.5.1(eslint@9.8.0)

  eslint-plugin-import-x@3.1.0(eslint@9.8.0)(typescript@5.5.3):
    dependencies:
      '@typescript-eslint/utils': 7.17.0(eslint@9.8.0)(typescript@5.5.3)
      debug: 4.3.6
      doctrine: 3.0.0
      eslint: 9.8.0
      eslint-import-resolver-node: 0.3.9
      get-tsconfig: 4.7.5
      is-glob: 4.0.3
      minimatch: 9.0.5
      semver: 7.6.2
      stable-hash: 0.0.4
      tslib: 2.6.3
    transitivePeerDependencies:
      - supports-color
      - typescript

  eslint-plugin-n@17.10.1(eslint@9.8.0):
    dependencies:
      '@eslint-community/eslint-utils': 4.4.0(eslint@9.8.0)
      enhanced-resolve: 5.17.0
      eslint: 9.8.0
      eslint-plugin-es-x: 7.8.0(eslint@9.8.0)
      get-tsconfig: 4.7.5
      globals: 15.8.0
      ignore: 5.3.1
      minimatch: 9.0.5
      semver: 7.6.2

  eslint-plugin-regexp@2.6.0(eslint@9.8.0):
    dependencies:
      '@eslint-community/eslint-utils': 4.4.0(eslint@9.8.0)
      '@eslint-community/regexpp': 4.11.0
      comment-parser: 1.4.1
      eslint: 9.8.0
      jsdoc-type-pratt-parser: 4.0.0
      refa: 0.12.1
      regexp-ast-analysis: 0.7.1
      scslre: 0.3.0

  eslint-scope@8.0.2:
    dependencies:
      esrecurse: 4.3.0
      estraverse: 5.3.0

  eslint-visitor-keys@3.4.3: {}

  eslint-visitor-keys@4.0.0: {}

  eslint@9.8.0:
    dependencies:
      '@eslint-community/eslint-utils': 4.4.0(eslint@9.8.0)
      '@eslint-community/regexpp': 4.11.0
      '@eslint/config-array': 0.17.1
      '@eslint/eslintrc': 3.1.0
      '@eslint/js': 9.8.0
      '@humanwhocodes/module-importer': 1.0.1
      '@humanwhocodes/retry': 0.3.0
      '@nodelib/fs.walk': 1.2.8
      ajv: 6.12.6
      chalk: 4.1.2
      cross-spawn: 7.0.3
      debug: 4.3.6
      escape-string-regexp: 4.0.0
      eslint-scope: 8.0.2
      eslint-visitor-keys: 4.0.0
      espree: 10.1.0
      esquery: 1.6.0
      esutils: 2.0.3
      fast-deep-equal: 3.1.3
      file-entry-cache: 8.0.0
      find-up: 5.0.0
      glob-parent: 6.0.2
      ignore: 5.3.1
      imurmurhash: 0.1.4
      is-glob: 4.0.3
      is-path-inside: 3.0.3
      json-stable-stringify-without-jsonify: 1.0.1
      levn: 0.4.1
      lodash.merge: 4.6.2
      minimatch: 3.1.2
      natural-compare: 1.4.0
      optionator: 0.9.4
      strip-ansi: 6.0.1
      text-table: 0.2.0
    transitivePeerDependencies:
      - supports-color

  esniff@2.0.1:
    dependencies:
      d: 1.0.1
      es5-ext: 0.10.64
      event-emitter: 0.3.5
      type: 2.7.2

  espree@10.1.0:
    dependencies:
      acorn: 8.12.1(patch_hash=i6svphyqbutfresqjorapmeqfu)
      acorn-jsx: 5.3.2(acorn@8.12.1(patch_hash=i6svphyqbutfresqjorapmeqfu))
      eslint-visitor-keys: 4.0.0

  esquery@1.6.0:
    dependencies:
      estraverse: 5.3.0

  esrecurse@4.3.0:
    dependencies:
      estraverse: 5.3.0

  estraverse@5.3.0: {}

  estree-walker@2.0.2: {}

  estree-walker@3.0.3:
    dependencies:
      '@types/estree': 1.0.5

  esutils@2.0.3: {}

  etag@1.8.1: {}

  event-emitter@0.3.5:
    dependencies:
      d: 1.0.1
      es5-ext: 0.10.64

  eventemitter3@4.0.7: {}

  eventemitter3@5.0.1: {}

  execa@8.0.1:
    dependencies:
      cross-spawn: 7.0.3
      get-stream: 8.0.1
      human-signals: 5.0.0
      is-stream: 3.0.0
      merge-stream: 2.0.0
      npm-run-path: 5.3.0
      onetime: 6.0.0
      signal-exit: 4.1.0
      strip-final-newline: 3.0.0

  execa@9.3.0:
    dependencies:
      '@sindresorhus/merge-streams': 4.0.0
      cross-spawn: 7.0.3
      figures: 6.1.0
      get-stream: 9.0.1
      human-signals: 7.0.0
      is-plain-obj: 4.1.0
      is-stream: 4.0.1
      npm-run-path: 5.3.0
      pretty-ms: 9.0.0
      signal-exit: 4.1.0
      strip-final-newline: 4.0.0
      yoctocolors: 2.1.1

  exit-hook@2.2.1: {}

  express@4.19.2:
    dependencies:
      accepts: 1.3.8
      array-flatten: 1.1.1
      body-parser: 1.20.2
      content-disposition: 0.5.4
      content-type: 1.0.5
      cookie: 0.6.0
      cookie-signature: 1.0.6
      debug: 2.6.9
      depd: 2.0.0
      encodeurl: 1.0.2
      escape-html: 1.0.3
      etag: 1.8.1
      finalhandler: 1.2.0
      fresh: 0.5.2
      http-errors: 2.0.0
      merge-descriptors: 1.0.1
      methods: 1.1.2
      on-finished: 2.4.1
      parseurl: 1.3.3
      path-to-regexp: 0.1.7
      proxy-addr: 2.0.7
      qs: 6.11.0
      range-parser: 1.2.1
      safe-buffer: 5.2.1
      send: 0.18.0
      serve-static: 1.15.0
      setprototypeof: 1.2.0
      statuses: 2.0.1
      type-is: 1.6.18
      utils-merge: 1.0.1
      vary: 1.1.2
    transitivePeerDependencies:
      - supports-color

  ext@1.6.0:
    dependencies:
      type: 2.7.2

  fast-deep-equal@3.1.3: {}

  fast-glob@3.3.2:
    dependencies:
      '@nodelib/fs.stat': 2.0.5
      '@nodelib/fs.walk': 1.2.8
      glob-parent: 5.1.2
      merge2: 1.4.1
      micromatch: 4.0.7

  fast-json-stable-stringify@2.1.0: {}

  fast-levenshtein@2.0.6: {}

  fastq@1.17.1:
    dependencies:
      reusify: 1.0.4

  fdir@6.1.1(picomatch@2.3.1):
    optionalDependencies:
      picomatch: 2.3.1

  feed@4.2.2:
    dependencies:
      xml-js: 1.6.11

  fetch-blob@3.1.5:
    dependencies:
      node-domexception: 1.0.0
      web-streams-polyfill: 3.2.1

  figures@6.1.0:
    dependencies:
      is-unicode-supported: 2.0.0

  file-entry-cache@8.0.0:
    dependencies:
      flat-cache: 4.0.1

  fill-range@7.1.1:
    dependencies:
      to-regex-range: 5.0.1

  finalhandler@1.1.2:
    dependencies:
      debug: 2.6.9
      encodeurl: 1.0.2
      escape-html: 1.0.3
      on-finished: 2.3.0
      parseurl: 1.3.3
      statuses: 1.5.0
      unpipe: 1.0.0
    transitivePeerDependencies:
      - supports-color

  finalhandler@1.2.0:
    dependencies:
      debug: 2.6.9
      encodeurl: 1.0.2
      escape-html: 1.0.3
      on-finished: 2.4.1
      parseurl: 1.3.3
      statuses: 2.0.1
      unpipe: 1.0.0
    transitivePeerDependencies:
      - supports-color

  find-up-simple@1.0.0: {}

  find-up@5.0.0:
    dependencies:
      locate-path: 6.0.0
      path-exists: 4.0.0

  flat-cache@4.0.1:
    dependencies:
      flatted: 3.3.1
      keyv: 4.5.4

  flatted@3.3.1: {}

  floating-vue@5.2.2(vue@3.4.34(typescript@5.5.3)):
    dependencies:
      '@floating-ui/dom': 1.1.1
      vue: 3.4.34(typescript@5.5.3)
      vue-resize: 2.0.0-alpha.1(vue@3.4.34(typescript@5.5.3))

  focus-trap@7.5.4:
    dependencies:
      tabbable: 6.2.0

  follow-redirects@1.15.6(debug@4.3.6):
    optionalDependencies:
      debug: 4.3.6

  foreground-child@3.2.1:
    dependencies:
      cross-spawn: 7.0.3
      signal-exit: 4.1.0

  form-data@4.0.0:
    dependencies:
      asynckit: 0.4.0
      combined-stream: 1.0.8
      mime-types: 2.1.35

  formdata-polyfill@4.0.10:
    dependencies:
      fetch-blob: 3.1.5

  forwarded@0.2.0: {}

  fraction.js@4.3.7: {}

  fresh@0.5.2: {}

  fs-extra@11.2.0:
    dependencies:
      graceful-fs: 4.2.11
      jsonfile: 6.1.0
      universalify: 2.0.1

  fs-minipass@2.1.0:
    dependencies:
      minipass: 3.1.6

  fs.realpath@1.0.0: {}

  fsevents@2.3.3:
    optional: true

  function-bind@1.1.2: {}

  gauge@3.0.2:
    dependencies:
      aproba: 2.0.0
      color-support: 1.1.3
      console-control-strings: 1.1.0
      has-unicode: 2.0.1
      object-assign: 4.1.1
      signal-exit: 3.0.7
      string-width: 4.2.3
      strip-ansi: 6.0.1
      wide-align: 1.1.5

  generic-names@4.0.0:
    dependencies:
      loader-utils: 3.2.1

  gensync@1.0.0-beta.2: {}

  get-east-asian-width@1.2.0: {}

  get-func-name@2.0.2: {}

  get-intrinsic@1.2.1:
    dependencies:
      function-bind: 1.1.2
      has: 1.0.3
      has-proto: 1.0.1
      has-symbols: 1.0.3

  get-intrinsic@1.2.4:
    dependencies:
      es-errors: 1.3.0
      function-bind: 1.1.2
      has-proto: 1.0.1
      has-symbols: 1.0.3
      hasown: 2.0.2

  get-source@2.0.12:
    dependencies:
      data-uri-to-buffer: 2.0.2
      source-map: 0.6.1

  get-stream@8.0.1: {}

  get-stream@9.0.1:
    dependencies:
      '@sec-ant/readable-stream': 0.4.1
      is-stream: 4.0.1

  get-them-args@1.3.2: {}

  get-tsconfig@4.7.5:
    dependencies:
      resolve-pkg-maps: 1.0.0

  git-raw-commits@5.0.0(conventional-commits-filter@5.0.0)(conventional-commits-parser@6.0.0):
    dependencies:
      '@conventional-changelog/git-client': 1.0.1(conventional-commits-filter@5.0.0)(conventional-commits-parser@6.0.0)
      meow: 13.2.0
    transitivePeerDependencies:
      - conventional-commits-filter
      - conventional-commits-parser

  git-semver-tags@8.0.0(conventional-commits-filter@5.0.0)(conventional-commits-parser@6.0.0):
    dependencies:
      '@conventional-changelog/git-client': 1.0.1(conventional-commits-filter@5.0.0)(conventional-commits-parser@6.0.0)
      meow: 13.2.0
    transitivePeerDependencies:
      - conventional-commits-filter
      - conventional-commits-parser

  glob-parent@5.1.2:
    dependencies:
      is-glob: 4.0.3

  glob-parent@6.0.2:
    dependencies:
      is-glob: 4.0.3

  glob-to-regexp@0.4.1: {}

  glob@10.4.5:
    dependencies:
      foreground-child: 3.2.1
      jackspeak: 3.4.3
      minimatch: 9.0.5
      minipass: 7.1.2
      package-json-from-dist: 1.0.0
      path-scurry: 1.11.1

  glob@7.1.6:
    dependencies:
      fs.realpath: 1.0.0
      inflight: 1.0.6
      inherits: 2.0.4
      minimatch: 3.1.2
      once: 1.4.0
      path-is-absolute: 1.0.1

  glob@7.2.3:
    dependencies:
      fs.realpath: 1.0.0
      inflight: 1.0.6
      inherits: 2.0.4
      minimatch: 3.1.2
      once: 1.4.0
      path-is-absolute: 1.0.1

  glob@8.1.0:
    dependencies:
      fs.realpath: 1.0.0
      inflight: 1.0.6
      inherits: 2.0.4
      minimatch: 5.1.6
      once: 1.4.0

  globals@11.12.0: {}

  globals@14.0.0: {}

  globals@15.8.0: {}

  globby@11.1.0:
    dependencies:
      array-union: 2.1.0
      dir-glob: 3.0.1
      fast-glob: 3.3.2
      ignore: 5.3.1
      merge2: 1.4.1
      slash: 3.0.0

  globby@13.2.2:
    dependencies:
      dir-glob: 3.0.1
      fast-glob: 3.3.2
      ignore: 5.3.1
      merge2: 1.4.1
      slash: 4.0.0

  good-listener@1.2.2:
    dependencies:
      delegate: 3.2.0

  gopd@1.0.1:
    dependencies:
      get-intrinsic: 1.2.4

  graceful-fs@4.2.11: {}

  graphemer@1.4.0: {}

  handlebars@4.7.8:
    dependencies:
      minimist: 1.2.8
      neo-async: 2.6.2
      source-map: 0.6.1
      wordwrap: 1.0.0
    optionalDependencies:
      uglify-js: 3.18.0

  has-flag@3.0.0: {}

  has-flag@4.0.0: {}

  has-property-descriptors@1.0.2:
    dependencies:
      es-define-property: 1.0.0

  has-proto@1.0.1: {}

  has-symbols@1.0.3: {}

  has-tostringtag@1.0.0:
    dependencies:
      has-symbols: 1.0.3

  has-unicode@2.0.1: {}

  has@1.0.3:
    dependencies:
      function-bind: 1.1.2

  hasown@2.0.2:
    dependencies:
      function-bind: 1.1.2

  he@1.2.0: {}

  hookable@5.5.3: {}

  hosted-git-info@7.0.2:
    dependencies:
      lru-cache: 10.4.3

  http-errors@2.0.0:
    dependencies:
      depd: 2.0.0
      inherits: 2.0.4
      setprototypeof: 1.2.0
      statuses: 2.0.1
      toidentifier: 1.0.1

  http-proxy@1.18.1(patch_hash=qqiqxx62zlcu62nljjmhlvexni)(debug@4.3.6):
    dependencies:
      eventemitter3: 4.0.7
      follow-redirects: 1.15.6(debug@4.3.6)
      requires-port: 1.0.0
    transitivePeerDependencies:
      - debug

  https-proxy-agent@5.0.1:
    dependencies:
      agent-base: 6.0.2
      debug: 4.3.6
    transitivePeerDependencies:
      - supports-color

  human-signals@5.0.0: {}

  human-signals@7.0.0: {}

  iconv-lite@0.4.24:
    dependencies:
      safer-buffer: 2.1.2

  iconv-lite@0.6.3:
    dependencies:
      safer-buffer: 2.1.2
    optional: true

  icss-utils@5.1.0(postcss@8.4.40):
    dependencies:
      postcss: 8.4.40

  ignore-walk@5.0.1:
    dependencies:
      minimatch: 5.1.6

  ignore@5.3.1: {}

  image-size@0.5.5:
    optional: true

  immutable@4.0.0: {}

  import-fresh@3.3.0:
    dependencies:
      parent-module: 1.0.1
      resolve-from: 4.0.0

  imurmurhash@0.1.4: {}

  index-to-position@0.1.2: {}

  inflight@1.0.6:
    dependencies:
      once: 1.4.0
      wrappy: 1.0.2

  inherits@2.0.4: {}

  ipaddr.js@1.9.1: {}

  is-binary-path@2.1.0:
    dependencies:
      binary-extensions: 2.2.0

  is-builtin-module@3.2.1:
    dependencies:
      builtin-modules: 3.3.0

  is-core-module@2.14.0:
    dependencies:
      hasown: 2.0.2

  is-docker@2.2.1: {}

  is-expression@4.0.0:
    dependencies:
      acorn: 7.4.1
      object-assign: 4.1.1

  is-extglob@2.1.1: {}

  is-fullwidth-code-point@3.0.0: {}

  is-fullwidth-code-point@4.0.0: {}

  is-fullwidth-code-point@5.0.0:
    dependencies:
      get-east-asian-width: 1.2.0

  is-glob@4.0.3:
    dependencies:
      is-extglob: 2.1.1

  is-module@1.0.0: {}

  is-number@7.0.0: {}

  is-obj@2.0.0: {}

  is-path-inside@3.0.3: {}

  is-plain-obj@4.1.0: {}

  is-promise@2.2.2: {}

  is-reference@1.2.1:
    dependencies:
      '@types/estree': 1.0.5

  is-reference@3.0.2:
    dependencies:
      '@types/estree': 1.0.5

  is-regex@1.1.4:
    dependencies:
      call-bind: 1.0.2
      has-tostringtag: 1.0.0

  is-stream@3.0.0: {}

  is-stream@4.0.1: {}

  is-unicode-supported@2.0.0: {}

  is-what@3.14.1: {}

  is-what@4.1.16: {}

  is-wsl@2.2.0:
    dependencies:
      is-docker: 2.2.1

  isexe@2.0.0: {}

  jackspeak@3.4.3:
    dependencies:
      '@isaacs/cliui': 8.0.2
    optionalDependencies:
      '@pkgjs/parseargs': 0.11.0

  jiti@1.21.0: {}

  js-stringify@1.0.2: {}

  js-tokens@4.0.0: {}

  js-tokens@9.0.0: {}

  js-yaml@4.1.0:
    dependencies:
      argparse: 2.0.1

  jsdoc-type-pratt-parser@4.0.0: {}

  jsesc@0.5.0: {}

  jsesc@2.5.2: {}

  json-buffer@3.0.1: {}

  json-parse-even-better-errors@3.0.2: {}

  json-schema-traverse@0.4.1: {}

  json-stable-stringify-without-jsonify@1.0.1: {}

  json5@2.2.3: {}

  jsonfile@6.1.0:
    dependencies:
      universalify: 2.0.1
    optionalDependencies:
      graceful-fs: 4.2.11

  jstransformer@1.0.0:
    dependencies:
      is-promise: 2.2.2
      promise: 7.3.1

  keyv@4.5.4:
    dependencies:
      json-buffer: 3.0.1

  kill-port@1.6.1:
    dependencies:
      get-them-args: 1.3.2
      shell-exec: 1.0.2

  kleur@3.0.3: {}

  kolorist@1.8.0: {}

  launch-editor-middleware@2.8.0:
    dependencies:
      launch-editor: 2.8.0

  launch-editor@2.8.0:
    dependencies:
      picocolors: 1.0.1
      shell-quote: 1.8.1

  less@4.2.0:
    dependencies:
      copy-anything: 2.0.6
      parse-node-version: 1.0.1
      tslib: 2.6.3
    optionalDependencies:
      errno: 0.1.8
      graceful-fs: 4.2.11
      image-size: 0.5.5
      make-dir: 2.1.0
      mime: 1.6.0
      needle: 3.3.1
      source-map: 0.6.1

  levn@0.4.1:
    dependencies:
      prelude-ls: 1.2.1
      type-check: 0.4.0

  lightningcss-darwin-arm64@1.25.1:
    optional: true

  lightningcss-darwin-x64@1.25.1:
    optional: true

  lightningcss-freebsd-x64@1.25.1:
    optional: true

  lightningcss-linux-arm-gnueabihf@1.25.1:
    optional: true

  lightningcss-linux-arm64-gnu@1.25.1:
    optional: true

  lightningcss-linux-arm64-musl@1.25.1:
    optional: true

  lightningcss-linux-x64-gnu@1.25.1:
    optional: true

  lightningcss-linux-x64-musl@1.25.1:
    optional: true

  lightningcss-win32-x64-msvc@1.25.1:
    optional: true

  lightningcss@1.25.1:
    dependencies:
      detect-libc: 1.0.3
    optionalDependencies:
      lightningcss-darwin-arm64: 1.25.1
      lightningcss-darwin-x64: 1.25.1
      lightningcss-freebsd-x64: 1.25.1
      lightningcss-linux-arm-gnueabihf: 1.25.1
      lightningcss-linux-arm64-gnu: 1.25.1
      lightningcss-linux-arm64-musl: 1.25.1
      lightningcss-linux-x64-gnu: 1.25.1
      lightningcss-linux-x64-musl: 1.25.1
      lightningcss-win32-x64-msvc: 1.25.1

  lilconfig@2.1.0: {}

  lilconfig@3.1.2: {}

  lines-and-columns@1.2.4: {}

  lint-staged@15.2.7:
    dependencies:
      chalk: 5.3.0
      commander: 12.1.0
      debug: 4.3.6
      execa: 8.0.1
      lilconfig: 3.1.2
      listr2: 8.2.3
      micromatch: 4.0.7
      pidtree: 0.6.0
      string-argv: 0.3.2
      yaml: 2.4.5
    transitivePeerDependencies:
      - supports-color

  listr2@8.2.3:
    dependencies:
      cli-truncate: 4.0.0
      colorette: 2.0.20
      eventemitter3: 5.0.1
      log-update: 6.0.0
      rfdc: 1.4.1
      wrap-ansi: 9.0.0

  loader-utils@3.2.1: {}

  locate-path@6.0.0:
    dependencies:
      p-locate: 5.0.0

  lodash-es@4.17.21: {}

  lodash.camelcase@4.3.0: {}

  lodash.clonedeep@4.5.0: {}

  lodash.debounce@4.0.8: {}

  lodash.merge@4.6.2: {}

  lodash@4.17.21: {}

  log-update@6.0.0:
    dependencies:
      ansi-escapes: 6.2.1
      cli-cursor: 4.0.0
      slice-ansi: 7.1.0
      strip-ansi: 7.1.0
      wrap-ansi: 9.0.0

  longest-streak@3.1.0: {}

  loose-envify@1.4.0:
    dependencies:
      js-tokens: 4.0.0

  loupe@3.1.1:
    dependencies:
      get-func-name: 2.0.2

  lru-cache@10.4.3: {}

  lru-cache@5.1.1:
    dependencies:
      yallist: 3.1.1

  magic-string@0.27.0:
    dependencies:
      '@jridgewell/sourcemap-codec': 1.4.15

  magic-string@0.30.10:
    dependencies:
      '@jridgewell/sourcemap-codec': 1.4.15

  magic-string@0.30.11:
    dependencies:
      '@jridgewell/sourcemap-codec': 1.5.0

  make-dir@2.1.0:
    dependencies:
      pify: 4.0.1
      semver: 5.7.2
    optional: true

  make-dir@3.1.0:
    dependencies:
      semver: 6.3.1

  make-error@1.3.6: {}

  mark.js@8.11.1: {}

  markdown-table@3.0.3: {}

  mdast-util-find-and-replace@3.0.1:
    dependencies:
      '@types/mdast': 4.0.3
      escape-string-regexp: 5.0.0
      unist-util-is: 6.0.0
      unist-util-visit-parents: 6.0.1

  mdast-util-from-markdown@2.0.1:
    dependencies:
      '@types/mdast': 4.0.3
      '@types/unist': 3.0.2
      decode-named-character-reference: 1.0.2
      devlop: 1.1.0
      mdast-util-to-string: 4.0.0
      micromark: 4.0.0
      micromark-util-decode-numeric-character-reference: 2.0.1
      micromark-util-decode-string: 2.0.0
      micromark-util-normalize-identifier: 2.0.0
      micromark-util-symbol: 2.0.0
      micromark-util-types: 2.0.0
      unist-util-stringify-position: 4.0.0
    transitivePeerDependencies:
      - supports-color

  mdast-util-gfm-autolink-literal@2.0.0:
    dependencies:
      '@types/mdast': 4.0.3
      ccount: 2.0.1
      devlop: 1.1.0
      mdast-util-find-and-replace: 3.0.1
      micromark-util-character: 2.1.0

  mdast-util-gfm-footnote@2.0.0:
    dependencies:
      '@types/mdast': 4.0.3
      devlop: 1.1.0
      mdast-util-from-markdown: 2.0.1
      mdast-util-to-markdown: 2.1.0
      micromark-util-normalize-identifier: 2.0.0
    transitivePeerDependencies:
      - supports-color

  mdast-util-gfm-strikethrough@2.0.0:
    dependencies:
      '@types/mdast': 4.0.3
      mdast-util-from-markdown: 2.0.1
      mdast-util-to-markdown: 2.1.0
    transitivePeerDependencies:
      - supports-color

  mdast-util-gfm-table@2.0.0:
    dependencies:
      '@types/mdast': 4.0.3
      devlop: 1.1.0
      markdown-table: 3.0.3
      mdast-util-from-markdown: 2.0.1
      mdast-util-to-markdown: 2.1.0
    transitivePeerDependencies:
      - supports-color

  mdast-util-gfm-task-list-item@2.0.0:
    dependencies:
      '@types/mdast': 4.0.3
      devlop: 1.1.0
      mdast-util-from-markdown: 2.0.1
      mdast-util-to-markdown: 2.1.0
    transitivePeerDependencies:
      - supports-color

  mdast-util-gfm@3.0.0:
    dependencies:
      mdast-util-from-markdown: 2.0.1
      mdast-util-gfm-autolink-literal: 2.0.0
      mdast-util-gfm-footnote: 2.0.0
      mdast-util-gfm-strikethrough: 2.0.0
      mdast-util-gfm-table: 2.0.0
      mdast-util-gfm-task-list-item: 2.0.0
      mdast-util-to-markdown: 2.1.0
    transitivePeerDependencies:
      - supports-color

  mdast-util-phrasing@4.1.0:
    dependencies:
      '@types/mdast': 4.0.3
      unist-util-is: 6.0.0

  mdast-util-to-hast@13.2.0:
    dependencies:
      '@types/hast': 3.0.4
      '@types/mdast': 4.0.3
      '@ungap/structured-clone': 1.2.0
      devlop: 1.1.0
      micromark-util-sanitize-uri: 2.0.0
      trim-lines: 3.0.1
      unist-util-position: 5.0.0
      unist-util-visit: 5.0.0
      vfile: 6.0.1

  mdast-util-to-markdown@2.1.0:
    dependencies:
      '@types/mdast': 4.0.3
      '@types/unist': 3.0.2
      longest-streak: 3.1.0
      mdast-util-phrasing: 4.1.0
      mdast-util-to-string: 4.0.0
      micromark-util-decode-string: 2.0.0
      unist-util-visit: 5.0.0
      zwitch: 2.0.4

  mdast-util-to-string@4.0.0:
    dependencies:
      '@types/mdast': 4.0.3

  media-typer@0.3.0: {}

  memorystream@0.3.1: {}

  meow@13.2.0: {}

  merge-descriptors@1.0.1: {}

  merge-stream@2.0.0: {}

  merge2@1.4.1: {}

  methods@1.1.2: {}

  micromark-core-commonmark@2.0.0:
    dependencies:
      decode-named-character-reference: 1.0.2
      devlop: 1.1.0
      micromark-factory-destination: 2.0.0
      micromark-factory-label: 2.0.0
      micromark-factory-space: 2.0.0
      micromark-factory-title: 2.0.0
      micromark-factory-whitespace: 2.0.0
      micromark-util-character: 2.1.0
      micromark-util-chunked: 2.0.0
      micromark-util-classify-character: 2.0.0
      micromark-util-html-tag-name: 2.0.0
      micromark-util-normalize-identifier: 2.0.0
      micromark-util-resolve-all: 2.0.0
      micromark-util-subtokenize: 2.0.0
      micromark-util-symbol: 2.0.0
      micromark-util-types: 2.0.0

  micromark-factory-destination@2.0.0:
    dependencies:
      micromark-util-character: 2.1.0
      micromark-util-symbol: 2.0.0
      micromark-util-types: 2.0.0

  micromark-factory-label@2.0.0:
    dependencies:
      devlop: 1.1.0
      micromark-util-character: 2.1.0
      micromark-util-symbol: 2.0.0
      micromark-util-types: 2.0.0

  micromark-factory-space@2.0.0:
    dependencies:
      micromark-util-character: 2.1.0
      micromark-util-types: 2.0.0

  micromark-factory-title@2.0.0:
    dependencies:
      micromark-factory-space: 2.0.0
      micromark-util-character: 2.1.0
      micromark-util-symbol: 2.0.0
      micromark-util-types: 2.0.0

  micromark-factory-whitespace@2.0.0:
    dependencies:
      micromark-factory-space: 2.0.0
      micromark-util-character: 2.1.0
      micromark-util-symbol: 2.0.0
      micromark-util-types: 2.0.0

  micromark-util-character@2.1.0:
    dependencies:
      micromark-util-symbol: 2.0.0
      micromark-util-types: 2.0.0

  micromark-util-chunked@2.0.0:
    dependencies:
      micromark-util-symbol: 2.0.0

  micromark-util-classify-character@2.0.0:
    dependencies:
      micromark-util-character: 2.1.0
      micromark-util-symbol: 2.0.0
      micromark-util-types: 2.0.0

  micromark-util-combine-extensions@2.0.0:
    dependencies:
      micromark-util-chunked: 2.0.0
      micromark-util-types: 2.0.0

  micromark-util-decode-numeric-character-reference@2.0.1:
    dependencies:
      micromark-util-symbol: 2.0.0

  micromark-util-decode-string@2.0.0:
    dependencies:
      decode-named-character-reference: 1.0.2
      micromark-util-character: 2.1.0
      micromark-util-decode-numeric-character-reference: 2.0.1
      micromark-util-symbol: 2.0.0

  micromark-util-encode@2.0.0: {}

  micromark-util-html-tag-name@2.0.0: {}

  micromark-util-normalize-identifier@2.0.0:
    dependencies:
      micromark-util-symbol: 2.0.0

  micromark-util-resolve-all@2.0.0:
    dependencies:
      micromark-util-types: 2.0.0

  micromark-util-sanitize-uri@2.0.0:
    dependencies:
      micromark-util-character: 2.1.0
      micromark-util-encode: 2.0.0
      micromark-util-symbol: 2.0.0

  micromark-util-subtokenize@2.0.0:
    dependencies:
      devlop: 1.1.0
      micromark-util-chunked: 2.0.0
      micromark-util-symbol: 2.0.0
      micromark-util-types: 2.0.0

  micromark-util-symbol@2.0.0: {}

  micromark-util-types@2.0.0: {}

  micromark@4.0.0:
    dependencies:
      '@types/debug': 4.1.12
      debug: 4.3.6
      decode-named-character-reference: 1.0.2
      devlop: 1.1.0
      micromark-core-commonmark: 2.0.0
      micromark-factory-space: 2.0.0
      micromark-util-character: 2.1.0
      micromark-util-chunked: 2.0.0
      micromark-util-combine-extensions: 2.0.0
      micromark-util-decode-numeric-character-reference: 2.0.1
      micromark-util-encode: 2.0.0
      micromark-util-normalize-identifier: 2.0.0
      micromark-util-resolve-all: 2.0.0
      micromark-util-sanitize-uri: 2.0.0
      micromark-util-subtokenize: 2.0.0
      micromark-util-symbol: 2.0.0
      micromark-util-types: 2.0.0
    transitivePeerDependencies:
      - supports-color

  micromatch@4.0.7:
    dependencies:
      braces: 3.0.3
      picomatch: 2.3.1

  mime-db@1.52.0: {}

  mime-types@2.1.35:
    dependencies:
      mime-db: 1.52.0

  mime@1.6.0: {}

  mimic-fn@2.1.0: {}

  mimic-fn@4.0.0: {}

  miniflare@3.20240718.1:
    dependencies:
      '@cspotcode/source-map-support': 0.8.1
      acorn: 8.12.1(patch_hash=i6svphyqbutfresqjorapmeqfu)
      acorn-walk: 8.3.2
      capnp-ts: 0.7.0
      exit-hook: 2.2.1
      glob-to-regexp: 0.4.1
      stoppable: 1.1.0
      undici: 5.28.4
      workerd: 1.20240718.0
      ws: 8.18.0
      youch: 3.2.3
      zod: 3.22.4
    transitivePeerDependencies:
      - bufferutil
      - supports-color
      - utf-8-validate

  minimatch@3.1.2:
    dependencies:
      brace-expansion: 1.1.11

  minimatch@5.1.6:
    dependencies:
      brace-expansion: 2.0.1

  minimatch@9.0.5:
    dependencies:
      brace-expansion: 2.0.1

  minimist@1.2.8: {}

  minipass@3.1.6:
    dependencies:
      yallist: 4.0.0

  minipass@7.1.2: {}

  minisearch@7.0.0: {}

  minizlib@2.1.2:
    dependencies:
      minipass: 3.1.6
      yallist: 4.0.0

  mitt@3.0.1: {}

  mkdirp@1.0.4: {}

  mkdist@1.3.0(sass@1.77.8)(typescript@5.5.3):
    dependencies:
      citty: 0.1.4
      defu: 6.1.2
      esbuild: 0.18.20
      fs-extra: 11.2.0
      globby: 13.2.2
      jiti: 1.21.0
      mlly: 1.7.1
      mri: 1.2.0
      pathe: 1.1.2
    optionalDependencies:
      sass: 1.77.8
      typescript: 5.5.3

  mlly@1.7.1:
    dependencies:
      acorn: 8.12.1(patch_hash=i6svphyqbutfresqjorapmeqfu)
      pathe: 1.1.2
      pkg-types: 1.1.1
      ufo: 1.5.4

  moment@2.30.1: {}

  mri@1.2.0: {}

  mrmime@2.0.0: {}

  ms@2.0.0: {}

  ms@2.1.2: {}

  ms@2.1.3: {}

  muggle-string@0.4.1: {}

  mustache@4.2.0: {}

  mz@2.7.0:
    dependencies:
      any-promise: 1.3.0
      object-assign: 4.1.1
      thenify-all: 1.6.0

  nanoid@3.3.7: {}

  natural-compare@1.4.0: {}

  needle@3.3.1:
    dependencies:
      iconv-lite: 0.6.3
      sax: 1.3.0
    optional: true

  negotiator@0.6.3: {}

  neo-async@2.6.2: {}

  nested-external-cjs@file:playground/ssr-deps/nested-external-cjs: {}

  next-tick@1.1.0: {}

  node-addon-api@5.0.0: {}

  node-domexception@1.0.0: {}

  node-fetch@2.6.7:
    dependencies:
      whatwg-url: 5.0.0

  node-fetch@3.3.2:
    dependencies:
      data-uri-to-buffer: 4.0.0
      fetch-blob: 3.1.5
      formdata-polyfill: 4.0.10

  node-releases@2.0.14: {}

  nopt@5.0.0:
    dependencies:
      abbrev: 1.1.1

  normalize-package-data@6.0.2:
    dependencies:
      hosted-git-info: 7.0.2
      semver: 7.6.2
      validate-npm-package-license: 3.0.4

  normalize-path@3.0.0: {}

  normalize-range@0.1.2: {}

  normalize.css@8.0.1: {}

  npm-bundled@2.0.1:
    dependencies:
      npm-normalize-package-bin: 2.0.0

  npm-normalize-package-bin@2.0.0: {}

  npm-normalize-package-bin@3.0.1: {}

  npm-packlist@5.1.3:
    dependencies:
      glob: 8.1.0
      ignore-walk: 5.0.1
      npm-bundled: 2.0.1
      npm-normalize-package-bin: 2.0.0

  npm-run-all2@6.2.2:
    dependencies:
      ansi-styles: 6.2.1
      cross-spawn: 7.0.3
      memorystream: 0.3.1
      minimatch: 9.0.5
      pidtree: 0.6.0
      read-package-json-fast: 3.0.2
      shell-quote: 1.8.1

  npm-run-path@5.3.0:
    dependencies:
      path-key: 4.0.0

  npmlog@5.0.1:
    dependencies:
      are-we-there-yet: 2.0.0
      console-control-strings: 1.1.0
      gauge: 3.0.2
      set-blocking: 2.0.0

  object-assign@4.1.1: {}

  object-hash@3.0.0: {}

  object-inspect@1.12.3: {}

  object-inspect@1.13.2: {}

  on-finished@2.3.0:
    dependencies:
      ee-first: 1.1.1

  on-finished@2.4.1:
    dependencies:
      ee-first: 1.1.1

  once@1.4.0:
    dependencies:
      wrappy: 1.0.2

  onetime@5.1.2:
    dependencies:
      mimic-fn: 2.1.0

  onetime@6.0.0:
    dependencies:
      mimic-fn: 4.0.0

  open@8.4.2:
    dependencies:
      define-lazy-prop: 2.0.0
      is-docker: 2.2.1
      is-wsl: 2.2.0

  optionator@0.9.4:
    dependencies:
      deep-is: 0.1.4
      fast-levenshtein: 2.0.6
      levn: 0.4.1
      prelude-ls: 1.2.1
      type-check: 0.4.0
      word-wrap: 1.2.5

  p-limit@3.1.0:
    dependencies:
      yocto-queue: 0.1.0

  p-locate@5.0.0:
    dependencies:
      p-limit: 3.1.0

  package-json-from-dist@1.0.0: {}

  package-name-regex@2.0.6: {}

  parent-module@1.0.1:
    dependencies:
      callsites: 3.1.0

  parse-json@8.1.0:
    dependencies:
      '@babel/code-frame': 7.24.7
      index-to-position: 0.1.2
      type-fest: 4.21.0

  parse-ms@4.0.0: {}

  parse-node-version@1.0.1: {}

  parse5@7.1.2:
    dependencies:
      entities: 4.5.0

  parseurl@1.3.3: {}

  path-browserify@1.0.1: {}

  path-exists@4.0.0: {}

  path-is-absolute@1.0.1: {}

  path-key@3.1.1: {}

  path-key@4.0.0: {}

  path-parse@1.0.7: {}

  path-scurry@1.11.1:
    dependencies:
      lru-cache: 10.4.3
      minipass: 7.1.2

  path-to-regexp@0.1.7: {}

  path-type@4.0.0: {}

  pathe@1.1.2: {}

  pathval@2.0.0: {}

  perfect-debounce@1.0.0: {}

  periscopic@4.0.2:
    dependencies:
      '@types/estree': 1.0.5
      is-reference: 3.0.2
      zimmerframe: 1.0.0

  phoenix@1.7.14: {}

  picocolors@1.0.1: {}

  picomatch@2.3.1: {}

  pidtree@0.6.0: {}

  pify@2.3.0: {}

  pify@4.0.1:
    optional: true

  pirates@4.0.5: {}

  pkg-types@1.1.1:
    dependencies:
      confbox: 0.1.7
      mlly: 1.7.1
      pathe: 1.1.2

  playwright-chromium@1.45.3:
    dependencies:
      playwright-core: 1.45.3

  playwright-core@1.45.3: {}

  postcss-import@15.1.0(postcss@8.4.40):
    dependencies:
      postcss: 8.4.40
      postcss-value-parser: 4.2.0
      read-cache: 1.0.0
      resolve: 1.22.8

  postcss-import@16.1.0(postcss@8.4.40):
    dependencies:
      postcss: 8.4.40
      postcss-value-parser: 4.2.0
      read-cache: 1.0.0
      resolve: 1.22.8

  postcss-js@4.0.1(postcss@8.4.40):
    dependencies:
      camelcase-css: 2.0.1
      postcss: 8.4.40

  postcss-load-config@4.0.2(postcss@8.4.40)(ts-node@10.9.2(@types/node@20.14.13)(typescript@5.5.3)):
    dependencies:
      lilconfig: 3.1.2
      yaml: 2.4.5
    optionalDependencies:
      postcss: 8.4.40
      ts-node: 10.9.2(@types/node@20.14.13)(typescript@5.5.3)

  postcss-modules-extract-imports@3.0.0(postcss@8.4.40):
    dependencies:
      postcss: 8.4.40

  postcss-modules-local-by-default@4.0.0(postcss@8.4.40):
    dependencies:
      icss-utils: 5.1.0(postcss@8.4.40)
      postcss: 8.4.40
      postcss-selector-parser: 6.0.11
      postcss-value-parser: 4.2.0

  postcss-modules-scope@3.0.0(postcss@8.4.40):
    dependencies:
      postcss: 8.4.40
      postcss-selector-parser: 6.0.11

  postcss-modules-values@4.0.0(postcss@8.4.40):
    dependencies:
      icss-utils: 5.1.0(postcss@8.4.40)
      postcss: 8.4.40

  postcss-modules@6.0.0(postcss@8.4.40):
    dependencies:
      generic-names: 4.0.0
      icss-utils: 5.1.0(postcss@8.4.40)
      lodash.camelcase: 4.3.0
      postcss: 8.4.40
      postcss-modules-extract-imports: 3.0.0(postcss@8.4.40)
      postcss-modules-local-by-default: 4.0.0(postcss@8.4.40)
      postcss-modules-scope: 3.0.0(postcss@8.4.40)
      postcss-modules-values: 4.0.0(postcss@8.4.40)
      string-hash: 1.1.3

  postcss-nested@6.2.0(postcss@8.4.40):
    dependencies:
      postcss: 8.4.40
      postcss-selector-parser: 6.1.1

  postcss-selector-parser@6.0.11:
    dependencies:
      cssesc: 3.0.0
      util-deprecate: 1.0.2

  postcss-selector-parser@6.1.1:
    dependencies:
      cssesc: 3.0.0
      util-deprecate: 1.0.2

  postcss-value-parser@4.2.0: {}

  postcss@8.4.40:
    dependencies:
      nanoid: 3.3.7
      picocolors: 1.0.1
      source-map-js: 1.2.0

  preact@10.7.3: {}

  prelude-ls@1.2.1: {}

  prettier@3.3.3: {}

  pretty-bytes@6.1.1: {}

  pretty-ms@9.0.0:
    dependencies:
      parse-ms: 4.0.0

  printable-characters@1.0.42: {}

  promise@7.3.1:
    dependencies:
      asap: 2.0.6

  prompts@2.4.2:
    dependencies:
      kleur: 3.0.3
      sisteransi: 1.0.5

  proxy-addr@2.0.7:
    dependencies:
      forwarded: 0.2.0
      ipaddr.js: 1.9.1

  proxy-from-env@1.1.0: {}

  prr@1.0.1:
    optional: true

  publint@0.2.8:
    dependencies:
      npm-packlist: 5.1.3
      picocolors: 1.0.1
      sade: 1.8.1

  pug-attrs@3.0.0:
    dependencies:
      constantinople: 4.0.1
      js-stringify: 1.0.2
      pug-runtime: 3.0.1

  pug-code-gen@3.0.3:
    dependencies:
      constantinople: 4.0.1
      doctypes: 1.1.0
      js-stringify: 1.0.2
      pug-attrs: 3.0.0
      pug-error: 2.1.0
      pug-runtime: 3.0.1
      void-elements: 3.1.0
      with: 7.0.2

  pug-error@2.1.0: {}

  pug-filters@4.0.0:
    dependencies:
      constantinople: 4.0.1
      jstransformer: 1.0.0
      pug-error: 2.1.0
      pug-walk: 2.0.0
      resolve: 1.22.8

  pug-lexer@5.0.1:
    dependencies:
      character-parser: 2.2.0
      is-expression: 4.0.0
      pug-error: 2.1.0

  pug-linker@4.0.0:
    dependencies:
      pug-error: 2.1.0
      pug-walk: 2.0.0

  pug-load@3.0.0:
    dependencies:
      object-assign: 4.1.1
      pug-walk: 2.0.0

  pug-parser@6.0.0:
    dependencies:
      pug-error: 2.1.0
      token-stream: 1.0.0

  pug-runtime@3.0.1: {}

  pug-strip-comments@2.0.0:
    dependencies:
      pug-error: 2.1.0

  pug-walk@2.0.0: {}

  pug@3.0.3:
    dependencies:
      pug-code-gen: 3.0.3
      pug-filters: 4.0.0
      pug-lexer: 5.0.1
      pug-linker: 4.0.0
      pug-load: 3.0.0
      pug-parser: 6.0.0
      pug-runtime: 3.0.1
      pug-strip-comments: 2.0.0

  punycode@1.4.1: {}

  punycode@2.3.1: {}

  qs@6.11.0:
    dependencies:
      side-channel: 1.0.4

  qs@6.12.3:
    dependencies:
      side-channel: 1.0.6

  queue-microtask@1.2.3: {}

  range-parser@1.2.1: {}

  raw-body@2.5.2:
    dependencies:
      bytes: 3.1.2
      http-errors: 2.0.0
      iconv-lite: 0.4.24
      unpipe: 1.0.0

  react-dom@18.3.1(react@18.3.1):
    dependencies:
      loose-envify: 1.4.0
      react: 18.3.1
      scheduler: 0.23.2

  react@18.3.1:
    dependencies:
      loose-envify: 1.4.0

  read-cache@1.0.0:
    dependencies:
      pify: 2.3.0

  read-package-json-fast@3.0.2:
    dependencies:
      json-parse-even-better-errors: 3.0.2
      npm-normalize-package-bin: 3.0.1

  read-package-up@11.0.0:
    dependencies:
      find-up-simple: 1.0.0
      read-pkg: 9.0.1
      type-fest: 4.21.0

  read-pkg@9.0.1:
    dependencies:
      '@types/normalize-package-data': 2.4.4
      normalize-package-data: 6.0.2
      parse-json: 8.1.0
      type-fest: 4.21.0
      unicorn-magic: 0.1.0

  readable-stream@3.6.0:
    dependencies:
      inherits: 2.0.4
      string_decoder: 1.3.0
      util-deprecate: 1.0.2

  readdirp@3.6.0:
    dependencies:
      picomatch: 2.3.1

  refa@0.12.1:
    dependencies:
      '@eslint-community/regexpp': 4.11.0

  regenerate-unicode-properties@10.1.0:
    dependencies:
      regenerate: 1.4.2

  regenerate@1.4.2: {}

  regenerator-runtime@0.14.1: {}

  regenerator-transform@0.15.2:
    dependencies:
      '@babel/runtime': 7.25.0

  regexp-ast-analysis@0.7.1:
    dependencies:
      '@eslint-community/regexpp': 4.11.0
      refa: 0.12.1

  regexpu-core@5.3.2:
    dependencies:
      '@babel/regjsgen': 0.8.0
      regenerate: 1.4.2
      regenerate-unicode-properties: 10.1.0
      regjsparser: 0.9.1
      unicode-match-property-ecmascript: 2.0.0
      unicode-match-property-value-ecmascript: 2.1.0

  regjsparser@0.9.1:
    dependencies:
      jsesc: 0.5.0

  requires-port@1.0.0: {}

  resolve-from@4.0.0: {}

  resolve-pkg-maps@1.0.0: {}

  resolve.exports@2.0.2: {}

  resolve@1.22.8:
    dependencies:
      is-core-module: 2.14.0
      path-parse: 1.0.7
      supports-preserve-symlinks-flag: 1.0.0

  restore-cursor@4.0.0:
    dependencies:
      onetime: 5.1.2
      signal-exit: 3.0.7

  reusify@1.0.4: {}

  rfdc@1.4.1: {}

  rimraf@3.0.2:
    dependencies:
      glob: 7.2.3

  rimraf@5.0.9:
    dependencies:
      glob: 10.4.5

  rollup-plugin-dts@6.1.1(rollup@3.29.4)(typescript@5.5.3):
    dependencies:
      magic-string: 0.30.11
      rollup: 3.29.4
      typescript: 5.5.3
    optionalDependencies:
      '@babel/code-frame': 7.24.7

  rollup-plugin-dts@6.1.1(rollup@4.18.1)(typescript@5.5.3):
    dependencies:
      magic-string: 0.30.11
      rollup: 4.18.1
      typescript: 5.5.3
    optionalDependencies:
      '@babel/code-frame': 7.24.7

  rollup-plugin-esbuild@6.1.1(esbuild@0.21.5)(rollup@4.18.1):
    dependencies:
      '@rollup/pluginutils': 5.1.0(rollup@4.18.1)
      debug: 4.3.6
      es-module-lexer: 1.5.4
      esbuild: 0.21.5
      get-tsconfig: 4.7.5
      rollup: 4.18.1
    transitivePeerDependencies:
      - supports-color

  rollup-plugin-license@3.5.2(picomatch@2.3.1)(rollup@4.18.1):
    dependencies:
      commenting: 1.1.0
      fdir: 6.1.1(picomatch@2.3.1)
      lodash: 4.17.21
      magic-string: 0.30.11
      moment: 2.30.1
      package-name-regex: 2.0.6
      rollup: 4.18.1
      spdx-expression-validate: 2.0.0
      spdx-satisfies: 5.0.1
    transitivePeerDependencies:
      - picomatch

  rollup@3.29.4:
    optionalDependencies:
      fsevents: 2.3.3

  rollup@4.18.1:
    dependencies:
      '@types/estree': 1.0.5
    optionalDependencies:
      '@rollup/rollup-android-arm-eabi': 4.18.1
      '@rollup/rollup-android-arm64': 4.18.1
      '@rollup/rollup-darwin-arm64': 4.18.1
      '@rollup/rollup-darwin-x64': 4.18.1
      '@rollup/rollup-linux-arm-gnueabihf': 4.18.1
      '@rollup/rollup-linux-arm-musleabihf': 4.18.1
      '@rollup/rollup-linux-arm64-gnu': 4.18.1
      '@rollup/rollup-linux-arm64-musl': 4.18.1
      '@rollup/rollup-linux-powerpc64le-gnu': 4.18.1
      '@rollup/rollup-linux-riscv64-gnu': 4.18.1
      '@rollup/rollup-linux-s390x-gnu': 4.18.1
      '@rollup/rollup-linux-x64-gnu': 4.18.1
      '@rollup/rollup-linux-x64-musl': 4.18.1
      '@rollup/rollup-win32-arm64-msvc': 4.18.1
      '@rollup/rollup-win32-ia32-msvc': 4.18.1
      '@rollup/rollup-win32-x64-msvc': 4.18.1
      fsevents: 2.3.3

  run-parallel@1.2.0:
    dependencies:
      queue-microtask: 1.2.3

  sade@1.8.1:
    dependencies:
      mri: 1.2.0

  safe-buffer@5.2.1: {}

  safer-buffer@2.1.2: {}

  sass@1.77.8:
    dependencies:
      chokidar: 3.6.0(patch_hash=bckcfsslxcffppz65mxcq6naau)
      immutable: 4.0.0
      source-map-js: 1.2.0

  sax@1.3.0: {}

  scheduler@0.23.2:
    dependencies:
      loose-envify: 1.4.0

  scslre@0.3.0:
    dependencies:
      '@eslint-community/regexpp': 4.11.0
      refa: 0.12.1
      regexp-ast-analysis: 0.7.1

  scule@1.0.0: {}

  select@1.1.2: {}

  semver@5.7.2:
    optional: true

  semver@6.3.1: {}

  semver@7.6.2: {}

  send@0.18.0:
    dependencies:
      debug: 2.6.9
      depd: 2.0.0
      destroy: 1.2.0
      encodeurl: 1.0.2
      escape-html: 1.0.3
      etag: 1.8.1
      fresh: 0.5.2
      http-errors: 2.0.0
      mime: 1.6.0
      ms: 2.1.3
      on-finished: 2.4.1
      range-parser: 1.2.1
      statuses: 2.0.1
    transitivePeerDependencies:
      - supports-color

  serve-static@1.15.0:
    dependencies:
      encodeurl: 1.0.2
      escape-html: 1.0.3
      parseurl: 1.3.3
      send: 0.18.0
    transitivePeerDependencies:
      - supports-color

  set-blocking@2.0.0: {}

  set-function-length@1.2.2:
    dependencies:
      define-data-property: 1.1.4
      es-errors: 1.3.0
      function-bind: 1.1.2
      get-intrinsic: 1.2.4
      gopd: 1.0.1
      has-property-descriptors: 1.0.2

  setprototypeof@1.2.0: {}

  shebang-command@2.0.0:
    dependencies:
      shebang-regex: 3.0.0

  shebang-regex@3.0.0: {}

  shell-exec@1.0.2: {}

  shell-quote@1.8.1: {}

  shiki@1.10.3:
    dependencies:
      '@shikijs/core': 1.10.3
      '@types/hast': 3.0.4

  shiki@1.12.0:
    dependencies:
      '@shikijs/core': 1.12.0
      '@types/hast': 3.0.4

  side-channel@1.0.4:
    dependencies:
      call-bind: 1.0.2
      get-intrinsic: 1.2.1
      object-inspect: 1.12.3

  side-channel@1.0.6:
    dependencies:
      call-bind: 1.0.7
      es-errors: 1.3.0
      get-intrinsic: 1.2.4
      object-inspect: 1.13.2

  siginfo@2.0.0: {}

  signal-exit@3.0.7: {}

  signal-exit@4.1.0: {}

  simple-git-hooks@2.11.1: {}

  sirv@2.0.4(patch_hash=amdes53ifqfntejkflpaq5ifce):
    dependencies:
      '@polka/url': 1.0.0-next.24
      mrmime: 2.0.0
      totalist: 3.0.0

  sisteransi@1.0.5: {}

  slash@3.0.0: {}

  slash@4.0.0: {}

  slash@5.1.0: {}

  slice-ansi@5.0.0:
    dependencies:
      ansi-styles: 6.2.1
      is-fullwidth-code-point: 4.0.0

  slice-ansi@7.1.0:
    dependencies:
      ansi-styles: 6.2.1
      is-fullwidth-code-point: 5.0.0

  source-map-js@1.2.0: {}

  source-map-support@0.5.21:
    dependencies:
      buffer-from: 1.1.2
      source-map: 0.6.1

  source-map@0.6.1: {}

  source-map@0.7.3: {}

  spdx-compare@1.0.0:
    dependencies:
      array-find-index: 1.0.2
      spdx-expression-parse: 3.0.1
      spdx-ranges: 2.1.1

  spdx-correct@3.2.0:
    dependencies:
      spdx-expression-parse: 3.0.1
      spdx-license-ids: 3.0.18

  spdx-exceptions@2.3.0: {}

  spdx-expression-parse@3.0.1:
    dependencies:
      spdx-exceptions: 2.3.0
      spdx-license-ids: 3.0.18

  spdx-expression-validate@2.0.0:
    dependencies:
      spdx-expression-parse: 3.0.1

  spdx-license-ids@3.0.18: {}

  spdx-ranges@2.1.1: {}

  spdx-satisfies@5.0.1:
    dependencies:
      spdx-compare: 1.0.0
      spdx-expression-parse: 3.0.1
      spdx-ranges: 2.1.1

  speakingurl@14.0.1: {}

  stable-hash@0.0.4: {}

  stackback@0.0.2: {}

  stacktracey@2.1.8:
    dependencies:
      as-table: 1.0.55
      get-source: 2.0.12

  statuses@1.5.0: {}

  statuses@2.0.1: {}

  std-env@3.7.0: {}

  stoppable@1.1.0: {}

  string-argv@0.3.2: {}

  string-hash@1.1.3: {}

  string-width@4.2.3:
    dependencies:
      emoji-regex: 8.0.0
      is-fullwidth-code-point: 3.0.0
      strip-ansi: 6.0.1

  string-width@5.1.2:
    dependencies:
      eastasianwidth: 0.2.0
      emoji-regex: 9.2.2
      strip-ansi: 7.1.0

  string-width@7.2.0:
    dependencies:
      emoji-regex: 10.3.0
      get-east-asian-width: 1.2.0
      strip-ansi: 7.1.0

  string_decoder@1.3.0:
    dependencies:
      safe-buffer: 5.2.1

  strip-ansi@6.0.1:
    dependencies:
      ansi-regex: 5.0.1

  strip-ansi@7.1.0:
    dependencies:
      ansi-regex: 6.0.1

  strip-final-newline@3.0.0: {}

  strip-final-newline@4.0.0: {}

  strip-json-comments@3.1.1: {}

  strip-literal@2.1.0:
    dependencies:
      js-tokens: 9.0.0

  stylus@0.63.0:
    dependencies:
      '@adobe/css-tools': 4.3.3
      debug: 4.3.6
      glob: 7.2.3
      sax: 1.3.0
      source-map: 0.7.3
    transitivePeerDependencies:
      - supports-color

  sucrase@3.32.0:
    dependencies:
      '@jridgewell/gen-mapping': 0.3.5
      commander: 4.1.1
      glob: 7.1.6
      lines-and-columns: 1.2.4
      mz: 2.7.0
      pirates: 4.0.5
      ts-interface-checker: 0.1.13

  sugarss@4.0.1(postcss@8.4.40):
    dependencies:
      postcss: 8.4.40

  superjson@2.2.1:
    dependencies:
      copy-anything: 3.0.5

  supports-color@5.5.0:
    dependencies:
      has-flag: 3.0.0

  supports-color@7.2.0:
    dependencies:
      has-flag: 4.0.0

  supports-preserve-symlinks-flag@1.0.0: {}

  systemjs@6.15.1: {}

  tabbable@6.2.0: {}

  tailwindcss@3.4.7(ts-node@10.9.2(@types/node@20.14.13)(typescript@5.5.3)):
    dependencies:
      '@alloc/quick-lru': 5.2.0
      arg: 5.0.2
      chokidar: 3.6.0(patch_hash=bckcfsslxcffppz65mxcq6naau)
      didyoumean: 1.2.2
      dlv: 1.1.3
      fast-glob: 3.3.2
      glob-parent: 6.0.2
      is-glob: 4.0.3
      jiti: 1.21.0
      lilconfig: 2.1.0
      micromatch: 4.0.7
      normalize-path: 3.0.0
      object-hash: 3.0.0
      picocolors: 1.0.1
      postcss: 8.4.40
      postcss-import: 15.1.0(postcss@8.4.40)
      postcss-js: 4.0.1(postcss@8.4.40)
      postcss-load-config: 4.0.2(postcss@8.4.40)(ts-node@10.9.2(@types/node@20.14.13)(typescript@5.5.3))
      postcss-nested: 6.2.0(postcss@8.4.40)
      postcss-selector-parser: 6.1.1
      resolve: 1.22.8
      sucrase: 3.32.0
    transitivePeerDependencies:
      - ts-node

  tapable@2.2.1: {}

  tar@6.1.11:
    dependencies:
      chownr: 2.0.0
      fs-minipass: 2.1.0
      minipass: 3.1.6
      minizlib: 2.1.2
      mkdirp: 1.0.4
      yallist: 4.0.0

  temp-dir@3.0.0: {}

  tempfile@5.0.0:
    dependencies:
      temp-dir: 3.0.0

  terser@5.31.3:
    dependencies:
      '@jridgewell/source-map': 0.3.3
      acorn: 8.12.1(patch_hash=i6svphyqbutfresqjorapmeqfu)
      commander: 2.20.3
      source-map-support: 0.5.21

  text-table@0.2.0: {}

  thenify-all@1.6.0:
    dependencies:
      thenify: 3.3.1

  thenify@3.3.1:
    dependencies:
      any-promise: 1.3.0

  tiny-emitter@2.1.0: {}

  tinybench@2.8.0: {}

  tinypool@1.0.0: {}

  tinyrainbow@1.2.0: {}

  tinyspy@2.2.0: {}

  tinyspy@3.0.0: {}

  to-fast-properties@2.0.0: {}

  to-regex-range@5.0.1:
    dependencies:
      is-number: 7.0.0

  toidentifier@1.0.1: {}

  token-stream@1.0.0: {}

  totalist@3.0.0: {}

  tr46@0.0.3: {}

  trim-lines@3.0.1: {}

  ts-api-utils@1.3.0(typescript@5.5.3):
    dependencies:
      typescript: 5.5.3

  ts-interface-checker@0.1.13: {}

  ts-node@10.9.2(@types/node@20.14.13)(typescript@5.5.3):
    dependencies:
      '@cspotcode/source-map-support': 0.8.1
      '@tsconfig/node10': 1.0.8
      '@tsconfig/node12': 1.0.9
      '@tsconfig/node14': 1.0.1
      '@tsconfig/node16': 1.0.2
      '@types/node': 20.14.13
      acorn: 8.12.1(patch_hash=i6svphyqbutfresqjorapmeqfu)
      acorn-walk: 8.3.2
      arg: 4.1.3
      create-require: 1.1.1
      diff: 4.0.2
      make-error: 1.3.6
      typescript: 5.5.3
      v8-compile-cache-lib: 3.0.1
      yn: 3.1.1

  tsconfck@3.1.1(typescript@5.5.3):
    optionalDependencies:
      typescript: 5.5.3

  tslib@2.6.3: {}

  tsx@4.16.2:
    dependencies:
      esbuild: 0.21.5
      get-tsconfig: 4.7.5
    optionalDependencies:
      fsevents: 2.3.3

  twoslash-protocol@0.2.9: {}

  twoslash-vue@0.2.9(typescript@5.5.3):
    dependencies:
      '@vue/language-core': 2.0.24(typescript@5.5.3)
      twoslash: 0.2.9(typescript@5.5.3)
      twoslash-protocol: 0.2.9
      typescript: 5.5.3
    transitivePeerDependencies:
      - supports-color

  twoslash@0.2.9(typescript@5.5.3):
    dependencies:
      '@typescript/vfs': 1.5.0
      twoslash-protocol: 0.2.9
      typescript: 5.5.3
    transitivePeerDependencies:
      - supports-color

  type-check@0.4.0:
    dependencies:
      prelude-ls: 1.2.1

  type-fest@4.21.0: {}

  type-is@1.6.18:
    dependencies:
      media-typer: 0.3.0
      mime-types: 2.1.35

  type@1.2.0: {}

  type@2.7.2: {}

  typescript-eslint@7.18.0(eslint@9.8.0)(typescript@5.5.3):
    dependencies:
      '@typescript-eslint/eslint-plugin': 7.18.0(@typescript-eslint/parser@7.18.0(eslint@9.8.0)(typescript@5.5.3))(eslint@9.8.0)(typescript@5.5.3)
      '@typescript-eslint/parser': 7.18.0(eslint@9.8.0)(typescript@5.5.3)
      '@typescript-eslint/utils': 7.18.0(eslint@9.8.0)(typescript@5.5.3)
      eslint: 9.8.0
    optionalDependencies:
      typescript: 5.5.3
    transitivePeerDependencies:
      - supports-color

  typescript@5.5.3: {}

  ufo@1.5.4: {}

  uglify-js@3.18.0:
    optional: true

  unbuild@2.0.0(sass@1.77.8)(typescript@5.5.3):
    dependencies:
      '@rollup/plugin-alias': 5.1.0(rollup@3.29.4)
      '@rollup/plugin-commonjs': 25.0.4(rollup@3.29.4)
      '@rollup/plugin-json': 6.1.0(rollup@3.29.4)
      '@rollup/plugin-node-resolve': 15.2.3(rollup@3.29.4)
      '@rollup/plugin-replace': 5.0.2(rollup@3.29.4)
      '@rollup/pluginutils': 5.1.0(rollup@3.29.4)
      chalk: 5.3.0
      citty: 0.1.4
      consola: 3.2.3
      defu: 6.1.2
      esbuild: 0.19.11
      globby: 13.2.2
      hookable: 5.5.3
      jiti: 1.21.0
      magic-string: 0.30.10
      mkdist: 1.3.0(sass@1.77.8)(typescript@5.5.3)
      mlly: 1.7.1
      pathe: 1.1.2
      pkg-types: 1.1.1
      pretty-bytes: 6.1.1
      rollup: 3.29.4
      rollup-plugin-dts: 6.1.1(rollup@3.29.4)(typescript@5.5.3)
      scule: 1.0.0
      untyped: 1.4.0
    optionalDependencies:
      typescript: 5.5.3
    transitivePeerDependencies:
      - sass
      - supports-color

  undici-types@5.26.5: {}

  undici@5.28.4:
    dependencies:
      '@fastify/busboy': 2.1.0

  unicode-canonical-property-names-ecmascript@2.0.0: {}

  unicode-match-property-ecmascript@2.0.0:
    dependencies:
      unicode-canonical-property-names-ecmascript: 2.0.0
      unicode-property-aliases-ecmascript: 2.1.0

  unicode-match-property-value-ecmascript@2.1.0: {}

  unicode-property-aliases-ecmascript@2.1.0: {}

  unicorn-magic@0.1.0: {}

  unist-util-is@6.0.0:
    dependencies:
      '@types/unist': 3.0.2

  unist-util-position@5.0.0:
    dependencies:
      '@types/unist': 3.0.2

  unist-util-stringify-position@4.0.0:
    dependencies:
      '@types/unist': 3.0.2

  unist-util-visit-parents@6.0.1:
    dependencies:
      '@types/unist': 3.0.2
      unist-util-is: 6.0.0

  unist-util-visit@5.0.0:
    dependencies:
      '@types/unist': 3.0.2
      unist-util-is: 6.0.0
      unist-util-visit-parents: 6.0.1

  universalify@2.0.1: {}

  unpipe@1.0.0: {}

  untyped@1.4.0:
    dependencies:
      '@babel/core': 7.25.2
      '@babel/standalone': 7.22.20
      '@babel/types': 7.24.9
      defu: 6.1.2
      jiti: 1.21.0
      mri: 1.2.0
      scule: 1.0.0
    transitivePeerDependencies:
      - supports-color

  update-browserslist-db@1.1.0(browserslist@4.23.2):
    dependencies:
      browserslist: 4.23.2
      escalade: 3.1.2
      picocolors: 1.0.1

  uri-js@4.4.1:
    dependencies:
      punycode: 2.3.1

  url@0.11.4:
    dependencies:
      punycode: 1.4.1
      qs: 6.12.3

  util-deprecate@1.0.2: {}

  utils-merge@1.0.1: {}

  v8-compile-cache-lib@3.0.1: {}

  validate-npm-package-license@3.0.4:
    dependencies:
      spdx-correct: 3.2.0
      spdx-expression-parse: 3.0.1

  vary@1.1.2: {}

  vfile-message@4.0.2:
    dependencies:
      '@types/unist': 3.0.2
      unist-util-stringify-position: 4.0.0

  vfile@6.0.1:
    dependencies:
      '@types/unist': 3.0.2
      unist-util-stringify-position: 4.0.0
      vfile-message: 4.0.2

  vite-node@2.0.4:
    dependencies:
      cac: 6.7.14
      debug: 4.3.6
      pathe: 1.1.2
      tinyrainbow: 1.2.0
      vite: link:packages/vite
    transitivePeerDependencies:
      - supports-color

<<<<<<< HEAD
  vitepress@1.3.1(@algolia/client-search@4.20.0)(@types/react@18.3.3)(axios@1.7.2)(postcss@8.4.39)(react-dom@18.3.1(react@18.3.1))(react@18.3.1)(typescript@5.5.3):
=======
  vitepress@1.3.1(@algolia/client-search@4.20.0)(axios@1.7.2)(postcss@8.4.40)(react-dom@18.3.1(react@18.3.1))(react@18.3.1)(typescript@5.5.3):
>>>>>>> 01f6cff2
    dependencies:
      '@docsearch/css': 3.6.0
      '@docsearch/js': 3.6.0(@algolia/client-search@4.20.0)(@types/react@18.3.3)(react-dom@18.3.1(react@18.3.1))(react@18.3.1)
      '@shikijs/core': 1.10.3
      '@shikijs/transformers': 1.10.3
      '@types/markdown-it': 14.1.1
      '@vitejs/plugin-vue': 5.0.5(vite@packages+vite)(vue@3.4.34(typescript@5.5.3))
      '@vue/devtools-api': 7.3.6
      '@vue/shared': 3.4.31
      '@vueuse/core': 10.11.0(vue@3.4.34(typescript@5.5.3))
      '@vueuse/integrations': 10.11.0(axios@1.7.2)(focus-trap@7.5.4)(vue@3.4.34(typescript@5.5.3))
      focus-trap: 7.5.4
      mark.js: 8.11.1
      minisearch: 7.0.0
      shiki: 1.10.3
      vite: link:packages/vite
      vue: 3.4.34(typescript@5.5.3)
    optionalDependencies:
      postcss: 8.4.40
    transitivePeerDependencies:
      - '@algolia/client-search'
      - '@types/react'
      - '@vue/composition-api'
      - async-validator
      - axios
      - change-case
      - drauu
      - fuse.js
      - idb-keyval
      - jwt-decode
      - nprogress
      - qrcode
      - react
      - react-dom
      - search-insights
      - sortablejs
      - typescript
      - universal-cookie

  vitest@2.0.4(@types/node@20.14.13):
    dependencies:
      '@ampproject/remapping': 2.3.0
      '@vitest/expect': 2.0.4
      '@vitest/pretty-format': 2.0.4
      '@vitest/runner': 2.0.4
      '@vitest/snapshot': 2.0.4
      '@vitest/spy': 2.0.4
      '@vitest/utils': 2.0.4
      chai: 5.1.1
      debug: 4.3.6
      execa: 8.0.1
      magic-string: 0.30.11
      pathe: 1.1.2
      std-env: 3.7.0
      tinybench: 2.8.0
      tinypool: 1.0.0
      tinyrainbow: 1.2.0
      vite: link:packages/vite
      vite-node: 2.0.4
      why-is-node-running: 2.3.0
    optionalDependencies:
      '@types/node': 20.14.13
    transitivePeerDependencies:
      - supports-color

  void-elements@3.1.0: {}

  vue-demi@0.14.8(vue@3.4.34(typescript@5.5.3)):
    dependencies:
      vue: 3.4.34(typescript@5.5.3)

  vue-resize@2.0.0-alpha.1(vue@3.4.34(typescript@5.5.3)):
    dependencies:
      vue: 3.4.34(typescript@5.5.3)

  vue-router@4.4.0(vue@3.4.34(typescript@5.5.3)):
    dependencies:
      '@vue/devtools-api': 6.6.1
      vue: 3.4.34(typescript@5.5.3)

  vue-template-compiler@2.7.16:
    dependencies:
      de-indent: 1.0.2
      he: 1.2.0

  vue@3.2.0:
    dependencies:
      '@vue/compiler-dom': 3.2.0
      '@vue/runtime-dom': 3.2.0
      '@vue/shared': 3.2.0

  vue@3.4.34(typescript@5.5.3):
    dependencies:
      '@vue/compiler-dom': 3.4.34
      '@vue/compiler-sfc': 3.4.34
      '@vue/runtime-dom': 3.4.34
      '@vue/server-renderer': 3.4.34(vue@3.4.34(typescript@5.5.3))
      '@vue/shared': 3.4.34
    optionalDependencies:
      typescript: 5.5.3

  vuex@4.1.0(vue@3.4.34(typescript@5.5.3)):
    dependencies:
      '@vue/devtools-api': 6.6.1
      vue: 3.4.34(typescript@5.5.3)

  web-streams-polyfill@3.2.1: {}

  webidl-conversions@3.0.1: {}

  whatwg-url@5.0.0:
    dependencies:
      tr46: 0.0.3
      webidl-conversions: 3.0.1

  which@2.0.2:
    dependencies:
      isexe: 2.0.0

  why-is-node-running@2.3.0:
    dependencies:
      siginfo: 2.0.0
      stackback: 0.0.2

  wide-align@1.1.5:
    dependencies:
      string-width: 4.2.3

  with@7.0.2:
    dependencies:
      '@babel/parser': 7.25.0
      '@babel/types': 7.24.9
      assert-never: 1.2.1
      babel-walk: 3.0.0-canary-5

  word-wrap@1.2.5: {}

  wordwrap@1.0.0: {}

  workerd@1.20240718.0:
    optionalDependencies:
      '@cloudflare/workerd-darwin-64': 1.20240718.0
      '@cloudflare/workerd-darwin-arm64': 1.20240718.0
      '@cloudflare/workerd-linux-64': 1.20240718.0
      '@cloudflare/workerd-linux-arm64': 1.20240718.0
      '@cloudflare/workerd-windows-64': 1.20240718.0

  wrap-ansi@7.0.0:
    dependencies:
      ansi-styles: 4.3.0
      string-width: 4.2.3
      strip-ansi: 6.0.1

  wrap-ansi@8.1.0:
    dependencies:
      ansi-styles: 6.2.1
      string-width: 5.1.2
      strip-ansi: 7.1.0

  wrap-ansi@9.0.0:
    dependencies:
      ansi-styles: 6.2.1
      string-width: 7.2.0
      strip-ansi: 7.1.0

  wrappy@1.0.2: {}

  ws@8.18.0: {}

  xml-js@1.6.11:
    dependencies:
      sax: 1.3.0

  yallist@3.1.1: {}

  yallist@4.0.0: {}

  yaml@2.4.5: {}

  yn@3.1.1: {}

  yocto-queue@0.1.0: {}

  yoctocolors@2.1.1: {}

  youch@3.2.3:
    dependencies:
      cookie: 0.5.0
      mustache: 4.2.0
      stacktracey: 2.1.8

  zimmerframe@1.0.0: {}

  zod@3.22.4: {}

  zwitch@2.0.4: {}<|MERGE_RESOLUTION|>--- conflicted
+++ resolved
@@ -26,16 +26,11 @@
   .:
     devDependencies:
       '@eslint/js':
-<<<<<<< HEAD
-        specifier: ^9.7.0
-        version: 9.7.0
+        specifier: ^9.8.0
+        version: 9.8.0
       '@type-challenges/utils':
         specifier: ^0.1.1
         version: 0.1.1
-=======
-        specifier: ^9.8.0
-        version: 9.8.0
->>>>>>> 01f6cff2
       '@types/babel__core':
         specifier: ^7.20.5
         version: 7.20.5
@@ -158,11 +153,7 @@
         version: 4.2.2
       vitepress:
         specifier: 1.3.1
-<<<<<<< HEAD
-        version: 1.3.1(@algolia/client-search@4.20.0)(@types/react@18.3.3)(axios@1.7.2)(postcss@8.4.39)(react-dom@18.3.1(react@18.3.1))(react@18.3.1)(typescript@5.5.3)
-=======
-        version: 1.3.1(@algolia/client-search@4.20.0)(axios@1.7.2)(postcss@8.4.40)(react-dom@18.3.1(react@18.3.1))(react@18.3.1)(typescript@5.5.3)
->>>>>>> 01f6cff2
+        version: 1.3.1(@algolia/client-search@4.20.0)(@types/react@18.3.3)(axios@1.7.2)(postcss@8.4.40)(react-dom@18.3.1(react@18.3.1))(react@18.3.1)(typescript@5.5.3)
       vue:
         specifier: ^3.4.34
         version: 3.4.34(typescript@5.5.3)
@@ -12262,11 +12253,7 @@
     transitivePeerDependencies:
       - supports-color
 
-<<<<<<< HEAD
-  vitepress@1.3.1(@algolia/client-search@4.20.0)(@types/react@18.3.3)(axios@1.7.2)(postcss@8.4.39)(react-dom@18.3.1(react@18.3.1))(react@18.3.1)(typescript@5.5.3):
-=======
-  vitepress@1.3.1(@algolia/client-search@4.20.0)(axios@1.7.2)(postcss@8.4.40)(react-dom@18.3.1(react@18.3.1))(react@18.3.1)(typescript@5.5.3):
->>>>>>> 01f6cff2
+  vitepress@1.3.1(@algolia/client-search@4.20.0)(@types/react@18.3.3)(axios@1.7.2)(postcss@8.4.40)(react-dom@18.3.1(react@18.3.1))(react@18.3.1)(typescript@5.5.3):
     dependencies:
       '@docsearch/css': 3.6.0
       '@docsearch/js': 3.6.0(@algolia/client-search@4.20.0)(@types/react@18.3.3)(react-dom@18.3.1(react@18.3.1))(react@18.3.1)
